--- conflicted
+++ resolved
@@ -35,11 +35,7 @@
         pack_dst_format[output_id], face_r_dim, tile_c_dim, num_faces, partial_face, narrow_tile);
 }
 
-<<<<<<< HEAD
-template <bool untilize = false, bool is_fp32_dest_acc_en, bool tilize = false>
-=======
 template <bool is_fp32_dest_acc_en, bool untilize = false, bool tilize = false>
->>>>>>> e0a9c599
 inline void llk_pack_hw_configure(const llk_pack_params_t* pack_params) {
     const std::uint32_t output_id = get_output_id(pack_params->pack_output);
     const std::uint32_t face_r_dim = get_output_face_r_dim(output_id);
@@ -65,10 +61,6 @@
 template <
     bool is_fp32_dest_acc_en,
     bool untilize = false,
-<<<<<<< HEAD
-    bool is_fp32_dest_acc_en,
-=======
->>>>>>> e0a9c599
     ReluType relu_type = ReluType::NO_RELU,
     std::uint32_t relu_threshold = 0,
     bool tilize = false>
@@ -83,11 +75,7 @@
     llk_pack_hw_configure<is_fp32_dest_acc_en, untilize, tilize>(&llk_pack_params);
 }
 
-<<<<<<< HEAD
-template <bool untilize = false, bool is_fp32_dest_acc_en, bool tilize = false>
-=======
 template <bool is_fp32_dest_acc_en, bool untilize = false, bool tilize = false>
->>>>>>> e0a9c599
 inline void llk_pack_untilize_hw_configure(
     const llk_pack_params_t* pack_params, const std::uint32_t face_r_dim, const std::uint32_t num_faces) {
     const std::uint32_t output_id = get_output_id(pack_params->pack_output);
@@ -112,10 +100,6 @@
 template <
     bool is_fp32_dest_acc_en,
     bool untilize = false,
-<<<<<<< HEAD
-    bool is_fp32_dest_acc_en,
-=======
->>>>>>> e0a9c599
     ReluType relu_type = ReluType::NO_RELU,
     std::uint32_t relu_threshold = 0,
     bool tilize = false>
@@ -131,11 +115,7 @@
     llk_pack_untilize_hw_configure<is_fp32_dest_acc_en, untilize, tilize>(&llk_pack_params, face_r_dim, num_faces);
 }
 
-<<<<<<< HEAD
-template <bool untilize = false, PoolType type, ReduceDim dim, bool is_fp32_dest_acc_en>
-=======
 template <PoolType type, ReduceDim dim, bool is_fp32_dest_acc_en, bool untilize = false>
->>>>>>> e0a9c599
 inline void llk_pack_reduce_hw_configure(const llk_pack_params_t* pack_params) {
     const std::uint32_t output_id = get_output_id(pack_params->pack_output);
     const std::uint32_t face_r_dim = get_output_face_r_dim(output_id);
@@ -162,10 +142,7 @@
     PoolType type,
     ReduceDim dim,
     bool is_fp32_dest_acc_en,
-<<<<<<< HEAD
-=======
     bool untilize = false,
->>>>>>> e0a9c599
     ReluType relu_type = ReluType::NO_RELU,
     std::uint32_t relu_threshold = 0>
 inline void llk_pack_reduce_hw_configure_disaggregated(std::uint32_t pack_output) {
@@ -212,11 +189,7 @@
     return pack_tile_addr;
 }
 
-<<<<<<< HEAD
-template <bool out_of_order_output = false, bool untilize = false, bool is_fp32_dest_acc_en>
-=======
 template <bool is_fp32_dest_acc_en, bool out_of_order_output = false, bool untilize = false>
->>>>>>> e0a9c599
 inline void llk_pack(std::uint32_t tile_index, std::uint32_t output, std::uint32_t output_tile_index = 0) {
     std::uint8_t output_id = get_output_id(output);
 
@@ -295,11 +268,7 @@
     }
 }
 
-<<<<<<< HEAD
-template <bool out_of_order_output = false, bool untilize = false, bool is_fp32_dest_acc_en>
-=======
 template <bool is_fp32_dest_acc_en, bool out_of_order_output = false, bool untilize = false>
->>>>>>> e0a9c599
 inline void llk_matmul_pack(
     std::uint32_t start_tile_index, std::uint32_t output, uint32_t ntiles, std::uint32_t output_tile_index = 0) {
     std::uint8_t output_id = get_output_id(output);
@@ -339,11 +308,7 @@
     _llk_init_packer_dest_offset_registers_<DST_SYNC_MODE, DstTileFaceLayout::RowMajor>(face_r_dim, narrow_tile);
 }
 
-<<<<<<< HEAD
-template <bool untilize = false, bool is_fp32_dest_acc_en>
-=======
 template <bool is_fp32_dest_acc_en, bool untilize = false>
->>>>>>> e0a9c599
 inline void llk_pack_dest_init(const std::uint32_t pack_output = 16) {
     const std::uint32_t output_id = get_output_id(pack_output);
     const std::uint32_t face_r_dim = get_output_face_r_dim(output_id);
@@ -412,11 +377,7 @@
 inline void llk_pack_reduce_mask_clear() { _llk_pack_reduce_mask_clear_(); }
 
 // FIXME-WH-UPLIFT
-<<<<<<< HEAD
-template <ReduceDim dim, bool at_kernel_start = false, bool revert = false, bool is_fp32_dest_acc_en>
-=======
 template <ReduceDim dim, bool is_fp32_dest_acc_en, bool at_kernel_start = false, bool revert = false>
->>>>>>> e0a9c599
 inline void llk_pack_reduce_config_v2(uint32_t icb_out) {
     const bool untilize = false;
     if constexpr (at_kernel_start) {
