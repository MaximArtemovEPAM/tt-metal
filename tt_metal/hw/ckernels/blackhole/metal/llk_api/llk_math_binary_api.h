// SPDX-FileCopyrightText: © 2023 Tenstorrent Inc.
//
// SPDX-License-Identifier: Apache-2.0

#pragma once
#include "llk_math_common_api.h"
#include "llk_math_eltwise_binary.h"

/*************************************************************************
 * LLK ELTWISE BINARY
 *************************************************************************/

// Version with no operand
template <
    EltwiseBinaryType eltwise_binary_type,
    BroadcastType src_b_bcast_type,
    int NUM_FIDELITY_PHASES = 0,
    EltwiseBinaryReuseDestType binary_reuse_dest = EltwiseBinaryReuseDestType::NONE>
inline void llk_math_eltwise_binary_init(const std::uint32_t transpose = 0, const std::uint32_t acc_to_dest = 0) {
    const std::uint32_t num_faces = 4;

    _llk_math_eltwise_binary_init_<eltwise_binary_type, src_b_bcast_type, NUM_FIDELITY_PHASES, binary_reuse_dest>(
        num_faces, transpose, acc_to_dest);
}

// Version with operands
template <
    EltwiseBinaryType eltwise_binary_type,
    BroadcastType src_b_bcast_type,
    int NUM_FIDELITY_PHASES = 0,
    EltwiseBinaryReuseDestType binary_reuse_dest = EltwiseBinaryReuseDestType::NONE>
inline void llk_math_eltwise_binary_init_with_operands(
    const std::uint32_t operand_A,
    const std::uint32_t operand_B,
    const std::uint32_t transpose = 0,
    const std::uint32_t acc_to_dest = 0) {
    const std::uint32_t operand_id =
        get_operand_id(operand_A);  // operand_id is used to extract tile dim data which is the same for both operands
    const std::uint32_t num_faces = get_operand_num_faces(operand_id);

    _llk_math_eltwise_binary_init_<eltwise_binary_type, src_b_bcast_type, NUM_FIDELITY_PHASES, binary_reuse_dest>(
        num_faces, transpose, acc_to_dest);
}

template <
    EltwiseBinaryType eltwise_binary_type,
    BroadcastType src_b_bcast_type,
    bool is_fp32_dest_acc_en,
    int NUM_FIDELITY_PHASES = 0,
<<<<<<< HEAD
    EltwiseBinaryReuseDestType binary_reuse_dest = EltwiseBinaryReuseDestType::NONE,
    bool is_fp32_dest_acc_en>
=======
    EltwiseBinaryReuseDestType binary_reuse_dest = EltwiseBinaryReuseDestType::NONE>
>>>>>>> e0a9c599
inline void llk_math_eltwise_binary(uint dst_index, const bool clear_fp32_dst_acc = true) {
    const std::uint32_t num_faces = 4;

    _llk_math_eltwise_binary_<
        eltwise_binary_type,
        src_b_bcast_type,
        DST_SYNC_MODE,
        is_fp32_dest_acc_en,
        NUM_FIDELITY_PHASES,
        binary_reuse_dest>(num_faces, dst_index, clear_fp32_dst_acc);
}

template <
    EltwiseBinaryType eltwise_binary_type,
    BroadcastType src_b_bcast_type,
    bool is_fp32_dest_acc_en,
    int NUM_FIDELITY_PHASES = 0,
<<<<<<< HEAD
    EltwiseBinaryReuseDestType binary_reuse_dest = EltwiseBinaryReuseDestType::NONE,
    bool is_fp32_dest_acc_en>
=======
    EltwiseBinaryReuseDestType binary_reuse_dest = EltwiseBinaryReuseDestType::NONE>
>>>>>>> e0a9c599
inline void llk_math_eltwise_binary(
    const std::uint32_t operand_A,
    const std::uint32_t operand_B,
    uint dst_index,
    const bool clear_fp32_dst_acc) {
    const std::uint32_t operand_id = get_operand_id(operand_A);  // both operands must have same number of faces
    const std::uint32_t num_faces = get_operand_num_faces(operand_id);

    _llk_math_eltwise_binary_<
        eltwise_binary_type,
        src_b_bcast_type,
        DST_SYNC_MODE,
        is_fp32_dest_acc_en,
        NUM_FIDELITY_PHASES,
        binary_reuse_dest>(num_faces, dst_index, clear_fp32_dst_acc);
}<|MERGE_RESOLUTION|>--- conflicted
+++ resolved
@@ -47,12 +47,7 @@
     BroadcastType src_b_bcast_type,
     bool is_fp32_dest_acc_en,
     int NUM_FIDELITY_PHASES = 0,
-<<<<<<< HEAD
-    EltwiseBinaryReuseDestType binary_reuse_dest = EltwiseBinaryReuseDestType::NONE,
-    bool is_fp32_dest_acc_en>
-=======
     EltwiseBinaryReuseDestType binary_reuse_dest = EltwiseBinaryReuseDestType::NONE>
->>>>>>> e0a9c599
 inline void llk_math_eltwise_binary(uint dst_index, const bool clear_fp32_dst_acc = true) {
     const std::uint32_t num_faces = 4;
 
@@ -70,12 +65,7 @@
     BroadcastType src_b_bcast_type,
     bool is_fp32_dest_acc_en,
     int NUM_FIDELITY_PHASES = 0,
-<<<<<<< HEAD
-    EltwiseBinaryReuseDestType binary_reuse_dest = EltwiseBinaryReuseDestType::NONE,
-    bool is_fp32_dest_acc_en>
-=======
     EltwiseBinaryReuseDestType binary_reuse_dest = EltwiseBinaryReuseDestType::NONE>
->>>>>>> e0a9c599
 inline void llk_math_eltwise_binary(
     const std::uint32_t operand_A,
     const std::uint32_t operand_B,
