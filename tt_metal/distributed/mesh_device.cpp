// SPDX-FileCopyrightText: © 2023 Tenstorrent Inc.
//
// SPDX-License-Identifier: Apache-2.0

#include <mesh_device.hpp>

#include <cstddef>
#include <memory>
#include <unordered_map>
#include <utility>
#include <source_location>

#include <logger.hpp>
#include <host_api.hpp>
#include <tt_metal.hpp>
#include <system_mesh.hpp>
#include <mesh_device_view.hpp>
#include <mesh_command_queue.hpp>
#include <device_impl.hpp>
#include <sub_device.hpp>
#include <sub_device_manager_tracker.hpp>
#include <sub_device_manager.hpp>
#include <sub_device_types.hpp>
#include "tt_metal/common/thread_pool.hpp"

#include <hal.hpp>
#include <mesh_coord.hpp>
#include <small_vector.hpp>

namespace tt::tt_metal::distributed {

namespace {
MeshDeviceID generate_unique_mesh_id() {
    static std::atomic<MeshDeviceID> next_id{0};
    return next_id++;
}

// Helper function to verify all devices in the MeshDevice have the same value
template <typename F>
decltype(auto) validate_and_get_reference_value(
    const std::vector<IDevice*>& devices, F&& func, const std::source_location& loc = std::source_location::current()) {
    if (devices.empty()) {
        TT_THROW("{} [{}:{}] failed: MeshDevice has no devices", loc.function_name(), loc.file_name(), loc.line());
    }

    // Get reference to first device's value
    decltype(auto) reference_value = std::forward<F>(func)(devices.front());

    // Validate all other devices match
    for (auto it = devices.begin() + 1; it != devices.end(); ++it) {
        const auto& current_value = std::forward<F>(func)(*it);
        if (current_value != reference_value) {
            TT_THROW(
                "{} [{}:{}] failed: Device at index {} returned value that differs from reference. "
                "Expected: {}, Actual: {}",
                loc.function_name(),
                loc.file_name(),
                loc.line(),
                std::distance(devices.begin(), it),
                reference_value,
                current_value);
        }
    }
    return reference_value;
}

}  // namespace

MeshDevice::ScopedDevices::ScopedDevices(
    size_t l1_small_size,
    size_t trace_region_size,
    size_t num_command_queues,
    const DispatchCoreConfig& dispatch_core_config,
    const MeshDeviceConfig& config) :
    ScopedDevices(
        SystemMesh::instance().request_available_devices(config),
        l1_small_size,
        trace_region_size,
        num_command_queues,
        dispatch_core_config) {}

MeshDevice::ScopedDevices::ScopedDevices(
    const std::vector<int>& device_ids,
    size_t l1_small_size,
    size_t trace_region_size,
    size_t num_command_queues,
    const DispatchCoreConfig& dispatch_core_config) {
    opened_devices_ = tt::tt_metal::detail::CreateDevices(
        device_ids, num_command_queues, l1_small_size, trace_region_size, dispatch_core_config);

    for (auto device_id : device_ids) {
        devices_.push_back(opened_devices_.at(device_id));
    }
}

MeshDevice::ScopedDevices::~ScopedDevices() {
    if (!opened_devices_.empty()) {
        tt::tt_metal::detail::CloseDevices(opened_devices_);
    }
}

const std::vector<IDevice*>& MeshDevice::ScopedDevices::root_devices() const { return devices_; }

uint8_t MeshDevice::num_hw_cqs() const {
    return validate_and_get_reference_value(
        scoped_devices_->root_devices(), [](const auto& device) { return device->num_hw_cqs(); });
}

bool MeshDevice::is_initialized() const {
    return validate_and_get_reference_value(
        scoped_devices_->root_devices(), [](const auto& device) { return device->is_initialized(); });
}

uint32_t MeshDevice::l1_size_per_core() const {
    return validate_and_get_reference_value(
        scoped_devices_->root_devices(), [](const auto& device) { return device->l1_size_per_core(); });
}

uint32_t MeshDevice::dram_size_per_channel() const {
    return validate_and_get_reference_value(
        scoped_devices_->root_devices(), [](const auto& device) { return device->dram_size_per_channel(); });
}

IDevice* MeshDevice::reference_device() const { return this->get_devices().at(0); }

MeshDevice::MeshDevice(
    std::shared_ptr<ScopedDevices> mesh_handle,
    std::unique_ptr<MeshDeviceView> mesh_device_view,
    std::shared_ptr<MeshDevice> parent_mesh) :
    scoped_devices_(std::move(mesh_handle)),
    view_(std::move(mesh_device_view)),
    mesh_id_(generate_unique_mesh_id()),
    parent_mesh_(std::move(parent_mesh)),
    dispatch_thread_pool_(create_boost_thread_pool(view_->shape().mesh_size())),
    reader_thread_pool_(create_boost_thread_pool(view_->shape().mesh_size())) {}

std::shared_ptr<MeshDevice> MeshDevice::create(
    const MeshDeviceConfig& config,
    size_t l1_small_size,
    size_t trace_region_size,
    size_t num_command_queues,
    const DispatchCoreConfig& dispatch_core_config,
    tt::stl::Span<const std::uint32_t> l1_bank_remap) {
    auto scoped_devices = std::make_shared<ScopedDevices>(
        l1_small_size, trace_region_size, num_command_queues, dispatch_core_config, config);
    MeshContainer<IDevice*> devices(config.mesh_shape, scoped_devices->root_devices());
    auto mesh_device = std::make_shared<MeshDevice>(
        std::move(scoped_devices), std::make_unique<MeshDeviceView>(devices), std::shared_ptr<MeshDevice>());

    mesh_device->initialize(num_command_queues, l1_small_size, trace_region_size, l1_bank_remap);
    return mesh_device;
}

std::map<int, std::shared_ptr<MeshDevice>> MeshDevice::create_unit_meshes(
    const std::vector<int>& device_ids,
    size_t l1_small_size,
    size_t trace_region_size,
    size_t num_command_queues,
    const DispatchCoreConfig& dispatch_core_config,
    tt::stl::Span<const std::uint32_t> l1_bank_remap) {
    auto scoped_devices = std::make_shared<ScopedDevices>(
        device_ids, l1_small_size, trace_region_size, num_command_queues, dispatch_core_config);
    MeshContainer<IDevice*> devices(MeshShape(1, device_ids.size()), scoped_devices->root_devices());
    auto mesh_device = std::make_shared<MeshDevice>(
        std::move(scoped_devices), std::make_unique<MeshDeviceView>(devices), std::shared_ptr<MeshDevice>());

    auto submeshes = mesh_device->create_submeshes(MeshShape(1, 1));
    TT_FATAL(
        device_ids.size() == submeshes.size(),
        "Created an unexpected number of submeshes: {} instead of {}",
        submeshes.size(),
        device_ids.size());
    std::map<int, std::shared_ptr<MeshDevice>> result;
    for (size_t i = 0; i < device_ids.size(); i++) {
        submeshes[i]->initialize(num_command_queues, l1_small_size, trace_region_size, l1_bank_remap);
        result[device_ids[i]] = submeshes[i];
    }

    return result;
}

std::shared_ptr<MeshDevice> MeshDevice::create_unit_mesh(
    int device_id,
    size_t l1_small_size,
    size_t trace_region_size,
    size_t num_command_queues,
    const DispatchCoreConfig& dispatch_core_config,
    tt::stl::Span<const std::uint32_t> l1_bank_remap) {
    return create_unit_meshes(
               {device_id}, l1_small_size, trace_region_size, num_command_queues, dispatch_core_config, l1_bank_remap)
        .at(device_id);
}

std::shared_ptr<MeshDevice> MeshDevice::create_submesh(
    const MeshShape& submesh_shape, const std::optional<MeshCoordinate>& offset) {
    TT_FATAL(
        std::all_of(submesh_shape.cbegin(), submesh_shape.cend(), [](size_t dim) { return dim > 0; }),
        "Invalid submesh shape: ({}). All dimensions must be positive.",
        submesh_shape);
    TT_FATAL(
        submesh_shape.dims() == view_->shape().dims(),
        "Submesh shape {} and mesh device shape {} must have the same number of dimensions.",
        submesh_shape,
        view_->shape());

    const MeshCoordinate offset_coord = [&offset, &submesh_shape]() {
        if (offset.has_value()) {
            TT_FATAL(
                submesh_shape.dims() == offset->dims(),
                "Submesh shape {} and offset {} must have the same number of dimensions.",
                submesh_shape,
                *offset);
            return *offset;
        } else {
            return MeshCoordinate::zero_coordinate(submesh_shape.dims());
        }
    }();

    tt::stl::SmallVector<uint32_t> end_coords;
    for (size_t i = 0; i < submesh_shape.dims(); i++) {
        TT_FATAL(
            offset_coord[i] + submesh_shape[i] - 1 < view_->shape()[i],
            "Submesh shape {} and offset {} does not fit within parent mesh ({}).",
            submesh_shape,
            offset,
            view_->shape());
        end_coords.push_back(offset_coord[i] + submesh_shape[i] - 1);
    }
    auto end_coordinate = MeshCoordinate(end_coords);

    MeshContainer<IDevice*> submesh_devices_container(
        submesh_shape, view_->get_devices(MeshCoordinateRange{offset_coord, end_coordinate}));

    auto submesh = std::make_shared<MeshDevice>(
        scoped_devices_, std::make_unique<MeshDeviceView>(submesh_devices_container), shared_from_this());

    submeshes_.push_back(submesh);
    log_trace(LogMetal, "Instantiating submesh {}: {} with offset: {}", submesh->id(), submesh_shape, offset);
    log_trace(LogMetal, "Submesh {} instantiated with {} devices", submesh->id(), submesh->get_devices().size());
    return submesh;
}

std::vector<std::shared_ptr<MeshDevice>> MeshDevice::create_submeshes(const MeshShape& submesh_shape) {
    // Calculate how many submeshes fit in each dimension.
    tt::stl::SmallVector<uint32_t> steps;
    for (size_t dim = 0; dim < shape().dims(); dim++) {
        TT_FATAL(
            shape()[dim] % submesh_shape[dim] == 0,
            "Shape {} is not divisible by submesh shape {} along dimension {}",
            shape(),
            submesh_shape,
            dim);
        uint32_t num_steps = shape()[dim] / submesh_shape[dim];
        steps.push_back(num_steps);
    }

    // Stamp `submesh_shape` along each dimension, `steps` number of times.
    std::vector<std::shared_ptr<MeshDevice>> submeshes;
    for (const auto& step_position : MeshCoordinateRange(MeshShape(steps))) {
        tt::stl::SmallVector<uint32_t> offset_coords;
        for (size_t dim = 0; dim < submesh_shape.dims(); dim++) {
            offset_coords.push_back(step_position[dim] * submesh_shape[dim]);
        }
        submeshes.push_back(create_submesh(submesh_shape, MeshCoordinate(offset_coords)));
    }

    return submeshes;
}

MeshDevice::~MeshDevice() { close(); }

IDevice* MeshDevice::get_device(chip_id_t physical_device_id) const {
    for (auto device : this->get_devices()) {
        if (device->id() == physical_device_id) {
            return device;
        }
    }
    TT_THROW("Physical Device ID: {} not found in assigned devices", physical_device_id);
}

std::vector<IDevice*> MeshDevice::get_devices() const { return view_->get_devices(); }

// TODO: Remove this function once we have a proper view interface
IDevice* MeshDevice::get_device(size_t row_idx, size_t col_idx) const {
    return get_device(MeshCoordinate{row_idx, col_idx});
}

IDevice* MeshDevice::get_device(const MeshCoordinate& coord) const { return view_->get_device(coord); }

MeshCommandQueue& MeshDevice::mesh_command_queue(std::size_t cq_id) const {
    TT_FATAL(this->using_fast_dispatch(), "Can only access the MeshCommandQueue when using Fast Dispatch.");
    TT_FATAL(cq_id < mesh_command_queues_.size(), "cq_id {} is out of range", cq_id);
    return *(mesh_command_queues_[cq_id]);
}

const DeviceIds MeshDevice::get_device_ids() const {
    DeviceIds device_ids;
    for (auto device : this->get_devices()) {
        device_ids.push_back(device->id());
    }
    return device_ids;
}

size_t MeshDevice::num_devices() const { return view_->num_devices(); }

CoreCoord MeshDevice::compute_with_storage_grid_size() const {
    return validate_and_get_reference_value(
        scoped_devices_->root_devices(), [](const auto& device) { return device->compute_with_storage_grid_size(); });
}

tt::ARCH MeshDevice::arch() const {
    return validate_and_get_reference_value(
        scoped_devices_->root_devices(), [](const auto& device) { return device->arch(); });
}

size_t MeshDevice::num_rows() const { return view_->num_rows(); }

size_t MeshDevice::num_cols() const { return view_->num_cols(); }

const MeshShape& MeshDevice::shape() const { return view_->shape(); }

std::vector<IDevice*> MeshDevice::get_row_major_devices(const MeshShape& new_shape) const {
    // MeshDeviceView requires devices to be provided as a 1D array in row-major order for the target mesh shape.
    // The physical connectivity between devices must be preserved when reshaping.
    //
    // Example:
    // Given 4 devices physically connected in a 2x2 grid like this:
    //   [0]--[1]
    //    |    |
    //   [3]--[2]
    //
    // For a 1x4 mesh shape:
    // - Devices must form a line: 0->1->2->3
    // - Row-major order will be: [0,1,2,3]
    //
    // For a 2x2 mesh shape:
    // - Preserves original 2x2 physical connectivity
    // - Row-major order will be: [0,1,3,2]
    std::unordered_map<chip_id_t, size_t> physical_device_id_to_linearized_index;
    for (size_t i = 0; i < this->num_devices(); i++) {
        physical_device_id_to_linearized_index[this->get_devices()[i]->id()] = i;
    }

    // From an MxN mesh, we can always reduce rank to a 1xM*N Line mesh.
    // However, going from a Line mesh to an MxN mesh is not always possible.
    if (is_line_topology(new_shape)) {
        return view_->get_line_devices();
    }

    auto new_physical_device_ids =
        SystemMesh::instance().request_available_devices(MeshDeviceConfig{.mesh_shape = new_shape});

    for (size_t i = 0; i < new_physical_device_ids.size(); i++) {
        if (physical_device_id_to_linearized_index.find(new_physical_device_ids[i]) ==
            physical_device_id_to_linearized_index.end()) {
            TT_THROW(
                "User has requested a reshape of the MeshDevice to shape: {}, but it is not possible to form a "
                "physically connected mesh grid with the opened devices from the original shape: {}.",
                new_shape,
                view_->shape());
        }
    }

    std::vector<IDevice*> new_device_order;
    for (size_t i = 0; i < new_physical_device_ids.size(); i++) {
        new_device_order.push_back(this->get_device(new_physical_device_ids[i]));
    }
    return new_device_order;
}

void MeshDevice::reshape(const MeshShape& new_shape) {
    TT_FATAL(
        new_shape.mesh_size() == this->num_devices(),
        "New shape must have the same number of devices as current shape");

    MeshContainer<IDevice*> devices(new_shape, this->get_row_major_devices(new_shape));
    auto new_view = std::make_unique<MeshDeviceView>(devices);
    view_ = std::move(new_view);
}

bool MeshDevice::close() {
    sub_device_manager_tracker_.reset();
    scoped_devices_.reset();
    parent_mesh_.reset();
    view_.reset();
    return true;
}

std::string MeshDevice::to_string() const {
    return fmt::format("MeshDevice({}x{} grid, {} devices)", this->num_rows(), this->num_cols(), this->num_devices());
}

const MeshDeviceView& MeshDevice::get_view() const {
    TT_FATAL(view_, "MeshDeviceView is not initialized");
    return *view_;
}

MeshDeviceID MeshDevice::id() const { return mesh_id_; }
// For a mesh, build id is the same as the device id for the reference device
chip_id_t MeshDevice::build_id() const { return reference_device()->id(); }

bool MeshDevice::is_parent_mesh() const { return parent_mesh_ == nullptr; }

std::vector<std::shared_ptr<MeshDevice>> MeshDevice::get_submeshes() const {
    std::vector<std::shared_ptr<MeshDevice>> result;
    result.reserve(submeshes_.size());
    for (const auto& weak_submesh : submeshes_) {
        if (auto submesh = weak_submesh.lock()) {
            result.push_back(std::move(submesh));
        }
    }
    return result;
}

std::ostream& operator<<(std::ostream& os, const MeshDevice& mesh_device) { return os << mesh_device.to_string(); }

void MeshDevice::enable_async(bool enable) {
    auto devices = this->get_devices();
    if (enable && devices.size() == 1) {
        tt::log_warning("Async mode is always disabled for a single device, ignoring enable_async call");
        return;
    }
    for (auto device : devices) {
        dynamic_cast<Device*>(device)->force_enable_async(enable);
    }
}

void MeshDevice::enable_program_cache() {
    for (auto device : this->get_devices()) {
        device->enable_program_cache();
    }
}

void MeshDevice::disable_and_clear_program_cache() {
    for (auto device : this->get_devices()) {
        device->disable_and_clear_program_cache();
    }
}

size_t MeshDevice::num_program_cache_entries() {
    size_t total_entries = 0;
    for (auto device : this->get_devices()) {
        total_entries += device->num_program_cache_entries();
    }
    return total_entries;
}

SubDeviceManagerId MeshDevice::create_sub_device_manager(
    tt::stl::Span<const SubDevice> sub_devices, DeviceAddr local_l1_size) {
    return sub_device_manager_tracker_->create_sub_device_manager(sub_devices, local_l1_size);
}
void MeshDevice::remove_sub_device_manager(SubDeviceManagerId sub_device_manager_id) {
    sub_device_manager_tracker_->remove_sub_device_manager(sub_device_manager_id);
}
void MeshDevice::load_sub_device_manager(SubDeviceManagerId sub_device_manager_id) {
    sub_device_manager_tracker_->load_sub_device_manager(sub_device_manager_id);
}
void MeshDevice::clear_loaded_sub_device_manager() { sub_device_manager_tracker_->clear_loaded_sub_device_manager(); }

std::tuple<SubDeviceManagerId, SubDeviceId> MeshDevice::create_sub_device_manager_with_fabric(
    tt::stl::Span<const SubDevice> sub_devices, DeviceAddr local_l1_size) {
    return sub_device_manager_tracker_->create_sub_device_manager_with_fabric(sub_devices, local_l1_size);
}
CoreCoord MeshDevice::dram_grid_size() const {
    return validate_and_get_reference_value(
        scoped_devices_->root_devices(), [](const auto& device) { return device->dram_grid_size(); });
}

bool MeshDevice::using_slow_dispatch() const {
    return validate_and_get_reference_value(
        scoped_devices_->root_devices(), [](const auto& device) { return device->using_slow_dispatch(); });
}

bool MeshDevice::using_fast_dispatch() const {
    return validate_and_get_reference_value(
        scoped_devices_->root_devices(), [](const auto& device) { return device->using_fast_dispatch(); });
}

// Device property methods that can be delegated to reference device
CoreCoord MeshDevice::grid_size() const {
    return validate_and_get_reference_value(
        scoped_devices_->root_devices(), [](const auto& device) { return device->grid_size(); });
}
CoreCoord MeshDevice::logical_grid_size() const {
    return validate_and_get_reference_value(
        scoped_devices_->root_devices(), [](const auto& device) { return device->logical_grid_size(); });
}
CoreType MeshDevice::core_type_from_virtual_core(const CoreCoord& virtual_coord) const {
    return validate_and_get_reference_value(scoped_devices_->root_devices(), [virtual_coord](const auto& device) {
        return device->core_type_from_virtual_core(virtual_coord);
    });
}
CoreCoord MeshDevice::virtual_noc_coordinate(uint8_t noc_index, CoreCoord coord) const {
    return validate_and_get_reference_value(scoped_devices_->root_devices(), [noc_index, coord](const auto& device) {
        return device->virtual_noc_coordinate(noc_index, coord);
    });
}
CoreCoord MeshDevice::virtual_noc0_coordinate(uint8_t noc_index, CoreCoord coord) const {
    return validate_and_get_reference_value(scoped_devices_->root_devices(), [noc_index, coord](const auto& device) {
        return device->virtual_noc0_coordinate(noc_index, coord);
    });
}
std::vector<CoreCoord> MeshDevice::worker_cores_from_logical_cores(const std::vector<CoreCoord>& logical_cores) const {
    return validate_and_get_reference_value(scoped_devices_->root_devices(), [logical_cores](const auto& device) {
        return device->worker_cores_from_logical_cores(logical_cores);
    });
}
std::vector<CoreCoord> MeshDevice::get_optimal_dram_bank_to_logical_worker_assignment() {
    return validate_and_get_reference_value(scoped_devices_->root_devices(), [](const auto& device) {
        return device->get_optimal_dram_bank_to_logical_worker_assignment();
    });
}
CoreCoord MeshDevice::virtual_core_from_logical_core(const CoreCoord& logical_coord, const CoreType& core_type) const {
    return validate_and_get_reference_value(
        scoped_devices_->root_devices(), [logical_coord, core_type](const auto& device) {
            return device->virtual_core_from_logical_core(logical_coord, core_type);
        });
}
CoreCoord MeshDevice::worker_core_from_logical_core(const CoreCoord& logical_core) const {
    return validate_and_get_reference_value(scoped_devices_->root_devices(), [logical_core](const auto& device) {
        return device->worker_core_from_logical_core(logical_core);
    });
}
CoreCoord MeshDevice::logical_core_from_ethernet_core(const CoreCoord& ethernet_core) const {
    return validate_and_get_reference_value(scoped_devices_->root_devices(), [ethernet_core](const auto& device) {
        return device->logical_core_from_ethernet_core(ethernet_core);
    });
}

// These methods require some change / or assert out for now
std::vector<CoreCoord> MeshDevice::ethernet_cores_from_logical_cores(
    const std::vector<CoreCoord>& logical_cores) const {
    return validate_and_get_reference_value(scoped_devices_->root_devices(), [logical_cores](const auto& device) {
        return device->ethernet_cores_from_logical_cores(logical_cores);
    });
}
CoreCoord MeshDevice::ethernet_core_from_logical_core(const CoreCoord& logical_core) const {
    return validate_and_get_reference_value(scoped_devices_->root_devices(), [logical_core](const auto& device) {
        return device->ethernet_core_from_logical_core(logical_core);
    });
}
std::unordered_set<CoreCoord> MeshDevice::get_active_ethernet_cores(bool skip_reserved_tunnel_cores) const {
    TT_THROW("get_active_ethernet_cores() is not supported on MeshDevice - use individual devices instead");
}

std::unordered_set<CoreCoord> MeshDevice::get_inactive_ethernet_cores() const {
    TT_THROW("get_inactive_ethernet_cores() is not supported on MeshDevice - use individual devices instead");
}

bool MeshDevice::is_inactive_ethernet_core(CoreCoord logical_core) const {
    TT_THROW("is_inactive_ethernet_core() is not supported on MeshDevice - use individual devices instead");
}

std::tuple<chip_id_t, CoreCoord> MeshDevice::get_connected_ethernet_core(CoreCoord eth_core) const {
    TT_THROW("get_connected_ethernet_core() is not supported on MeshDevice - use individual devices instead");
}

bool MeshDevice::is_active_ethernet_core(CoreCoord logical_core, bool skip_reserved_tunnel_cores) const {
    TT_THROW("is_active_ethernet_core() is not supported on MeshDevice - use individual devices instead");
}

std::vector<CoreCoord> MeshDevice::get_ethernet_sockets(chip_id_t connected_chip_id) const {
    TT_THROW("get_ethernet_sockets() is not supported on MeshDevice - use individual devices instead");
}

// Core and worker management methods (These are OK)
CoreRangeSet MeshDevice::worker_cores(HalProgrammableCoreType core_type, SubDeviceId sub_device_id) const {
    return sub_device_manager_tracker_->get_active_sub_device_manager()->sub_device(sub_device_id).cores(core_type);
}
uint32_t MeshDevice::num_worker_cores(HalProgrammableCoreType core_type, SubDeviceId sub_device_id) const {
    return sub_device_manager_tracker_->get_active_sub_device_manager()->sub_device(sub_device_id).num_cores(core_type);
}

// Bank and memory management methods
int MeshDevice::num_dram_channels() const { return reference_device()->num_dram_channels() * this->num_devices(); }

CoreCoord MeshDevice::logical_core_from_dram_channel(uint32_t dram_channel) const {
    return validate_and_get_reference_value(scoped_devices_->root_devices(), [dram_channel](const auto& device) {
        return device->logical_core_from_dram_channel(dram_channel);
    });
}
uint32_t MeshDevice::dram_channel_from_logical_core(const CoreCoord& logical_core) const {
    return validate_and_get_reference_value(scoped_devices_->root_devices(), [logical_core](const auto& device) {
        return device->dram_channel_from_logical_core(logical_core);
    });
}

// Core management and network operations
const std::set<CoreCoord>& MeshDevice::ethernet_cores() const {
    return validate_and_get_reference_value(
        scoped_devices_->root_devices(),
        [](const auto& device) -> const std::set<CoreCoord>& { return device->ethernet_cores(); });
}
const std::set<CoreCoord>& MeshDevice::storage_only_cores() const {
    return validate_and_get_reference_value(
        scoped_devices_->root_devices(),
        [](const auto& device) -> const std::set<CoreCoord>& { return device->storage_only_cores(); });
}
uint32_t MeshDevice::get_noc_unicast_encoding(uint8_t noc_index, const CoreCoord& core) const {
    return validate_and_get_reference_value(scoped_devices_->root_devices(), [noc_index, core](const auto& device) {
        return device->get_noc_unicast_encoding(noc_index, core);
    });
}
uint32_t MeshDevice::get_noc_multicast_encoding(uint8_t noc_index, const CoreRange& cores) const {
    return validate_and_get_reference_value(scoped_devices_->root_devices(), [noc_index, cores](const auto& device) {
        return device->get_noc_multicast_encoding(noc_index, cores);
    });
}

// System memory and command queue management
SystemMemoryManager& MeshDevice::sysmem_manager() {
    TT_THROW("sysmem_manager() is not supported on MeshDevice - use individual devices instead");
    return reference_device()->sysmem_manager();
}

CommandQueue& MeshDevice::command_queue(size_t cq_id) {
    TT_THROW("command_queue() is not supported on MeshDevice - use individual devices instead");
    return reference_device()->command_queue(cq_id);
}

// Trace management
void MeshDevice::begin_trace(const uint8_t cq_id, const uint32_t tid) {
    for (auto& device : scoped_devices_->root_devices()) {
        device->begin_trace(cq_id, tid);
    }
}
void MeshDevice::end_trace(const uint8_t cq_id, const uint32_t tid) {
    for (auto& device : scoped_devices_->root_devices()) {
        device->end_trace(cq_id, tid);
    }
}
void MeshDevice::replay_trace(
    const uint8_t cq_id, const uint32_t tid, const bool block_on_device, const bool block_on_worker_thread) {
    for (auto& device : scoped_devices_->root_devices()) {
        device->replay_trace(cq_id, tid, block_on_device, false /* block_on_worker_thread */);
    }
    // If blocking, wait until worker threads have completed
    if (block_on_worker_thread) {
        for (auto& device : scoped_devices_->root_devices()) {
            device->synchronize();
        }
    }
}
void MeshDevice::release_trace(const uint32_t tid) {
    for (auto& device : scoped_devices_->root_devices()) {
        device->release_trace(tid);
    }
}

std::shared_ptr<MeshTraceBuffer>& MeshDevice::create_mesh_trace(const MeshTraceId& trace_id) {
    auto [trace, emplaced] = trace_buffer_pool_.emplace(trace_id, MeshTrace::create_empty_mesh_trace_buffer());
    TT_FATAL(emplaced, "Trace buffer with tid {} already exists", *trace_id);
    return trace->second;
}

void MeshDevice::release_mesh_trace(const MeshTraceId& trace_id) { trace_buffer_pool_.erase(trace_id); }

std::shared_ptr<MeshTraceBuffer> MeshDevice::get_mesh_trace(const MeshTraceId& trace_id) {
    auto trace = trace_buffer_pool_.find(trace_id);
    if (trace != trace_buffer_pool_.end()) {
        return trace->second;
    }
    TT_THROW("Trace Instance with ID {} is not initialized", *trace_id);
}

void MeshDevice::begin_mesh_trace(uint8_t cq_id, const MeshTraceId& trace_id) {
    auto& mesh_trace_buffer = this->create_mesh_trace(trace_id);
    mesh_command_queues_[cq_id]->record_begin(trace_id, mesh_trace_buffer->desc);
}

void MeshDevice::end_mesh_trace(uint8_t cq_id, const MeshTraceId& trace_id) {
    auto trace_buffer = this->get_mesh_trace(trace_id);
    mesh_command_queues_[cq_id]->record_end();
    MeshTrace::populate_mesh_buffer(*(mesh_command_queues_[cq_id]), trace_buffer);
}

void MeshDevice::replay_mesh_trace(uint8_t cq_id, const MeshTraceId& trace_id, bool blocking) {
    mesh_command_queues_[cq_id]->enqueue_trace(trace_id, blocking);
}

std::shared_ptr<TraceBuffer> MeshDevice::get_trace(uint32_t tid) {
    TT_THROW("get_trace() is not supported on MeshDevice - use individual devices instead");
    return reference_device()->get_trace(tid);
}
uint32_t MeshDevice::get_trace_buffers_size() const { return trace_buffers_size_; }
void MeshDevice::set_trace_buffers_size(uint32_t size) { trace_buffers_size_ = size; }

// Light Metal
void MeshDevice::load_trace(const uint8_t cq_id, const uint32_t trace_id, const TraceDescriptor& trace_desc) {
    TT_THROW("load_trace() is not supported on MeshDevice - use individual devices instead");
    reference_device()->load_trace(cq_id, trace_id, trace_desc);
}

// Dispatch and initialization
bool MeshDevice::initialize(
    const uint8_t num_hw_cqs,
    size_t l1_small_size,
    size_t trace_region_size,
    tt::stl::Span<const std::uint32_t> l1_bank_remap,
    bool minimal) {
    // For MeshDevice, we support uniform sub-devices across all devices and we do not support ethernet subdevices.
    const auto& compute_grid_size = this->compute_with_storage_grid_size();
    auto sub_devices = {
        SubDevice(std::array{CoreRangeSet(CoreRange({0, 0}, {compute_grid_size.x - 1, compute_grid_size.y - 1}))})};

    const auto& allocator = reference_device()->allocator();
    sub_device_manager_tracker_ = std::make_unique<SubDeviceManagerTracker>(
        this, std::make_unique<L1BankingAllocator>(allocator->get_config()), sub_devices);
    mesh_command_queues_.reserve(this->num_hw_cqs());
    if (this->using_fast_dispatch()) {
        for (std::size_t cq_id = 0; cq_id < this->num_hw_cqs(); cq_id++) {
            mesh_command_queues_.push_back(
                std::make_unique<MeshCommandQueue>(this, cq_id, dispatch_thread_pool_, reader_thread_pool_));
        }
    }
    return true;
}

void MeshDevice::reset_cores() {
    TT_THROW("reset_cores() is not supported on MeshDevice - use individual devices instead");
    reference_device()->reset_cores();
}
void MeshDevice::initialize_and_launch_firmware() {
    TT_THROW("initialize_and_launch_firmware() is not supported on MeshDevice - use individual devices instead");
    reference_device()->initialize_and_launch_firmware();
}
void MeshDevice::init_command_queue_host() {
    TT_THROW("init_command_queue_host() is not supported on MeshDevice - use individual devices instead");
    reference_device()->init_command_queue_host();
}
void MeshDevice::init_command_queue_device() {
    TT_THROW("init_command_queue_device() is not supported on MeshDevice - use individual devices instead");
    reference_device()->init_command_queue_device();
}
void MeshDevice::init_fabric() {
    TT_THROW("init_fabric_program() is not supported on MeshDevice - use individual devices instead");
    reference_device()->init_fabric();
}
void MeshDevice::synchronize() {
    // Nothing to synchronize, as all work is executed by MeshDevice is synchronous.
}
WorkExecutorMode MeshDevice::get_worker_mode() { return WorkExecutorMode::SYNCHRONOUS; }
bool MeshDevice::is_worker_queue_empty() const { return true; }
void MeshDevice::push_work(std::function<void()> work, bool blocking) {
    // Execute inline synchronously.
    // Using a lock to provide the same call serialization guarantee as an async single device scheduling.
    std::lock_guard lock(push_work_mutex_);
    work();
}
program_cache::detail::ProgramCache& MeshDevice::get_program_cache() { return reference_device()->get_program_cache(); }
HalProgrammableCoreType MeshDevice::get_programmable_core_type(CoreCoord virtual_core) const { return reference_device()->get_programmable_core_type(virtual_core); }
std::vector<std::pair<transfer_info_cores, uint32_t>> MeshDevice::extract_dst_noc_multicast_info(
    const std::vector<CoreRange>& ranges, const CoreType core_type) {
    return reference_device()->extract_dst_noc_multicast_info(ranges, core_type);
}
<<<<<<< HEAD
bool MeshDevice::dispatch_s_enabled() const {
    return validate_and_get_reference_value(
        scoped_devices_->get_devices(), [](const auto& device) { return device->dispatch_s_enabled(); });
}
bool MeshDevice::distributed_dispatcher() const {
    return validate_and_get_reference_value(
        scoped_devices_->get_devices(), [](const auto& device) { return device->distributed_dispatcher(); });
}
NOC MeshDevice::dispatch_go_signal_noc() const {
    return validate_and_get_reference_value(
        scoped_devices_->get_devices(), [](const auto& device) { return device->dispatch_go_signal_noc(); });
}

const std::map<std::string, std::string>& MeshDevice::get_device_kernel_defines() {
    TT_THROW("get_device_kernel_defines() is not supported on MeshDevice - use individual devices instead");
    return reference_device()->get_device_kernel_defines();
}

size_t MeshDevice::get_device_kernel_defines_hash() {
    TT_THROW("get_device_kernel_defines_hash() is not supported on MeshDevice - use individual devices instead");
    return validate_and_get_reference_value(
        scoped_devices_->get_devices(), [](const auto& device) { return device->get_device_kernel_defines_hash(); });
}
=======
>>>>>>> 348bc89a

// Methods for SubDevice Management
uint8_t MeshDevice::num_noc_mcast_txns(SubDeviceId sub_device_id) const {
    return sub_device_manager_tracker_->get_active_sub_device_manager()->num_noc_mcast_txns(sub_device_id);
}
uint8_t MeshDevice::num_noc_unicast_txns(SubDeviceId sub_device_id) const {
    return sub_device_manager_tracker_->get_active_sub_device_manager()->num_noc_unicast_txns(sub_device_id);
}
uint8_t MeshDevice::noc_data_start_index(SubDeviceId sub_device_id, bool mcast_data, bool unicast_data) const {
    if (mcast_data) {
        return sub_device_manager_tracker_->get_active_sub_device_manager()->noc_mcast_data_start_index(sub_device_id);
    } else if (unicast_data) {
        return sub_device_manager_tracker_->get_active_sub_device_manager()->noc_unicast_data_start_index(
            sub_device_id);
    } else {
        return 0;
    }
}
SubDeviceManagerId MeshDevice::get_active_sub_device_manager_id() const {
    return sub_device_manager_tracker_->get_active_sub_device_manager()->id();
}
SubDeviceManagerId MeshDevice::get_default_sub_device_manager_id() const {
    return sub_device_manager_tracker_->get_default_sub_device_manager()->id();
}
CoreCoord MeshDevice::virtual_program_dispatch_core(uint8_t cq_id) const {
    return validate_and_get_reference_value(scoped_devices_->root_devices(), [cq_id](const auto& device) {
        return device->virtual_program_dispatch_core(cq_id);
    });
}
const std::vector<SubDeviceId>& MeshDevice::get_sub_device_ids() const {
    return sub_device_manager_tracker_->get_active_sub_device_manager()->get_sub_device_ids();
}
const std::vector<SubDeviceId>& MeshDevice::get_sub_device_stall_group() const {
    return sub_device_manager_tracker_->get_active_sub_device_manager()->get_sub_device_stall_group();
}
void MeshDevice::set_sub_device_stall_group(tt::stl::Span<const SubDeviceId> sub_device_ids) {
    sub_device_manager_tracker_->get_active_sub_device_manager()->set_sub_device_stall_group(sub_device_ids);
}
void MeshDevice::reset_sub_device_stall_group() {
    sub_device_manager_tracker_->get_active_sub_device_manager()->reset_sub_device_stall_group();
}

uint32_t MeshDevice::num_sub_devices() const {
    return sub_device_manager_tracker_->get_active_sub_device_manager()->num_sub_devices();
}

bool MeshDevice::is_mmio_capable() const {
    TT_THROW("is_mmio_capable() is not supported on MeshDevice - use individual devices instead");
    return reference_device()->is_mmio_capable();
}

// Allocator methods
std::optional<DeviceAddr> MeshDevice::lowest_occupied_compute_l1_address() const {
    return sub_device_manager_tracker_->lowest_occupied_compute_l1_address();
}

std::optional<DeviceAddr> MeshDevice::lowest_occupied_compute_l1_address(
    tt::stl::Span<const SubDeviceId> sub_device_ids) const {
    return sub_device_manager_tracker_->lowest_occupied_compute_l1_address(sub_device_ids);
}

const std::unique_ptr<Allocator>& MeshDevice::allocator() const {
    return sub_device_manager_tracker_->get_default_sub_device_manager()->allocator(SubDeviceId{0});
}
const std::unique_ptr<Allocator>& MeshDevice::allocator(SubDeviceId sub_device_id) const {
    return sub_device_manager_tracker_->get_active_sub_device_manager()->allocator(sub_device_id);
}

MeshSubDeviceManagerId MeshDevice::mesh_create_sub_device_manager(
    tt::stl::Span<const SubDevice> sub_devices, DeviceAddr local_l1_size) {
    MeshSubDeviceManagerId mesh_sub_device_manager_id(*this);
    const auto& devices = scoped_devices_->root_devices();
    for (uint32_t i = 0; i < devices.size(); i++) {
        auto* device = devices[i];
        auto& sub_device_manager_id = mesh_sub_device_manager_id.sub_device_manager_ids[i];
        device->push_work([device, sub_devices, local_l1_size, &sub_device_manager_id]() {
            sub_device_manager_id = device->create_sub_device_manager(sub_devices, local_l1_size);
        });
    }
    for (auto* device : devices) {
        device->synchronize();
    }
    return mesh_sub_device_manager_id;
}

std::tuple<MeshSubDeviceManagerId, SubDeviceId> MeshDevice::mesh_create_sub_device_manager_with_fabric(tt::stl::Span<const SubDevice> sub_devices, DeviceAddr local_l1_size) {
    MeshSubDeviceManagerId mesh_sub_device_manager_id(*this);
    SubDeviceId fabric_sub_device_id(0);
    const auto& devices = scoped_devices_->root_devices();
    for (uint32_t i = 0; i < devices.size(); i++) {
        auto* device = devices[i];
        auto& sub_device_manager_id = mesh_sub_device_manager_id.sub_device_manager_ids[i];
        // All fabric sub-device ids will be the same, since all managers are created with the same sub_devices input
        device->push_work([device, sub_devices, local_l1_size, &sub_device_manager_id, &fabric_sub_device_id]() {
            std::tie(sub_device_manager_id, fabric_sub_device_id) = device->create_sub_device_manager_with_fabric(sub_devices, local_l1_size);
        });
    }
    for (auto* device : devices){
        device->synchronize();
    }
    return {mesh_sub_device_manager_id, fabric_sub_device_id};
}

void MeshDevice::mesh_load_sub_device_manager(MeshSubDeviceManagerId mesh_sub_device_manager_id) {
    const auto& devices = scoped_devices_->root_devices();
    for (uint32_t i = 0; i < devices.size(); i++) {
        auto* device = devices[i];
        auto sub_device_manager_id = mesh_sub_device_manager_id.sub_device_manager_ids[i];
        device->push_work(
            [device, sub_device_manager_id]() { device->load_sub_device_manager(sub_device_manager_id); });
    }
}
void MeshDevice::mesh_clear_loaded_sub_device_manager() {
    for (auto* device : scoped_devices_->root_devices()) {
        device->push_work([device]() { device->clear_loaded_sub_device_manager(); });
    }
}
void MeshDevice::mesh_remove_sub_device_manager(MeshSubDeviceManagerId mesh_sub_device_manager_id) {
    const auto& devices = scoped_devices_->root_devices();
    for (uint32_t i = 0; i < devices.size(); i++) {
        auto* device = devices[i];
        auto sub_device_manager_id = mesh_sub_device_manager_id.sub_device_manager_ids[i];
        device->push_work(
            [device, sub_device_manager_id]() { device->remove_sub_device_manager(sub_device_manager_id); });
    }
}

void MeshDevice::mesh_set_sub_device_stall_group(tt::stl::Span<const SubDeviceId> sub_device_ids) {
    for (auto* device : scoped_devices_->root_devices()) {
        device->push_work([device, sub_device_ids=std::vector<SubDeviceId>(sub_device_ids.begin(), sub_device_ids.end())]() { device->set_sub_device_stall_group(sub_device_ids); });
    }
}

void MeshDevice::mesh_reset_sub_device_stall_group() {
    for (auto* device : scoped_devices_->root_devices()) {
        device->push_work([device]() { device->reset_sub_device_stall_group(); });
    }
}

MeshSubDeviceManagerId::MeshSubDeviceManagerId(const MeshDevice& mesh_device) {
    this->sub_device_manager_ids.reserve(mesh_device.num_devices());
    for (uint32_t i = 0; i < mesh_device.num_devices(); i++) {
        this->sub_device_manager_ids.push_back(SubDeviceManagerId(0));
    }
}

}  // namespace tt::tt_metal::distributed<|MERGE_RESOLUTION|>--- conflicted
+++ resolved
@@ -753,7 +753,6 @@
     const std::vector<CoreRange>& ranges, const CoreType core_type) {
     return reference_device()->extract_dst_noc_multicast_info(ranges, core_type);
 }
-<<<<<<< HEAD
 bool MeshDevice::dispatch_s_enabled() const {
     return validate_and_get_reference_value(
         scoped_devices_->get_devices(), [](const auto& device) { return device->dispatch_s_enabled(); });
@@ -777,8 +776,6 @@
     return validate_and_get_reference_value(
         scoped_devices_->get_devices(), [](const auto& device) { return device->get_device_kernel_defines_hash(); });
 }
-=======
->>>>>>> 348bc89a
 
 // Methods for SubDevice Management
 uint8_t MeshDevice::num_noc_mcast_txns(SubDeviceId sub_device_id) const {
