--- conflicted
+++ resolved
@@ -41,13 +41,9 @@
 
 std::shared_ptr<ThreadPool> create_default_thread_pool(const std::vector<IDevice*>& physical_devices) {
     // Bind the thread-pool to the physical devices being used.
-<<<<<<< HEAD
     if (physical_devices.size() == 1) {
         return create_passthrough_thread_pool();
     } else if (tt::parse_env("TT_MESH_BOOST_THREAD_POOL", false)) {
-=======
-    if (tt::parse_env("TT_MESH_BOOST_THREAD_POOL", false)) {
->>>>>>> d14b9b1a
         return create_boost_thread_pool(physical_devices.size());
     } else {
         return create_device_bound_thread_pool(physical_devices);
@@ -128,10 +124,7 @@
             devices_to_close.push_back(device);
         }
         tt::DevicePool::instance().close_devices(devices_to_close, /*skip_synchronize=*/true);
-<<<<<<< HEAD
-=======
         tt::tt_metal::detail::InitializeFabricConfig(tt::FabricConfig::DISABLED);
->>>>>>> d14b9b1a
     }
 }
 
