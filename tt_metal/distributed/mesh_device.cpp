--- conflicted
+++ resolved
@@ -100,30 +100,6 @@
     size_t num_command_queues,
     const DispatchCoreConfig& dispatch_core_config) {
     opened_devices_ = tt::tt_metal::detail::CreateDevices(
-<<<<<<< HEAD
-        physical_device_ids,
-        num_command_queues,
-        l1_small_size,
-        trace_region_size,
-        dispatch_core_config,
-        {},
-        /*init_profiler*/ false);
-=======
-        device_ids, num_command_queues, l1_small_size, trace_region_size, dispatch_core_config);
->>>>>>> b2b5dd16
-
-    for (auto device_id : device_ids) {
-        devices_.push_back(opened_devices_.at(device_id));
-    }
-}
-
-MeshDevice::ScopedDevices::ScopedDevices(
-    const std::vector<int>& device_ids,
-    size_t l1_small_size,
-    size_t trace_region_size,
-    size_t num_command_queues,
-    const DispatchCoreConfig& dispatch_core_config) {
-    opened_devices_ = tt::tt_metal::detail::CreateDevices(
         device_ids,
         num_command_queues,
         l1_small_size,
@@ -131,6 +107,7 @@
         dispatch_core_config,
         {},
         /*init_profiler*/ false);
+
     for (auto device_id : device_ids) {
         devices_.push_back(opened_devices_.at(device_id));
     }
@@ -206,11 +183,7 @@
     return mesh_device;
 }
 
-<<<<<<< HEAD
-std::map<int, std::shared_ptr<MeshDevice>> MeshDevice::create_single_devices(
-=======
 std::map<int, std::shared_ptr<MeshDevice>> MeshDevice::create_unit_meshes(
->>>>>>> b2b5dd16
     const std::vector<int>& device_ids,
     size_t l1_small_size,
     size_t trace_region_size,
@@ -219,59 +192,38 @@
     tt::stl::Span<const std::uint32_t> l1_bank_remap) {
     auto scoped_devices = std::make_shared<ScopedDevices>(
         device_ids, l1_small_size, trace_region_size, num_command_queues, dispatch_core_config);
-<<<<<<< HEAD
     auto root_devices = scoped_devices->root_devices();
     MeshContainer<IDevice*> devices(MeshShape(1, device_ids.size()), root_devices);
-=======
-    MeshContainer<IDevice*> devices(MeshShape(1, device_ids.size()), scoped_devices->root_devices());
->>>>>>> b2b5dd16
     auto mesh_device = std::make_shared<MeshDevice>(
         std::move(scoped_devices), std::make_unique<MeshDeviceView>(devices), std::shared_ptr<MeshDevice>());
 
     auto submeshes = mesh_device->create_submeshes(MeshShape(1, 1));
     TT_FATAL(
         device_ids.size() == submeshes.size(),
-<<<<<<< HEAD
-        "Create unexpected number of submeshes {} instead of {}",
-=======
         "Created an unexpected number of submeshes: {} instead of {}",
->>>>>>> b2b5dd16
         submeshes.size(),
         device_ids.size());
     std::map<int, std::shared_ptr<MeshDevice>> result;
     for (size_t i = 0; i < device_ids.size(); i++) {
         submeshes[i]->initialize(num_command_queues, l1_small_size, trace_region_size, l1_bank_remap);
-<<<<<<< HEAD
         for (auto device : submeshes[i]->get_devices()) {
             DevicePool::instance().set_mesh_device(device, submeshes[i]);
         }
         result[device_ids[i]] = submeshes[i];
     }
     DevicePool::instance().init_profiler();
-=======
-        result[device_ids[i]] = submeshes[i];
-    }
->>>>>>> b2b5dd16
 
     return result;
 }
 
-<<<<<<< HEAD
-std::shared_ptr<MeshDevice> MeshDevice::create_single_device(
-=======
 std::shared_ptr<MeshDevice> MeshDevice::create_unit_mesh(
->>>>>>> b2b5dd16
     int device_id,
     size_t l1_small_size,
     size_t trace_region_size,
     size_t num_command_queues,
     const DispatchCoreConfig& dispatch_core_config,
     tt::stl::Span<const std::uint32_t> l1_bank_remap) {
-<<<<<<< HEAD
-    return create_single_devices(
-=======
     return create_unit_meshes(
->>>>>>> b2b5dd16
                {device_id}, l1_small_size, trace_region_size, num_command_queues, dispatch_core_config, l1_bank_remap)
         .at(device_id);
 }
@@ -485,8 +437,6 @@
 chip_id_t MeshDevice::build_id() const { return reference_device()->id(); }
 
 bool MeshDevice::is_parent_mesh() const { return parent_mesh_ == nullptr; }
-<<<<<<< HEAD
-=======
 
 std::vector<std::shared_ptr<MeshDevice>> MeshDevice::get_submeshes() const {
     std::vector<std::shared_ptr<MeshDevice>> result;
@@ -498,7 +448,6 @@
     }
     return result;
 }
->>>>>>> b2b5dd16
 
 std::ostream& operator<<(std::ostream& os, const MeshDevice& mesh_device) { return os << mesh_device.to_string(); }
 
