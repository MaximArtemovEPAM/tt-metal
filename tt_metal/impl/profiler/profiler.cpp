--- conflicted
+++ resolved
@@ -895,21 +895,6 @@
     }
 
     for (auto& device_core : device_cores) {
-<<<<<<< HEAD
-        chip_id_t device_id = device_core.first;
-        CoreCoord worker_core = device_core.second;
-
-        if (device_core_sync_info.find(worker_core) != device_core_sync_info.end()) {
-            cpuTime = get<0>(device_core_sync_info.at(worker_core));
-            delay = get<1>(device_core_sync_info.at(worker_core));
-            frequency = get<2>(device_core_sync_info.at(worker_core));
-            TT_LOG_INFO(
-                "Device {} sync info are, frequency {} GHz,  delay {} cycles and, sync point {} seconds",
-                device_id,
-                frequency,
-                delay,
-                cpuTime);
-=======
         updateTracyContext(device_core);
     }
 
@@ -920,7 +905,6 @@
             TracyTTPushStartZone(device_tracy_contexts[device_core], event);
         } else if (event.zone_phase == tracy::TTDeviceEventPhase::end) {
             TracyTTPushEndZone(device_tracy_contexts[device_core], event);
->>>>>>> 8a48d92c
         }
     }
     device_events.clear();
