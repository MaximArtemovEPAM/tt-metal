// SPDX-FileCopyrightText: © 2023 Tenstorrent Inc.
//
// SPDX-License-Identifier: Apache-2.0

#include <device_impl.hpp>
#include <device_pool.hpp>
#include <numa.h>
#include <pthread.h>
#include <sched.h>
#include <tracy/Tracy.hpp>
#include <tt_metal.hpp>
#include <unistd.h>  // Warning Linux Only, needed for _SC_NPROCESSORS_ONLN
#include <algorithm>
#include <cstdlib>
#include <set>
#include <utility>

#include "control_plane.hpp"
#include "core_coord.hpp"
#include "dispatch_settings.hpp"
#include "dprint_server.hpp"
#include "env_lib.hpp"
#include "erisc_datamover_builder.hpp"
#include "fabric_edm_packet_header.hpp"
#include "fabric_host_interface.h"
#include "fabric_types.hpp"
#include "hal.hpp"
#include "hal_types.hpp"
#include "host_api.hpp"
#include "logger.hpp"
#include "profiler_types.hpp"
#include "rtoptions.hpp"
#include "span.hpp"
#include "impl/context/metal_context.hpp"
#include <tt_metal.hpp>
#include "tt_metal/fabric/fabric_host_utils.hpp"
#include "tt_metal/impl/debug/noc_logging.hpp"
#include "tt_metal/impl/debug/watcher_server.hpp"
#include "tt_metal/impl/dispatch/topology.hpp"
#include "tt_metal/jit_build/build_env_manager.hpp"
#include <umd/device/tt_core_coordinates.h>

using namespace tt::tt_metal;

namespace tt {

namespace device_cpu_allocator {
std::unordered_map<int, std::vector<uint32_t>> get_cpu_cores_per_numa_node(std::unordered_set<uint32_t>& free_cores) {
    std::unordered_map<int, std::vector<uint32_t>> cpu_cores_per_numa_node = {};
    if (numa_available() != -1) {
        // Host has NUMA enabled. Group CPU IDs by the NUMA nodes they belong to.
        for (int cpu = 0; cpu < numa_num_configured_cpus(); ++cpu) {
            int node = numa_node_of_cpu(cpu);
            if (cpu_cores_per_numa_node.find(node) == cpu_cores_per_numa_node.end()) {
                cpu_cores_per_numa_node.insert({node, {}});
            }
            free_cores.insert(cpu);
            cpu_cores_per_numa_node.at(node).push_back(cpu);
        }
    } else {
        // Host does not have NUMA. Place all CPU Ids under a single node (0).
        log_warning(tt::LogMetal, "Host does not use NUMA. May see reduced performance.");
        for (int cpu = 0; cpu < sysconf(_SC_NPROCESSORS_ONLN); ++cpu) {
            free_cores.insert(cpu);
        }
    }
    return cpu_cores_per_numa_node;
}

std::pair<int, int> get_cpu_cores_for_dispatch_threads(
    int mmio_controlled_device_id,
    const std::unordered_map<int, std::vector<uint32_t>>& cpu_cores_per_numa_node,
    std::unordered_set<uint32_t>& free_cores,
    uint32_t num_devices,
    bool use_separate_procs) {
    int core_assigned_to_device_worker_thread = 0;
    int core_assigned_to_device_completion_queue_reader = 0;
    uint32_t num_online_processors = sysconf(_SC_NPROCESSORS_ONLN);
    // Get NUMA node that the current device is mapped to through UMD
    int numa_node_for_device =
        tt::tt_metal::MetalContext::instance().get_cluster().get_numa_node_for_device(mmio_controlled_device_id);

    if (numa_available() != -1 and
        cpu_cores_per_numa_node.find(numa_node_for_device) != cpu_cores_per_numa_node.end()) {
        // NUMA node reported by UMD exists on host. Choose a core on this numa-node using round robin policy
        const auto& cpu_core_for_numa_node = cpu_cores_per_numa_node.at(numa_node_for_device);
        int num_cores_in_numa_node = cpu_core_for_numa_node.size();
        core_assigned_to_device_worker_thread =
            cpu_core_for_numa_node.at(mmio_controlled_device_id % num_cores_in_numa_node);
        if (use_separate_procs) {
            core_assigned_to_device_completion_queue_reader =
                cpu_core_for_numa_node.at((mmio_controlled_device_id + num_devices) % num_cores_in_numa_node);
        } else {
            core_assigned_to_device_completion_queue_reader = core_assigned_to_device_worker_thread;
        }
    } else {
        // NUMA node reported by UMD does not exist on host. Use round-robin binding policy for this worker thread.
        log_warning(
            tt::LogMetal,
            "NUMA node {} for device {} does not exist on host or NUMA is not available.",
            numa_node_for_device,
            mmio_controlled_device_id);
        core_assigned_to_device_worker_thread = mmio_controlled_device_id % num_online_processors;
        if (use_separate_procs) {
            core_assigned_to_device_completion_queue_reader =
                (mmio_controlled_device_id + num_devices) % num_online_processors;
        } else {
            core_assigned_to_device_completion_queue_reader = core_assigned_to_device_worker_thread;
        }
    }

    free_cores.erase(core_assigned_to_device_worker_thread);
    if (use_separate_procs) {
        free_cores.erase(core_assigned_to_device_completion_queue_reader);
    }
    return std::make_pair(core_assigned_to_device_worker_thread, core_assigned_to_device_completion_queue_reader);
}

std::unordered_map<uint32_t, uint32_t> get_device_id_to_core_map(
    const std::vector<chip_id_t>& device_ids,
    std::unordered_set<uint32_t>& free_cores,
    bool use_numa_node_based_thread_binding,
    const uint8_t num_hw_cqs,
    std::unordered_map<uint32_t, uint32_t>& completion_queue_reader_to_cpu_core_map) {
    uint32_t num_online_processors = sysconf(_SC_NPROCESSORS_ONLN);
    constexpr uint32_t max_num_procs_per_device = 2;
    // When using multiple command queues, assign separate CPU cores to worker and completion queue reader threads,
    // if enough processors exist on host. Atleast one core is given to the main thread.
    bool separate_procs_for_worker_and_reader =
        (num_hw_cqs > 1) && (max_num_procs_per_device * device_ids.size() <= num_online_processors - 1);
    std::unordered_map<uint32_t, uint32_t> worker_thread_to_cpu_core_map = {};
    if (use_numa_node_based_thread_binding) {
        auto cpu_cores_per_numa_node = device_cpu_allocator::get_cpu_cores_per_numa_node(free_cores);
        for (const auto& device_id : device_ids) {
            auto [worker_thread_core, completion_queue_reader_core] =
                device_cpu_allocator::get_cpu_cores_for_dispatch_threads(
                    device_id,
                    cpu_cores_per_numa_node,
                    free_cores,
                    device_ids.size(),
                    separate_procs_for_worker_and_reader);
            worker_thread_to_cpu_core_map.insert({device_id, worker_thread_core});
            completion_queue_reader_to_cpu_core_map.insert({device_id, completion_queue_reader_core});
        }
    } else {
        // Round Robin CPU assignment for worker and completion queue reader threads
        for (const auto& device_id : device_ids) {
            uint32_t worker_thread_proc = device_id % num_online_processors;
            worker_thread_to_cpu_core_map.insert({device_id, worker_thread_proc});
            if (separate_procs_for_worker_and_reader) {
                uint32_t completion_queue_reader_proc = (device_id + device_ids.size()) % num_online_processors;
                completion_queue_reader_to_cpu_core_map.insert({device_id, completion_queue_reader_proc});
            } else {
                completion_queue_reader_to_cpu_core_map.insert({device_id, worker_thread_proc});
            }
        }
    }
    return worker_thread_to_cpu_core_map;
}

void bind_current_thread_to_free_cores(const std::unordered_set<uint32_t>& free_cores) {
    cpu_set_t cpuset;
    pthread_t current_thread = pthread_self();
    CPU_ZERO(&cpuset);

    for (const auto& free_core : free_cores) {
        CPU_SET(free_core, &cpuset);
    }
    int rc = pthread_setaffinity_np(current_thread, sizeof(cpu_set_t), &cpuset);
    if (rc) {
        log_warning(
            tt::LogMetal,
            "Unable to bind main thread to free CPU cores. May see performance degradation. Error Code: {}",
            rc);
    }
}

}  // namespace device_cpu_allocator

DevicePool* DevicePool::_inst = nullptr;

void DevicePool::init_profiler() const {
#if defined(TRACY_ENABLE)
    for (const auto& dev : this->get_all_active_devices()) {
        // For Galaxy init, we only need to loop over mmio devices
        const auto& mmio_device_id =
            tt::tt_metal::MetalContext::instance().get_cluster().get_associated_mmio_device(dev->id());
        if (mmio_device_id != dev->id()) {
            continue;
        }
        auto tunnels_from_mmio =
            tt::tt_metal::MetalContext::instance().get_cluster().get_tunnels_from_mmio_device(mmio_device_id);
        detail::InitDeviceProfiler(dev);
        log_info(tt::LogMetal, "Profiler started on device {}", mmio_device_id);
        if (not this->skip_remote_devices) {
            for (uint32_t t = 0; t < tunnels_from_mmio.size(); t++) {
                // Need to create devices from farthest to the closest.
                for (uint32_t ts = tunnels_from_mmio[t].size() - 1; ts > 0; ts--) {
                    uint32_t mmio_controlled_device_id = tunnels_from_mmio[t][ts];
                    auto mmio_device = get_device(mmio_controlled_device_id);
                    detail::InitDeviceProfiler(mmio_device);
                    log_info(
                        tt::LogMetal,
                        "Profiler started on remote device {}",
                        mmio_device->id());
                }
            }
        }
    }
    detail::ProfilerSync(ProfilerSyncState::INIT);
#endif
}

void DevicePool::initialize(
    const std::vector<chip_id_t>& device_ids,
    const uint8_t num_hw_cqs,
    size_t l1_small_size,
    size_t trace_region_size,
    const DispatchCoreConfig& dispatch_core_config,
    tt::stl::Span<const std::uint32_t> l1_bank_remap,
<<<<<<< HEAD
    bool init_profiler,
    bool use_max_eth_core_count_on_all_devices) noexcept {
    // Issue #19729: use_max_eth_core_count_on_all_devices is a workaround
    // to allow TT-Mesh Workload dispatch to target active ethernet cores.
=======
    size_t worker_l1_size) noexcept {
>>>>>>> 786f29ec
    ZoneScoped;
    log_debug(tt::LogMetal, "DevicePool initialize");
    tt::tt_metal::MetalContext::instance().initialize(
        dispatch_core_config, num_hw_cqs, {l1_bank_remap.begin(), l1_bank_remap.end()});

    if (_inst == nullptr) {
        static DevicePool device_pool{};
        _inst = &device_pool;
    }
    _inst->l1_small_size = l1_small_size;
    _inst->trace_region_size = trace_region_size;
    _inst->worker_l1_size = worker_l1_size;
    _inst->num_hw_cqs = num_hw_cqs;
    _inst->l1_bank_remap.assign(l1_bank_remap.begin(), l1_bank_remap.end());
    // Track the thread where the Device Pool was created. Certain functions
    // modifying the state of this instance, for example those responsible for
    // (un)registering worker threads, can only be called in the creation thread
    _inst->device_pool_creation_thread_id = std::this_thread::get_id();

    // Never skip for TG Cluster
    bool skip = not tt::tt_metal::MetalContext::instance().get_cluster().is_galaxy_cluster();
    std::vector<chip_id_t> target_mmio_ids;
    for (const auto& device_id : device_ids) {
        TT_FATAL(
            device_id < tt::tt_metal::MetalContext::instance().get_cluster().number_of_devices(),
            "Device index {} out of range. There are {} devices available.",
            device_id,
            tt::tt_metal::MetalContext::instance().get_cluster().number_of_devices());
        const auto& mmio_device_id =
            tt::tt_metal::MetalContext::instance().get_cluster().get_associated_mmio_device(device_id);
        if (std::find(target_mmio_ids.begin(), target_mmio_ids.end(), mmio_device_id) == target_mmio_ids.end()) {
            target_mmio_ids.push_back(mmio_device_id);
        }
        skip &= (device_id == mmio_device_id);
    }
    if (target_mmio_ids.size() != tt::tt_metal::MetalContext::instance().get_cluster().number_of_pci_devices()) {
        log_warning(
            tt::LogMetal,
            "Opening subset of mmio devices slows down UMD read/write to remote chips. If opening more devices, "
            "consider using CreateDevices API.");
    }

    _inst->skip_remote_devices = skip;
    _inst->use_max_eth_core_count_on_all_devices_ = use_max_eth_core_count_on_all_devices;
    _inst->add_devices_to_pool(device_ids);
    _inst->init_firmware_on_active_devices();

    tt::tt_metal::MetalContext::instance().get_cluster().set_internal_routing_info_for_ethernet_cores(
        true, target_mmio_ids);
    _inst->wait_for_fabric_router_sync();
    if (init_profiler) {
        _inst->init_profiler();
    }
}

void DevicePool::initialize_host(IDevice* dev) const {
    detail::ClearProfilerControlBuffer(dev);

    // Create system memory writer for this device to have an associated interface to hardware command queue (i.e.
    // hugepage). Need to do this before FW init so we know what dispatch cores to reset.
    if (this->using_fast_dispatch) {
        detail::DispatchStateCheck(true);
        dev->init_command_queue_host();
    } else {
        detail::DispatchStateCheck(false);
        TT_ASSERT(dev->num_hw_cqs() == 1, "num_hw_cqs must be 1 in slow dispatch");
    }

    ClearNocData(dev->id());
    DprintServerAttach(dev->id());
    watcher_init(dev->id());

    // TODO: as optimization, investigate removing all this call for already initialized devivces
    if (!llrt::RunTimeOptions::get_instance().get_skip_reset_cores_on_init()) {
        dev->reset_cores();
    }
    dev->initialize_and_launch_firmware();

    watcher_attach(dev->id());
}

void DevicePool::initialize_active_devices() const {
    const auto& active_devices = this->get_all_active_devices();

    // Activate fabric (must be before FD)
    FabricConfig fabric_config = tt::tt_metal::MetalContext::instance().get_cluster().get_fabric_config();
    if (tt_fabric::is_1d_fabric_config(fabric_config) || tt_fabric::is_2d_fabric_config(fabric_config)) {
        if (tt_fabric::is_2d_fabric_config(fabric_config)) {
            // write routing tables to all ethernet cores
            tt::tt_metal::MetalContext::instance()
                .get_cluster()
                .get_control_plane()
                ->write_routing_tables_to_all_chips();
        }

        // Initialize fabric on mmio device
        for (const auto& dev : active_devices) {
            dev->init_fabric();
        }
    }

    // Activate FD kernels
    // Remaining steps are for setting up FD
    if (!this->using_fast_dispatch) {
        return;
    }

    for (auto dev : active_devices) {
        // For Galaxy init, we only need to loop over mmio devices
        const auto& mmio_device_id =
            tt::tt_metal::MetalContext::instance().get_cluster().get_associated_mmio_device(dev->id());
        if (mmio_device_id != dev->id()) {
            continue;
        }

        auto tunnels_from_mmio =
            tt::tt_metal::MetalContext::instance().get_cluster().get_tunnels_from_mmio_device(mmio_device_id);
        populate_cq_static_args(dev);
        dev->init_command_queue_device();
        if (not this->skip_remote_devices) {
            for (uint32_t t = 0; t < tunnels_from_mmio.size(); t++) {
                // Need to create devices from farthest to the closest.
                for (uint32_t ts = tunnels_from_mmio[t].size() - 1; ts > 0; ts--) {
                    uint32_t mmio_controlled_device_id = tunnels_from_mmio[t][ts];
                    auto device = get_device(mmio_controlled_device_id);
                    populate_cq_static_args(device);
                    device->init_command_queue_device();
                }
            }
        }
    }
}

void DevicePool::activate_device(chip_id_t id) {
    TT_FATAL(
        id < tt::tt_metal::MetalContext::instance().get_cluster().number_of_devices(),
        "Device index {} out of range. There are {} devices available.",
        id,
        tt::tt_metal::MetalContext::instance().get_cluster().number_of_devices());
    const std::lock_guard<std::mutex> lock(this->lock);
    if (this->devices.size() < id + 1) {
        this->devices.reserve(id + 1);
    }
    auto device = get_device(id);
    if (!device) {
        log_debug(tt::LogMetal, "DevicePool new device {}", id);
        int worker_core_thread_core = this->worker_thread_to_cpu_core_map.at(id);
        int completion_queue_reader_core = this->completion_queue_reader_to_cpu_core_map.at(id);
        device = new Device(
            id,
            this->num_hw_cqs,
            this->l1_small_size,
            this->trace_region_size,
            this->l1_bank_remap,
            false,
            worker_core_thread_core,
            completion_queue_reader_core,
            this->worker_l1_size);
        if (!this->firmware_built_keys.contains(
                BuildEnvManager::get_instance().get_device_build_env(device->build_id()).build_key)) {
            BuildEnvManager::get_instance().build_firmware(device->build_id());
            this->firmware_built_keys.insert(
                BuildEnvManager::get_instance().get_device_build_env(device->build_id()).build_key);
        }
        this->devices.emplace_back(std::unique_ptr<IDevice>(device));
    } else {
        log_debug(tt::LogMetal, "DevicePool re-initialize device {}", id);
        if (not device->is_initialized()) {
            device->initialize(
                num_hw_cqs, this->l1_small_size, this->trace_region_size, this->worker_l1_size, this->l1_bank_remap);
            if (!this->firmware_built_keys.contains(
                    BuildEnvManager::get_instance().get_device_build_env(device->build_id()).build_key)) {
                BuildEnvManager::get_instance().build_firmware(device->build_id());
                this->firmware_built_keys.insert(
                    BuildEnvManager::get_instance().get_device_build_env(device->build_id()).build_key);
            }
        } else {
            TT_THROW("Cannot re-initialize device {}, must first call close()", id);
        }
    }
}

bool DevicePool::is_device_active(chip_id_t id) const {
    auto device = get_device(id);
    if (!device) {
        return false;
    }

    return device->is_initialized();
}

IDevice* DevicePool::get_device(chip_id_t id) const {
    auto it = std::find_if(devices.begin(), devices.end(), [&id](const auto& device) { return device->id() == id; });
    if (it == devices.end()) {
        return nullptr;
    }

    return it->get();
}

void DevicePool::add_devices_to_pool(const std::vector<chip_id_t>& device_ids) {
    std::set<chip_id_t> devices_to_activate;
    if (this->skip_remote_devices) {
        for (const auto& device_id : device_ids) {
            const auto& mmio_device_id =
                tt::tt_metal::MetalContext::instance().get_cluster().get_associated_mmio_device(device_id);
            TT_ASSERT(device_id == mmio_device_id, "Skipping remote devices is only available for mmio devices");
            devices_to_activate.insert(device_id);
        }
    } else {
        std::vector<chip_id_t> all_device_ids = {};
        for (const auto& device_id : device_ids) {
            // Get list of all devices in the cluster connected to the passed in device_ids
            const auto& mmio_device_id =
                tt::tt_metal::MetalContext::instance().get_cluster().get_associated_mmio_device(device_id);
            for (const auto& mmio_controlled_device_id :
                 tt::tt_metal::MetalContext::instance().get_cluster().get_devices_controlled_by_mmio_device(
                     mmio_device_id)) {
                devices_to_activate.insert(mmio_controlled_device_id);
            }
        }
    }

    for (const auto& device_id : devices_to_activate) {
        if (not this->is_device_active(device_id)) {
            this->activate_device(device_id);
        }
    }
    // Issue #19729: Workaround to allow TT-Mesh Workload dispatch to target active ethernet cores.
    // Record the maximum number of active ethernet cores across all devices.
    // TT-Mesh dispatch assumes that all physical devices in the Mesh have the maximum number of active
    // ethernet cores (uniformity assumption)
    // Dispatch firmware running on each physical device knows how many ethernet cores are actually
    // available and will dispatch to/wait on the correct number of cores (effectively ignoring the
    // value host dispatch provides, if its incorrect).
    if (use_max_eth_core_count_on_all_devices_) {
        std::size_t max_eth_core_count = 0;
        for (const auto& device : this->devices) {
            max_eth_core_count = std::max(
                MetalContext::instance()
                    .get_cluster()
                    .get_active_ethernet_cores(device->id(), /*skip_reserved_tunnel_cores*/ true)
                    .size(),
                max_eth_core_count);
        }
        for (auto& device : this->devices) {
            dynamic_cast<Device*>(device.get())->set_ethernet_core_count_on_dispatcher(max_eth_core_count);
        }
    }

    FabricConfig fabric_config = tt::tt_metal::MetalContext::instance().get_cluster().get_fabric_config();
    // Only can launch Fabric if all devices are active
    if (tt_fabric::is_1d_fabric_config(fabric_config) || tt_fabric::is_2d_fabric_config(fabric_config)) {
        for (int i = 0; i < tt::tt_metal::MetalContext::instance().get_cluster().number_of_devices(); i++) {
            if (not _inst->is_device_active(i)) {
                // Fabric currently requires all devices to be active
                log_fatal(tt::LogMetal, "Fabric is being used but {} is not active", i);
            }
        }
    }

    this->using_fast_dispatch = (std::getenv("TT_METAL_SLOW_DISPATCH_MODE") == nullptr);
    if (this->using_fast_dispatch) {
        populate_fd_kernels(devices_to_activate, this->num_hw_cqs);
    }
}

void DevicePool::wait_for_fabric_router_sync() const {
    FabricConfig fabric_config = tt::tt_metal::MetalContext::instance().get_cluster().get_fabric_config();
    if (tt_fabric::is_1d_fabric_config(fabric_config)) {
        const auto edm_config = tt_fabric::get_1d_fabric_config();
        std::vector<uint32_t> signal(1, tt::tt_fabric::EDMStatus::READY_FOR_TRAFFIC);

        auto wait_for_handshake = [&](IDevice* dev) {
            std::vector<std::uint32_t> master_router_status{0};
            auto fabric_ethernet_channels =
                tt::tt_metal::MetalContext::instance().get_cluster().get_fabric_ethernet_channels(dev->id());
            if (fabric_ethernet_channels.empty()) {
                return;
            }

            tt_fabric::chan_id_t fabric_master_router_chan = *(fabric_ethernet_channels.begin());
            CoreCoord virtual_eth_core =
                tt::tt_metal::MetalContext::instance().get_cluster().get_virtual_eth_core_from_channel(
                    dev->id(), fabric_master_router_chan);
            auto fabric_master_router_core = dev->logical_core_from_ethernet_core(virtual_eth_core);
            while (master_router_status[0] != tt::tt_fabric::EDMStatus::LOCAL_HANDSHAKE_COMPLETE) {
                tt_metal::detail::ReadFromDeviceL1(
                    dev,
                    fabric_master_router_core,
                    edm_config.edm_status_address,
                    4,
                    master_router_status,
                    CoreType::ETH);
            }

            tt_metal::detail::WriteToDeviceL1(
                dev, fabric_master_router_core, edm_config.edm_status_address, signal, CoreType::ETH);
        };

        for (const auto& dev : this->get_all_active_devices()) {
            if (tt::tt_metal::MetalContext::instance().get_cluster().get_associated_mmio_device(dev->id()) !=
                dev->id()) {
                continue;
            }

            auto tunnels_from_mmio =
                tt::tt_metal::MetalContext::instance().get_cluster().get_tunnels_from_mmio_device(dev->id());
            for (auto i = 0; i < tunnels_from_mmio.size(); i++) {
                // Need to poll on devices from farthest to the closest.
                for (auto j = tunnels_from_mmio[i].size() - 1; j > 0; j--) {
                    wait_for_handshake(get_device(tunnels_from_mmio[i][j]));
                }
            }

            if (tt::tt_metal::MetalContext::instance().get_cluster().get_cluster_type() != tt::ClusterType::TG) {
                // 1d fabric is not launched on TG gateways
                wait_for_handshake(dev);
            }
        }
    } else if (tt_fabric::is_2d_fabric_config(fabric_config)) {
        auto fabric_router_sync_sem_addr =
            hal_ref.get_dev_addr(HalProgrammableCoreType::ACTIVE_ETH, HalL1MemAddrType::UNRESERVED);

        std::vector<std::uint32_t> master_router_status{0};
        for (const auto& dev : this->get_all_active_devices()) {
            auto fabric_ethernet_channels =
                tt::tt_metal::MetalContext::instance().get_cluster().get_fabric_ethernet_channels(dev->id());
            if (fabric_ethernet_channels.empty()) {
                continue;
            }

            tt_fabric::chan_id_t fabric_master_router_chan = *(fabric_ethernet_channels.begin());
            CoreCoord virtual_eth_core =
                tt::tt_metal::MetalContext::instance().get_cluster().get_virtual_eth_core_from_channel(
                    dev->id(), fabric_master_router_chan);
            auto fabric_master_router_core = dev->logical_core_from_ethernet_core(virtual_eth_core);

            auto [mesh_id, chip_id] = tt::tt_metal::MetalContext::instance()
                                          .get_cluster()
                                          .get_control_plane()
                                          ->get_mesh_chip_id_from_physical_chip_id(dev->id());
            auto num_routers =
                tt::tt_metal::MetalContext::instance().get_cluster().get_control_plane()->get_num_active_fabric_routers(
                    mesh_id, chip_id);
            while (master_router_status[0] != num_routers) {
                tt_metal::detail::ReadFromDeviceL1(
                    dev,
                    fabric_master_router_core,
                    fabric_router_sync_sem_addr,
                    4,
                    master_router_status,
                    CoreType::ETH);
            }
        }
    }
}

void DevicePool::register_worker_thread_for_device(IDevice* device, std::thread::id worker_thread_id) {
    TT_FATAL(
        std::this_thread::get_id() == this->device_pool_creation_thread_id,
        "Worker threads can only be registered in the thread where the Device(s) were created");
    auto worker_thread_handle = this->device_to_worker_thread_id.find(device);
    if (worker_thread_handle != this->device_to_worker_thread_id.end()) {
        TT_FATAL(
            worker_thread_handle->second == worker_thread_id,
            "Cannot register more than one worker thread per device.");
        ;
    } else {
        TT_FATAL(
            this->worker_thread_ids.find(worker_thread_id) == this->worker_thread_ids.end(),
            "Cannot register a single worker thread on multiple devices");
    }

    this->device_to_worker_thread_id.insert({device, worker_thread_id});
    this->worker_thread_ids.insert(worker_thread_id);
}

void DevicePool::unregister_worker_thread_for_device(IDevice* device) {
    TT_FATAL(
        std::this_thread::get_id() == this->device_pool_creation_thread_id,
        "Worker threads can only be unregistered in the thread where the Device(s) were created");
    auto worker_thread_handle = this->device_to_worker_thread_id.find(device);
    if (worker_thread_handle != this->device_to_worker_thread_id.end()) {
        this->worker_thread_ids.erase(worker_thread_handle->second);
        this->device_to_worker_thread_id.erase(device);
    }
}

const std::unordered_set<std::thread::id>& DevicePool::get_worker_thread_ids() const { return this->worker_thread_ids; }

void DevicePool::init_firmware_on_active_devices() const {
    const auto& active_devices = this->get_all_active_devices();
    for (const auto& dev : active_devices) {
        // For Galaxy init, we only need to loop over mmio devices
        const auto& mmio_device_id =
            tt::tt_metal::MetalContext::instance().get_cluster().get_associated_mmio_device(dev->id());
        if (mmio_device_id != dev->id()) {
            continue;
        }
        log_debug(
            tt::LogMetal,
            "MMIO Device {} Tunnel Count: {}",
            mmio_device_id,
            tt::tt_metal::MetalContext::instance().get_cluster().get_mmio_device_tunnel_count(mmio_device_id));
        log_debug(
            tt::LogMetal,
            "MMIO Device {} Tunnel Depth: {}",
            mmio_device_id,
            tt::tt_metal::MetalContext::instance().get_cluster().get_mmio_device_max_tunnel_depth(mmio_device_id));
        log_debug(
            tt::LogMetal,
            "MMIO Device {} Tunnel Stop: {}",
            mmio_device_id,
            tt::tt_metal::MetalContext::instance().get_cluster().get_device_tunnel_depth(mmio_device_id));

        auto tunnels_from_mmio =
            tt::tt_metal::MetalContext::instance().get_cluster().get_tunnels_from_mmio_device(mmio_device_id);
        this->initialize_host(dev);
        if (not this->skip_remote_devices) {
            for (uint32_t t = 0; t < tunnels_from_mmio.size(); t++) {
                // Need to create devices from farthest to the closest.
                for (uint32_t ts = tunnels_from_mmio[t].size() - 1; ts > 0; ts--) {
                    uint32_t mmio_controlled_device_id = tunnels_from_mmio[t][ts];
                    log_debug(tt::LogMetal, "Tunnel {} Device {} Tunnel Stop: {}", t, mmio_controlled_device_id, ts);
                    auto device = get_device(mmio_controlled_device_id);
                    this->initialize_host(device);
                }
            }
        }
    }

    this->initialize_active_devices();
}

DevicePool::DevicePool() {
    ZoneScoped;
    log_debug(tt::LogMetal, "DevicePool constructor");
    bool use_numa_node_based_thread_binding = parse_env("TT_METAL_NUMA_BASED_AFFINITY", false);
    std::vector<chip_id_t> all_device_ids;
    for (int i = 0; i < tt::tt_metal::MetalContext::instance().get_cluster().number_of_devices(); i++) {
        all_device_ids.emplace_back((chip_id_t)i);
    }
    std::unordered_set<uint32_t> free_cores = {};
    this->worker_thread_to_cpu_core_map = device_cpu_allocator::get_device_id_to_core_map(
        all_device_ids,
        free_cores,
        use_numa_node_based_thread_binding,
        num_hw_cqs,
        this->completion_queue_reader_to_cpu_core_map);
    if (use_numa_node_based_thread_binding) {
        // Bind main thread to cores not being used by workers
        device_cpu_allocator::bind_current_thread_to_free_cores(free_cores);
    }
}

IDevice* DevicePool::get_active_device(chip_id_t device_id) const {
    auto device = get_device(device_id);
    TT_ASSERT(device != nullptr, "DevicePool does not contain device {}", device_id);
    TT_ASSERT(device->is_initialized(), "Device {} is not initialized", device_id);
    return device;
}

std::vector<IDevice* > DevicePool::get_all_active_devices() const {
    std::vector<IDevice*> user_devices;
    for (const auto& device : this->devices) {
        if (device->is_initialized()) {
            user_devices.push_back(device.get());
        }
    }
    return user_devices;
}

bool DevicePool::close_device(chip_id_t device_id) {
    // Sync and close one device
    // Currently can only call this on mmio chips, once we split dispatch kernel shutdown
    // from device close, we can call this on remote devices too
    ZoneScoped;
    detail::ProfilerSync(ProfilerSyncState::CLOSE_DEVICE);
    tt::tt_metal::MetalContext::instance().get_cluster().set_internal_routing_info_for_ethernet_cores(false);
    bool pass = true;
    const auto& mmio_device_id =
        tt::tt_metal::MetalContext::instance().get_cluster().get_associated_mmio_device(device_id);
    for (const auto& mmio_controlled_device_id :
         tt::tt_metal::MetalContext::instance().get_cluster().get_devices_controlled_by_mmio_device(mmio_device_id)) {
        auto device = get_device(mmio_controlled_device_id);
        if (device && device->is_initialized()) {
            pass &= device->close();
            this->unregister_worker_thread_for_device(device);
        }
    }
    return pass;
}

void DevicePool::close_devices(const std::vector<IDevice*>& devices, bool skip_synchronize) {
    // Ordered, because we need to shutdown tunnels from the farthest to the closest.
    std::vector<chip_id_t> devices_to_close;

    ZoneScoped;
    detail::ProfilerSync(ProfilerSyncState::CLOSE_DEVICE);
    // Loop over all devices and add remote devices to devices_to_close
    // For Galaxy if an mmio device's tunnels are being closed, close the mmio device as well
    std::unordered_set<chip_id_t> mmio_devices_to_close;
    for (const auto& dev : devices) {
        const auto& mmio_device_id =
            tt::tt_metal::MetalContext::instance().get_cluster().get_associated_mmio_device(dev->id());
        if (mmio_devices_to_close.find(mmio_device_id) != mmio_devices_to_close.end()) {
            continue;
        }
        auto mmio_dev_handle = tt::DevicePool::instance().get_active_device(mmio_device_id);
        auto tunnels_from_mmio =
            tt::tt_metal::MetalContext::instance().get_cluster().get_tunnels_from_mmio_device(mmio_device_id);
        // iterate over all tunnels origination from this mmio device
        for (auto t : tunnels_from_mmio) {
            // iterate over all tunneled devices (tunnel stops) in this tunnel
            for (uint32_t ts = t.size() - 1; ts > 0; ts--) {
                if (this->is_device_active(t[ts])) {
                    devices_to_close.push_back(t[ts]);
                }
            }
        }
        devices_to_close.push_back(mmio_device_id);
        mmio_devices_to_close.insert(mmio_device_id);
    }

    // Global Sync across all devices that are being closed
    // We need to ensure that commands sent to each device have been completed
    // before closing any device + modifying routing info.
    // If this is not done, non-blocking CCLs followed by a close will hang, since
    // the main thread will modify device state while the CCL is running on device.
    // On TG - this should not be done on MMIO mapped devices, since we don't run
    // any workloads on them
    if (!skip_synchronize) {
        for (const auto& dev_id : devices_to_close) {
            auto dev = tt::DevicePool::instance().get_active_device(dev_id);
            if (tt::tt_metal::MetalContext::instance().get_cluster().is_galaxy_cluster() and dev->is_mmio_capable()) {
                continue;
            }
            dev->synchronize();  // Synchronize worker queue
            Synchronize(dev);    // Synchronize device
        }
    }
    // Terminate fabric routers
    FabricConfig fabric_config = tt::tt_metal::MetalContext::instance().get_cluster().get_fabric_config();
    if (tt_fabric::is_1d_fabric_config(fabric_config)) {
        std::vector<uint32_t> signal(1, tt::tt_fabric::TerminationSignal::IMMEDIATELY_TERMINATE);
        static constexpr std::size_t edm_buffer_size =
            tt::tt_fabric::FabricEriscDatamoverBuilder::default_packet_payload_size_bytes +
            sizeof(tt::tt_fabric::PacketHeader);
        const auto edm_config = tt_fabric::get_1d_fabric_config();

        auto fabric_router_sync_sem_addr = edm_config.termination_signal_address;
        for (const auto& dev : this->get_all_active_devices()) {
            if (dev->is_mmio_capable() &&
                (tt::tt_metal::MetalContext::instance().get_cluster().get_cluster_type() == tt::ClusterType::TG)) {
                // 1d fabric is not launched on TG gateways
                continue;
            }

            auto fabric_ethernet_channels =
                tt::tt_metal::MetalContext::instance().get_cluster().get_fabric_ethernet_channels(dev->id());
            if (fabric_ethernet_channels.empty()) {
                continue;
            }

            tt_fabric::chan_id_t fabric_master_router_chan = *(fabric_ethernet_channels.begin());
            CoreCoord virtual_eth_core =
                tt::tt_metal::MetalContext::instance().get_cluster().get_virtual_eth_core_from_channel(
                    dev->id(), fabric_master_router_chan);
            auto fabric_master_router_core = dev->logical_core_from_ethernet_core(virtual_eth_core);
            tt_metal::detail::WriteToDeviceL1(
                dev, fabric_master_router_core, fabric_router_sync_sem_addr, signal, CoreType::ETH);
        }
    } else if (tt_fabric::is_2d_fabric_config(fabric_config)) {
        std::vector<uint32_t> master_router_terminate(1, 0);
        auto fabric_router_sync_sem_addr =
            hal_ref.get_dev_addr(HalProgrammableCoreType::ACTIVE_ETH, HalL1MemAddrType::UNRESERVED);
        for (const auto& dev : this->get_all_active_devices()) {
            auto fabric_ethernet_channels =
                tt::tt_metal::MetalContext::instance().get_cluster().get_fabric_ethernet_channels(dev->id());
            if (fabric_ethernet_channels.empty()) {
                continue;
            }

            tt_fabric::chan_id_t fabric_master_router_chan = *(fabric_ethernet_channels.begin());
            CoreCoord virtual_eth_core =
                tt::tt_metal::MetalContext::instance().get_cluster().get_virtual_eth_core_from_channel(
                    dev->id(), fabric_master_router_chan);
            auto fabric_master_router_core = dev->logical_core_from_ethernet_core(virtual_eth_core);
            tt_metal::detail::WriteToDeviceL1(
                dev, fabric_master_router_core, fabric_router_sync_sem_addr, master_router_terminate, CoreType::ETH);
        }
    }

    tt::tt_metal::MetalContext::instance().get_cluster().set_internal_routing_info_for_ethernet_cores(false);
    for (const auto& dev_id : devices_to_close) {
        auto dev = tt::DevicePool::instance().get_active_device(dev_id);
        dev->close();
        // When a device is closed, its worker thread is joined. Stop tracking this
        // worker thread.
        this->unregister_worker_thread_for_device(dev);
    }
}

DevicePool::~DevicePool() {
    log_debug(tt::LogMetal, "DevicePool destructor");
    for (const auto& dev : this->devices) {
        if (dev != nullptr and dev->is_initialized()) {
            // TODO: #13876, Was encountering issues with the DispatchMemMap being destroyed before the DevicePool
            // destructor, which leads to device->close() hitting asserts. We need to move the ownership of
            // DispatchMemMap to the device, so it doesn't go out of scope before the device is closed.
            dev->close();
        }
    }
    this->devices.clear();
}

}  // namespace tt<|MERGE_RESOLUTION|>--- conflicted
+++ resolved
@@ -218,14 +218,11 @@
     size_t trace_region_size,
     const DispatchCoreConfig& dispatch_core_config,
     tt::stl::Span<const std::uint32_t> l1_bank_remap,
-<<<<<<< HEAD
+    size_t worker_l1_size,
     bool init_profiler,
     bool use_max_eth_core_count_on_all_devices) noexcept {
     // Issue #19729: use_max_eth_core_count_on_all_devices is a workaround
     // to allow TT-Mesh Workload dispatch to target active ethernet cores.
-=======
-    size_t worker_l1_size) noexcept {
->>>>>>> 786f29ec
     ZoneScoped;
     log_debug(tt::LogMetal, "DevicePool initialize");
     tt::tt_metal::MetalContext::instance().initialize(
