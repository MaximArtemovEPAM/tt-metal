// SPDX-FileCopyrightText: © 2023 Tenstorrent Inc.
//
// SPDX-License-Identifier: Apache-2.0

#include <device_pool.hpp>
#include <device_impl.hpp>

#include <numa.h>

#include <algorithm>
#include <cstdlib>
#include <set>
#include <utility>

#include "env_lib.hpp"

#include "dispatch_settings.hpp"
#include "dprint_server.hpp"
#include "host_api.hpp"
#include "erisc_datamover_builder.hpp"
#include <tt_metal.hpp>
#include "tt_metal/impl/debug/noc_logging.hpp"
#include "tt_metal/impl/debug/watcher_server.hpp"
#include "tt_metal/impl/dispatch/topology.hpp"
#include "tt_metal/impl/dispatch/dispatch_core_manager.hpp"
#include "tt_metal/impl/dispatch/dispatch_query_manager.hpp"
#include "tt_metal/jit_build/build_env_manager.hpp"

#include "tt_cluster.hpp"

#include <unistd.h>  // Warning Linux Only, needed for _SC_NPROCESSORS_ONLN

using namespace tt::tt_metal;

namespace tt {

namespace device_cpu_allocator {
std::unordered_map<int, std::vector<uint32_t>> get_cpu_cores_per_numa_node(std::unordered_set<uint32_t>& free_cores) {
    std::unordered_map<int, std::vector<uint32_t>> cpu_cores_per_numa_node = {};
    if (numa_available() != -1) {
        // Host has NUMA enabled. Group CPU IDs by the NUMA nodes they belong to.
        for (int cpu = 0; cpu < numa_num_configured_cpus(); ++cpu) {
            int node = numa_node_of_cpu(cpu);
            if (cpu_cores_per_numa_node.find(node) == cpu_cores_per_numa_node.end()) {
                cpu_cores_per_numa_node.insert({node, {}});
            }
            free_cores.insert(cpu);
            cpu_cores_per_numa_node.at(node).push_back(cpu);
        }
    } else {
        // Host does not have NUMA. Place all CPU Ids under a single node (0).
        log_warning(tt::LogMetal, "Host does not use NUMA. May see reduced performance.");
        for (int cpu = 0; cpu < sysconf(_SC_NPROCESSORS_ONLN); ++cpu) {
            free_cores.insert(cpu);
        }
    }
    return cpu_cores_per_numa_node;
}

std::pair<int, int> get_cpu_cores_for_dispatch_threads(
    int mmio_controlled_device_id,
    const std::unordered_map<int, std::vector<uint32_t>>& cpu_cores_per_numa_node,
    std::unordered_set<uint32_t>& free_cores,
    uint32_t num_devices,
    bool use_separate_procs) {
    int core_assigned_to_device_worker_thread = 0;
    int core_assigned_to_device_completion_queue_reader = 0;
    uint32_t num_online_processors = sysconf(_SC_NPROCESSORS_ONLN);
    // Get NUMA node that the current device is mapped to through UMD
    int numa_node_for_device = tt::Cluster::instance().get_numa_node_for_device(mmio_controlled_device_id);

    if (numa_available() != -1 and
        cpu_cores_per_numa_node.find(numa_node_for_device) != cpu_cores_per_numa_node.end()) {
        // NUMA node reported by UMD exists on host. Choose a core on this numa-node using round robin policy
        const auto& cpu_core_for_numa_node = cpu_cores_per_numa_node.at(numa_node_for_device);
        int num_cores_in_numa_node = cpu_core_for_numa_node.size();
        core_assigned_to_device_worker_thread =
            cpu_core_for_numa_node.at(mmio_controlled_device_id % num_cores_in_numa_node);
        if (use_separate_procs) {
            core_assigned_to_device_completion_queue_reader =
                cpu_core_for_numa_node.at((mmio_controlled_device_id + num_devices) % num_cores_in_numa_node);
        } else {
            core_assigned_to_device_completion_queue_reader = core_assigned_to_device_worker_thread;
        }
    } else {
        // NUMA node reported by UMD does not exist on host. Use round-robin binding policy for this worker thread.
        log_warning(
            tt::LogMetal,
            "NUMA node {} for device {} does not exist on host or NUMA is not available.",
            numa_node_for_device,
            mmio_controlled_device_id);
        core_assigned_to_device_worker_thread = mmio_controlled_device_id % num_online_processors;
        if (use_separate_procs) {
            core_assigned_to_device_completion_queue_reader =
                (mmio_controlled_device_id + num_devices) % num_online_processors;
        } else {
            core_assigned_to_device_completion_queue_reader = core_assigned_to_device_worker_thread;
        }
    }

    free_cores.erase(core_assigned_to_device_worker_thread);
    if (use_separate_procs) {
        free_cores.erase(core_assigned_to_device_completion_queue_reader);
    }
    return std::make_pair(core_assigned_to_device_worker_thread, core_assigned_to_device_completion_queue_reader);
}

std::unordered_map<uint32_t, uint32_t> get_device_id_to_core_map(
    const std::vector<chip_id_t>& device_ids,
    std::unordered_set<uint32_t>& free_cores,
    bool use_numa_node_based_thread_binding,
    const uint8_t num_hw_cqs,
    std::unordered_map<uint32_t, uint32_t>& completion_queue_reader_to_cpu_core_map) {
    uint32_t num_online_processors = sysconf(_SC_NPROCESSORS_ONLN);
    constexpr uint32_t max_num_procs_per_device = 2;
    // When using multiple command queues, assign separate CPU cores to worker and completion queue reader threads,
    // if enough processors exist on host. Atleast one core is given to the main thread.
    bool separate_procs_for_worker_and_reader =
        (num_hw_cqs > 1) && (max_num_procs_per_device * device_ids.size() <= num_online_processors - 1);
    std::unordered_map<uint32_t, uint32_t> worker_thread_to_cpu_core_map = {};
    if (use_numa_node_based_thread_binding) {
        auto cpu_cores_per_numa_node = device_cpu_allocator::get_cpu_cores_per_numa_node(free_cores);
        for (const auto& device_id : device_ids) {
            auto [worker_thread_core, completion_queue_reader_core] =
                device_cpu_allocator::get_cpu_cores_for_dispatch_threads(
                    device_id,
                    cpu_cores_per_numa_node,
                    free_cores,
                    device_ids.size(),
                    separate_procs_for_worker_and_reader);
            worker_thread_to_cpu_core_map.insert({device_id, worker_thread_core});
            completion_queue_reader_to_cpu_core_map.insert({device_id, completion_queue_reader_core});
        }
    } else {
        // Round Robin CPU assignment for worker and completion queue reader threads
        for (const auto& device_id : device_ids) {
            uint32_t worker_thread_proc = device_id % num_online_processors;
            worker_thread_to_cpu_core_map.insert({device_id, worker_thread_proc});
            if (separate_procs_for_worker_and_reader) {
                uint32_t completion_queue_reader_proc = (device_id + device_ids.size()) % num_online_processors;
                completion_queue_reader_to_cpu_core_map.insert({device_id, completion_queue_reader_proc});
            } else {
                completion_queue_reader_to_cpu_core_map.insert({device_id, worker_thread_proc});
            }
        }
    }
    return worker_thread_to_cpu_core_map;
}

void bind_current_thread_to_free_cores(const std::unordered_set<uint32_t>& free_cores) {
    cpu_set_t cpuset;
    pthread_t current_thread = pthread_self();
    CPU_ZERO(&cpuset);

    for (const auto& free_core : free_cores) {
        CPU_SET(free_core, &cpuset);
    }
    int rc = pthread_setaffinity_np(current_thread, sizeof(cpu_set_t), &cpuset);
    if (rc) {
        log_warning(
            tt::LogMetal,
            "Unable to bind main thread to free CPU cores. May see performance degradation. Error Code: {}",
            rc);
    }
}

}  // namespace device_cpu_allocator

DevicePool* DevicePool::_inst = nullptr;

void DevicePool::init_profiler() const {
#if defined(TRACY_ENABLE)
    for (const auto& dev : this->get_all_active_devices()) {
        // For Galaxy init, we only need to loop over mmio devices
        const auto& mmio_device_id = tt::Cluster::instance().get_associated_mmio_device(dev->id());
        if (mmio_device_id != dev->id()) {
            continue;
        }
        auto tunnels_from_mmio = tt::Cluster::instance().get_tunnels_from_mmio_device(mmio_device_id);
        detail::InitDeviceProfiler(dev);
        log_info(tt::LogMetal, "Profiler started on device {}", mmio_device_id);
        if (not this->skip_remote_devices) {
            for (uint32_t t = 0; t < tunnels_from_mmio.size(); t++) {
                // Need to create devices from farthest to the closest.
                for (uint32_t ts = tunnels_from_mmio[t].size() - 1; ts > 0; ts--) {
                    uint32_t mmio_controlled_device_id = tunnels_from_mmio[t][ts];
                    auto mmio_device = get_device(mmio_controlled_device_id);
                    detail::InitDeviceProfiler(mmio_device);
                    log_info(
                        tt::LogMetal,
                        "Profiler started on remote device {}",
                        mmio_device->id());
                }
            }
        }
    }
    detail::ProfilerSync(ProfilerSyncState::INIT);
#endif
}

void DevicePool::initialize(
    const std::vector<chip_id_t>& device_ids,
    const uint8_t num_hw_cqs,
    size_t l1_small_size,
    size_t trace_region_size,
    const DispatchCoreConfig& dispatch_core_config,
    tt::stl::Span<const std::uint32_t> l1_bank_remap,
    bool init_profiler) noexcept {
    ZoneScoped;
    log_debug(tt::LogMetal, "DevicePool initialize");
    // Initialize the dispatch core manager, responsible for assigning dispatch cores
    tt::tt_metal::dispatch_core_manager::initialize(dispatch_core_config, num_hw_cqs);
    // Initialize the dispatch query layer, used by runtime command generation
    tt_metal::DispatchQueryManager::initialize(num_hw_cqs);
    // Initialize DispatchSettings with defaults
    tt_metal::DispatchSettings::initialize(tt::Cluster::instance());

    if (_inst == nullptr) {
        static DevicePool device_pool{};
        _inst = &device_pool;
    }
    _inst->l1_small_size = l1_small_size;
    _inst->trace_region_size = trace_region_size;
    _inst->num_hw_cqs = num_hw_cqs;
    _inst->l1_bank_remap.assign(l1_bank_remap.begin(), l1_bank_remap.end());
    // Track the thread where the Device Pool was created. Certain functions
    // modifying the state of this instance, for example those responsible for
    // (un)registering worker threads, can only be called in the creation thread
    _inst->device_pool_creation_thread_id = std::this_thread::get_id();

    // Never skip for TG Cluster
    bool skip = not tt::Cluster::instance().is_galaxy_cluster();
    std::vector<chip_id_t> target_mmio_ids;
    for (const auto& device_id : device_ids) {
        TT_FATAL(
            device_id < tt::Cluster::instance().number_of_devices(),
            "Device index {} out of range. There are {} devices available.",
            device_id,
            tt::Cluster::instance().number_of_devices());
        const auto& mmio_device_id = tt::Cluster::instance().get_associated_mmio_device(device_id);
        if (std::find(target_mmio_ids.begin(), target_mmio_ids.end(), mmio_device_id) == target_mmio_ids.end()) {
            target_mmio_ids.push_back(mmio_device_id);
        }
        skip &= (device_id == mmio_device_id);
    }
    if (target_mmio_ids.size() != tt::Cluster::instance().number_of_pci_devices()) {
        log_warning(
            tt::LogMetal,
            "Opening subset of mmio devices slows down UMD read/write to remote chips. If opening more devices, "
            "consider using CreateDevices API.");
    }

    _inst->skip_remote_devices = skip;

    _inst->add_devices_to_pool(device_ids);
    _inst->init_firmware_on_active_devices();

    tt::Cluster::instance().set_internal_routing_info_for_ethernet_cores(true, target_mmio_ids);
    _inst->wait_for_fabric_router_sync();
    if (init_profiler) {
        _inst->init_profiler();
    }
}

void DevicePool::initialize_host(IDevice* dev) const {
    detail::ClearProfilerControlBuffer(dev);

    // Create system memory writer for this device to have an associated interface to hardware command queue (i.e.
    // hugepage). Need to do this before FW init so we know what dispatch cores to reset.
    if (this->using_fast_dispatch) {
        detail::DispatchStateCheck(true);
        dev->init_command_queue_host();
    } else {
        detail::DispatchStateCheck(false);
        TT_ASSERT(dev->num_hw_cqs() == 1, "num_hw_cqs must be 1 in slow dispatch");
    }

    ClearNocData(dev->id());
    DprintServerAttach(dev->id());
    watcher_init(dev->id());

    // TODO: as optimization, investigate removing all this call for already initialized devivces
    if (!llrt::RunTimeOptions::get_instance().get_skip_reset_cores_on_init()) {
        dev->reset_cores();
    }
    dev->initialize_and_launch_firmware();

    watcher_attach(dev->id());
}

void DevicePool::initialize_active_devices() const {
    const auto& active_devices = this->get_all_active_devices();

    // Activate fabric (must be before FD)
    FabricConfig fabric_config = tt::Cluster::instance().get_fabric_config();
    if (fabric_config == FabricConfig::FABRIC_1D || fabric_config == FabricConfig::FABRIC_2D ||
        fabric_config == FabricConfig::FABRIC_2D_PUSH) {
        if (fabric_config == FabricConfig::FABRIC_2D || fabric_config == FabricConfig::FABRIC_2D_PUSH) {
            // write routing tables to all ethernet cores
            tt::Cluster::instance().get_control_plane()->write_routing_tables_to_all_chips();
        }

        // Initialize fabric on mmio device
        for (const auto& dev : active_devices) {
            dev->init_fabric();
        }
    }

    // Activate FD kernels
    // Remaining steps are for setting up FD
    if (!this->using_fast_dispatch) {
        return;
    }

    for (auto dev : active_devices) {
        // For Galaxy init, we only need to loop over mmio devices
        const auto& mmio_device_id = tt::Cluster::instance().get_associated_mmio_device(dev->id());
        if (mmio_device_id != dev->id()) {
            continue;
        }

        auto tunnels_from_mmio = tt::Cluster::instance().get_tunnels_from_mmio_device(mmio_device_id);
        populate_cq_static_args(dev);
        dev->init_command_queue_device();
        if (not this->skip_remote_devices) {
            for (uint32_t t = 0; t < tunnels_from_mmio.size(); t++) {
                // Need to create devices from farthest to the closest.
                for (uint32_t ts = tunnels_from_mmio[t].size() - 1; ts > 0; ts--) {
                    uint32_t mmio_controlled_device_id = tunnels_from_mmio[t][ts];
                    auto device = get_device(mmio_controlled_device_id);
                    populate_cq_static_args(device);
                    device->init_command_queue_device();
                }
            }
        }
    }
}

void DevicePool::activate_device(chip_id_t id) {
    TT_FATAL(
        id < tt::Cluster::instance().number_of_devices(),
        "Device index {} out of range. There are {} devices available.",
        id,
        tt::Cluster::instance().number_of_devices());
    const std::lock_guard<std::mutex> lock(this->lock);
    if (this->devices.size() < id + 1) {
        this->devices.reserve(id + 1);
    }
    auto device = get_device(id);
    if (!device) {
        log_debug(tt::LogMetal, "DevicePool new device {}", id);
        int worker_core_thread_core = this->worker_thread_to_cpu_core_map.at(id);
        int completion_queue_reader_core = this->completion_queue_reader_to_cpu_core_map.at(id);
        device = new Device(
            id,
            this->num_hw_cqs,
            this->l1_small_size,
            this->trace_region_size,
            this->l1_bank_remap,
            false,
            worker_core_thread_core,
            completion_queue_reader_core);
        if (!this->firmware_built_keys.contains(
                BuildEnvManager::get_instance().get_device_build_env(device->build_id()).build_key)) {
            BuildEnvManager::get_instance().build_firmware(device->build_id());
            this->firmware_built_keys.insert(
                BuildEnvManager::get_instance().get_device_build_env(device->build_id()).build_key);
        }
        this->devices.emplace_back(std::unique_ptr<IDevice>(device));
    } else {
        log_debug(tt::LogMetal, "DevicePool re-initialize device {}", id);
        if (not device->is_initialized()) {
            device->initialize(num_hw_cqs, this->l1_small_size, this->trace_region_size, this->l1_bank_remap);
            if (!this->firmware_built_keys.contains(
                    BuildEnvManager::get_instance().get_device_build_env(device->build_id()).build_key)) {
                BuildEnvManager::get_instance().build_firmware(device->build_id());
                this->firmware_built_keys.insert(
                    BuildEnvManager::get_instance().get_device_build_env(device->build_id()).build_key);
            }
        } else {
            TT_THROW("Cannot re-initialize device {}, must first call close()", id);
        }
    }
}

bool DevicePool::is_device_active(chip_id_t id) const {
    auto device = get_device(id);
    if (!device) {
        return false;
    }

    return device->is_initialized();
}

IDevice* DevicePool::get_device(chip_id_t id) const {
    auto it = std::find_if(devices.begin(), devices.end(), [&id](const auto& device) { return device->id() == id; });
    if (it == devices.end()) {
        return nullptr;
    }

    return it->get();
}

void DevicePool::add_devices_to_pool(const std::vector<chip_id_t>& device_ids) {
    std::set<chip_id_t> devices_to_activate;
    if (this->skip_remote_devices) {
        for (const auto& device_id : device_ids) {
            const auto& mmio_device_id = tt::Cluster::instance().get_associated_mmio_device(device_id);
            TT_ASSERT(device_id == mmio_device_id, "Skipping remote devices is only available for mmio devices");
            devices_to_activate.insert(device_id);
        }
    } else {
        std::vector<chip_id_t> all_device_ids = {};
        for (const auto& device_id : device_ids) {
            // Get list of all devices in the cluster connected to the passed in device_ids
            const auto& mmio_device_id = tt::Cluster::instance().get_associated_mmio_device(device_id);
            for (const auto& mmio_controlled_device_id :
                 tt::Cluster::instance().get_devices_controlled_by_mmio_device(mmio_device_id)) {
                devices_to_activate.insert(mmio_controlled_device_id);
            }
        }
    }

    for (const auto& device_id : devices_to_activate) {
        if (not this->is_device_active(device_id)) {
            this->activate_device(device_id);
        }
    }

    FabricConfig fabric_config = tt::Cluster::instance().get_fabric_config();
    // Only can launch Fabric if all devices are active
    if (fabric_config == FabricConfig::FABRIC_1D || fabric_config == FabricConfig::FABRIC_2D ||
        fabric_config == FabricConfig::FABRIC_2D_PUSH) {
        for (int i = 0; i < tt::Cluster::instance().number_of_devices(); i++) {
            if (not _inst->is_device_active(i)) {
                // Fabric currently requires all devices to be active
                log_fatal(tt::LogMetal, "Fabric is being used but {} is not active", i);
            }
        }
    }

    this->using_fast_dispatch = (std::getenv("TT_METAL_SLOW_DISPATCH_MODE") == nullptr);
    if (this->using_fast_dispatch) {
        populate_fd_kernels(devices_to_activate, this->num_hw_cqs);
    }
}

void DevicePool::wait_for_fabric_router_sync() const {
    FabricConfig fabric_config = tt::Cluster::instance().get_fabric_config();
    if (fabric_config == FabricConfig::FABRIC_1D) {
        static constexpr std::size_t edm_buffer_size =
            tt::tt_fabric::FabricEriscDatamoverBuilder::default_packet_payload_size_bytes +
            sizeof(tt::tt_fabric::PacketHeader);
        const auto edm_config = tt::tt_fabric::FabricEriscDatamoverConfig(edm_buffer_size, 1, 2);
        std::vector<uint32_t> signal(1, tt::tt_fabric::EDMStatus::READY_FOR_TRAFFIC);

        auto wait_for_handshake = [&](IDevice* dev) {
<<<<<<< HEAD
            auto [mesh_id, chip_id] =
                tt::Cluster::instance().get_control_plane()->get_mesh_chip_id_from_physical_chip_id(dev->id());
            for (const auto& direction : routing_directions) {
                auto fabric_active_eth_chans =
                    tt::Cluster::instance().get_control_plane()->get_active_fabric_eth_channels_in_direction(
                        mesh_id, chip_id, direction);
                if (fabric_active_eth_chans.empty()) {
                    continue;
                }
                auto neighbors =
                    tt::Cluster::instance().get_control_plane()->get_intra_chip_neighbors(mesh_id, chip_id, direction);
                if (neighbors.empty()) {
                    continue;
                }
                for (const auto& eth_chan : fabric_active_eth_chans) {
                    std::vector<std::uint32_t> router_status{0};
                    auto eth_logical_core = tt::Cluster::instance().get_soc_desc(dev->id()).get_eth_core_for_channel(
                        eth_chan, CoordSystem::LOGICAL);
                    while (router_status[0] != tt::tt_fabric::EDMStatus::HANDSHAKE_COMPLETE) {
                        tt_metal::detail::ReadFromDeviceL1(
                            dev, eth_logical_core, edm_config.edm_status_address, 4, router_status, CoreType::ETH);
                    }

                    // Signal the kernel that it can start listening for packets
                    tt_metal::detail::WriteToDeviceL1(
                        dev, eth_logical_core, edm_config.edm_status_address, signal, CoreType::ETH);
                }
=======
            std::vector<std::uint32_t> master_router_status{0};
            auto fabric_ethernet_channels = tt::Cluster::instance().get_fabric_ethernet_channels(dev->id());
            if (fabric_ethernet_channels.empty()) {
                return;
            }

            tt_fabric::chan_id_t fabric_master_router_chan = *(fabric_ethernet_channels.begin());
            CoreCoord virtual_eth_core =
                tt::Cluster::instance().get_virtual_eth_core_from_channel(dev->id(), fabric_master_router_chan);
            auto fabric_master_router_core = dev->logical_core_from_ethernet_core(virtual_eth_core);
            while (master_router_status[0] != tt::tt_fabric::EDMStatus::LOCAL_HANDSHAKE_COMPLETE) {
                tt_metal::detail::ReadFromDeviceL1(
                    dev,
                    fabric_master_router_core,
                    edm_config.edm_status_address,
                    4,
                    master_router_status,
                    CoreType::ETH);
>>>>>>> a2ce48f2
            }

            tt_metal::detail::WriteToDeviceL1(
                dev, fabric_master_router_core, edm_config.edm_status_address, signal, CoreType::ETH);
        };

        for (const auto& dev : this->get_all_active_devices()) {
            if (tt::Cluster::instance().get_associated_mmio_device(dev->id()) != dev->id()) {
                continue;
            }

            auto tunnels_from_mmio = tt::Cluster::instance().get_tunnels_from_mmio_device(dev->id());
            for (auto i = 0; i < tunnels_from_mmio.size(); i++) {
                // Need to poll on devices from farthest to the closest.
                for (auto j = tunnels_from_mmio[i].size() - 1; j > 0; j--) {
                    wait_for_handshake(get_device(tunnels_from_mmio[i][j]));
                }
            }

            if (tt::Cluster::instance().get_cluster_type() != tt::ClusterType::TG) {
                // 1d fabric is not launched on TG gateways
                wait_for_handshake(dev);
            }
        }
    } else if (fabric_config == FabricConfig::FABRIC_2D || fabric_config == FabricConfig::FABRIC_2D_PUSH) {
        auto fabric_router_sync_sem_addr =
            hal.get_dev_addr(HalProgrammableCoreType::ACTIVE_ETH, HalL1MemAddrType::UNRESERVED);

        std::vector<std::uint32_t> master_router_status{0};
        for (const auto& dev : this->get_all_active_devices()) {
            auto fabric_ethernet_channels = tt::Cluster::instance().get_fabric_ethernet_channels(dev->id());
            if (fabric_ethernet_channels.empty()) {
                continue;
            }

            tt_fabric::chan_id_t fabric_master_router_chan = *(fabric_ethernet_channels.begin());
            CoreCoord virtual_eth_core =
                tt::Cluster::instance().get_virtual_eth_core_from_channel(dev->id(), fabric_master_router_chan);
            auto fabric_master_router_core = dev->logical_core_from_ethernet_core(virtual_eth_core);

            auto [mesh_id, chip_id] =
                tt::Cluster::instance().get_control_plane()->get_mesh_chip_id_from_physical_chip_id(dev->id());
            auto num_routers =
                tt::Cluster::instance().get_control_plane()->get_num_active_fabric_routers(mesh_id, chip_id);
            while (master_router_status[0] != num_routers) {
                tt_metal::detail::ReadFromDeviceL1(
                    dev,
                    fabric_master_router_core,
                    fabric_router_sync_sem_addr,
                    4,
                    master_router_status,
                    CoreType::ETH);
            }
        }
    }
}

void DevicePool::register_worker_thread_for_device(IDevice* device, std::thread::id worker_thread_id) {
    TT_FATAL(
        std::this_thread::get_id() == this->device_pool_creation_thread_id,
        "Worker threads can only be registered in the thread where the Device(s) were created");
    auto worker_thread_handle = this->device_to_worker_thread_id.find(device);
    if (worker_thread_handle != this->device_to_worker_thread_id.end()) {
        TT_FATAL(
            worker_thread_handle->second == worker_thread_id,
            "Cannot register more than one worker thread per device.");
        ;
    } else {
        TT_FATAL(
            this->worker_thread_ids.find(worker_thread_id) == this->worker_thread_ids.end(),
            "Cannot register a single worker thread on multiple devices");
    }

    this->device_to_worker_thread_id.insert({device, worker_thread_id});
    this->worker_thread_ids.insert(worker_thread_id);
}

void DevicePool::unregister_worker_thread_for_device(IDevice* device) {
    TT_FATAL(
        std::this_thread::get_id() == this->device_pool_creation_thread_id,
        "Worker threads can only be unregistered in the thread where the Device(s) were created");
    auto worker_thread_handle = this->device_to_worker_thread_id.find(device);
    if (worker_thread_handle != this->device_to_worker_thread_id.end()) {
        this->worker_thread_ids.erase(worker_thread_handle->second);
        this->device_to_worker_thread_id.erase(device);
    }
}

const std::unordered_set<std::thread::id>& DevicePool::get_worker_thread_ids() const { return this->worker_thread_ids; }

void DevicePool::init_firmware_on_active_devices() const {
    const auto& active_devices = this->get_all_active_devices();
    for (const auto& dev : active_devices) {
        // For Galaxy init, we only need to loop over mmio devices
        const auto& mmio_device_id = tt::Cluster::instance().get_associated_mmio_device(dev->id());
        if (mmio_device_id != dev->id()) {
            continue;
        }
        log_debug(
            tt::LogMetal,
            "MMIO Device {} Tunnel Count: {}",
            mmio_device_id,
            tt::Cluster::instance().get_mmio_device_tunnel_count(mmio_device_id));
        log_debug(
            tt::LogMetal,
            "MMIO Device {} Tunnel Depth: {}",
            mmio_device_id,
            tt::Cluster::instance().get_mmio_device_max_tunnel_depth(mmio_device_id));
        log_debug(
            tt::LogMetal,
            "MMIO Device {} Tunnel Stop: {}",
            mmio_device_id,
            tt::Cluster::instance().get_device_tunnel_depth(mmio_device_id));

        auto tunnels_from_mmio = tt::Cluster::instance().get_tunnels_from_mmio_device(mmio_device_id);
        this->initialize_host(dev);
        if (not this->skip_remote_devices) {
            for (uint32_t t = 0; t < tunnels_from_mmio.size(); t++) {
                // Need to create devices from farthest to the closest.
                for (uint32_t ts = tunnels_from_mmio[t].size() - 1; ts > 0; ts--) {
                    uint32_t mmio_controlled_device_id = tunnels_from_mmio[t][ts];
                    log_debug(tt::LogMetal, "Tunnel {} Device {} Tunnel Stop: {}", t, mmio_controlled_device_id, ts);
                    auto device = get_device(mmio_controlled_device_id);
                    this->initialize_host(device);
                }
            }
        }
    }

    this->initialize_active_devices();
}

DevicePool::DevicePool() {
    ZoneScoped;
    log_debug(tt::LogMetal, "DevicePool constructor");
    bool use_numa_node_based_thread_binding = parse_env("TT_METAL_NUMA_BASED_AFFINITY", false);
    std::vector<chip_id_t> all_device_ids;
    for (int i = 0; i < tt::Cluster::instance().number_of_devices(); i++) {
        all_device_ids.emplace_back((chip_id_t)i);
    }
    std::unordered_set<uint32_t> free_cores = {};
    this->worker_thread_to_cpu_core_map = device_cpu_allocator::get_device_id_to_core_map(
        all_device_ids,
        free_cores,
        use_numa_node_based_thread_binding,
        num_hw_cqs,
        this->completion_queue_reader_to_cpu_core_map);
    if (use_numa_node_based_thread_binding) {
        // Bind main thread to cores not being used by workers
        device_cpu_allocator::bind_current_thread_to_free_cores(free_cores);
    }
}

IDevice* DevicePool::get_active_device(chip_id_t device_id) const {
    auto device = get_device(device_id);
    TT_ASSERT(device != nullptr, "DevicePool does not contain device {}", device_id);
    TT_ASSERT(device->is_initialized(), "Device {} is not initialized", device_id);
    return device;
}

std::vector<IDevice* > DevicePool::get_all_active_devices() const {
    std::vector<IDevice*> user_devices;
    for (const auto& device : this->devices) {
        if (device->is_initialized()) {
            user_devices.push_back(device.get());
        }
    }
    return user_devices;
}

bool DevicePool::close_device(chip_id_t device_id) {
    // Sync and close one device
    // Currently can only call this on mmio chips, once we split dispatch kernel shutdown
    // from device close, we can call this on remote devices too
    ZoneScoped;
    detail::ProfilerSync(ProfilerSyncState::CLOSE_DEVICE);
    tt::Cluster::instance().set_internal_routing_info_for_ethernet_cores(false);
    bool pass = true;
    const auto& mmio_device_id = tt::Cluster::instance().get_associated_mmio_device(device_id);
    for (const auto& mmio_controlled_device_id :
         tt::Cluster::instance().get_devices_controlled_by_mmio_device(mmio_device_id)) {
        auto device = get_device(mmio_controlled_device_id);
        if (device && device->is_initialized()) {
            pass &= device->close();
            this->unregister_worker_thread_for_device(device);
        }
    }
    return pass;
}

void DevicePool::close_devices(const std::vector<IDevice*>& devices, bool skip_synchronize) {
    // Ordered, because we need to shutdown tunnels from the farthest to the closest.
    std::vector<chip_id_t> devices_to_close;

    ZoneScoped;
    detail::ProfilerSync(ProfilerSyncState::CLOSE_DEVICE);
    // Loop over all devices and add remote devices to devices_to_close
    // For Galaxy if an mmio device's tunnels are being closed, close the mmio device as well
    std::unordered_set<chip_id_t> mmio_devices_to_close;
    for (const auto& dev : devices) {
        const auto& mmio_device_id = tt::Cluster::instance().get_associated_mmio_device(dev->id());
        if (mmio_devices_to_close.find(mmio_device_id) != mmio_devices_to_close.end()) {
            continue;
        }
        auto mmio_dev_handle = tt::DevicePool::instance().get_active_device(mmio_device_id);
        auto tunnels_from_mmio = tt::Cluster::instance().get_tunnels_from_mmio_device(mmio_device_id);
        // iterate over all tunnels origination from this mmio device
        for (auto t : tunnels_from_mmio) {
            // iterate over all tunneled devices (tunnel stops) in this tunnel
            for (uint32_t ts = t.size() - 1; ts > 0; ts--) {
                if (this->is_device_active(t[ts])) {
                    devices_to_close.push_back(t[ts]);
                }
            }
        }
        devices_to_close.push_back(mmio_device_id);
        mmio_devices_to_close.insert(mmio_device_id);
    }

    // Global Sync across all devices that are being closed
    // We need to ensure that commands sent to each device have been completed
    // before closing any device + modifying routing info.
    // If this is not done, non-blocking CCLs followed by a close will hang, since
    // the main thread will modify device state while the CCL is running on device.
    // On TG - this should not be done on MMIO mapped devices, since we don't run
    // any workloads on them
    if (!skip_synchronize) {
        for (const auto& dev_id : devices_to_close) {
            auto dev = tt::DevicePool::instance().get_active_device(dev_id);
            if (tt::Cluster::instance().is_galaxy_cluster() and dev->is_mmio_capable()) {
                continue;
            }
            dev->synchronize();  // Synchronize worker queue
            Synchronize(dev);    // Synchronize device
        }
    }
    // Terminate fabric routers
    FabricConfig fabric_config = tt::Cluster::instance().get_fabric_config();
    if (fabric_config == FabricConfig::FABRIC_1D) {
        std::vector<uint32_t> signal(1, tt::tt_fabric::TerminationSignal::IMMEDIATELY_TERMINATE);
        static constexpr std::size_t edm_buffer_size =
            tt::tt_fabric::FabricEriscDatamoverBuilder::default_packet_payload_size_bytes +
            sizeof(tt::tt_fabric::PacketHeader);
        const auto edm_config = tt::tt_fabric::FabricEriscDatamoverConfig(edm_buffer_size, 1, 2);

        auto fabric_router_sync_sem_addr = edm_config.termination_signal_address;
        for (const auto& dev : this->get_all_active_devices()) {
<<<<<<< HEAD
            auto [mesh_id, chip_id] =
                tt::Cluster::instance().get_control_plane()->get_mesh_chip_id_from_physical_chip_id(dev->id());
            for (const auto& direction : routing_directions) {
                auto fabric_active_eth_chans =
                    tt::Cluster::instance().get_control_plane()->get_active_fabric_eth_channels_in_direction(
                        mesh_id, chip_id, direction);
                if (fabric_active_eth_chans.size() == 0) {
                    continue;
                }
                auto neighbors =
                    tt::Cluster::instance().get_control_plane()->get_intra_chip_neighbors(mesh_id, chip_id, direction);
                if (neighbors.size() == 0) {
                    continue;
                }
                for (const auto& eth_chan : fabric_active_eth_chans) {
                    std::vector<std::uint32_t> router_status{0};
                    auto eth_logical_core = tt::Cluster::instance().get_soc_desc(dev->id()).get_eth_core_for_channel(
                        eth_chan, CoordSystem::LOGICAL);
                    tt_metal::detail::WriteToDeviceL1(
                        dev, eth_logical_core, edm_config.termination_signal_address, signal, CoreType::ETH);
                }
=======
            if (dev->is_mmio_capable() && (tt::Cluster::instance().get_cluster_type() == tt::ClusterType::TG)) {
                // 1d fabric is not launched on TG gateways
                continue;
            }

            auto fabric_ethernet_channels = tt::Cluster::instance().get_fabric_ethernet_channels(dev->id());
            if (fabric_ethernet_channels.empty()) {
                continue;
>>>>>>> a2ce48f2
            }

            tt_fabric::chan_id_t fabric_master_router_chan = *(fabric_ethernet_channels.begin());
            CoreCoord virtual_eth_core =
                tt::Cluster::instance().get_virtual_eth_core_from_channel(dev->id(), fabric_master_router_chan);
            auto fabric_master_router_core = dev->logical_core_from_ethernet_core(virtual_eth_core);
            tt_metal::detail::WriteToDeviceL1(
                dev, fabric_master_router_core, fabric_router_sync_sem_addr, signal, CoreType::ETH);
        }
    } else if (fabric_config == FabricConfig::FABRIC_2D || fabric_config == FabricConfig::FABRIC_2D_PUSH) {
        std::vector<uint32_t> master_router_terminate(1, 0);
        auto fabric_router_sync_sem_addr =
            hal.get_dev_addr(HalProgrammableCoreType::ACTIVE_ETH, HalL1MemAddrType::UNRESERVED);
        for (const auto& dev : this->get_all_active_devices()) {
            auto fabric_ethernet_channels = tt::Cluster::instance().get_fabric_ethernet_channels(dev->id());
            if (fabric_ethernet_channels.empty()) {
                continue;
            }

            tt_fabric::chan_id_t fabric_master_router_chan = *(fabric_ethernet_channels.begin());
            CoreCoord virtual_eth_core =
                tt::Cluster::instance().get_virtual_eth_core_from_channel(dev->id(), fabric_master_router_chan);
            auto fabric_master_router_core = dev->logical_core_from_ethernet_core(virtual_eth_core);
            tt_metal::detail::WriteToDeviceL1(
                dev, fabric_master_router_core, fabric_router_sync_sem_addr, master_router_terminate, CoreType::ETH);
        }
    }

    tt::Cluster::instance().set_internal_routing_info_for_ethernet_cores(false);
    for (const auto& dev_id : devices_to_close) {
        auto dev = tt::DevicePool::instance().get_active_device(dev_id);
        dev->close();
        // When a device is closed, its worker thread is joined. Stop tracking this
        // worker thread.
        this->unregister_worker_thread_for_device(dev);
    }
}

DevicePool::~DevicePool() {
    log_debug(tt::LogMetal, "DevicePool destructor");
    for (const auto& dev : this->devices) {
        if (dev != nullptr and dev->is_initialized()) {
            // TODO: #13876, Was encountering issues with the DispatchMemMap being destroyed before the DevicePool
            // destructor, which leads to device->close() hitting asserts. We need to move the ownership of
            // DispatchMemMap to the device, so it doesn't go out of scope before the device is closed.
            dev->close();
        }
    }
    this->devices.clear();
}

}  // namespace tt<|MERGE_RESOLUTION|>--- conflicted
+++ resolved
@@ -455,35 +455,6 @@
         std::vector<uint32_t> signal(1, tt::tt_fabric::EDMStatus::READY_FOR_TRAFFIC);
 
         auto wait_for_handshake = [&](IDevice* dev) {
-<<<<<<< HEAD
-            auto [mesh_id, chip_id] =
-                tt::Cluster::instance().get_control_plane()->get_mesh_chip_id_from_physical_chip_id(dev->id());
-            for (const auto& direction : routing_directions) {
-                auto fabric_active_eth_chans =
-                    tt::Cluster::instance().get_control_plane()->get_active_fabric_eth_channels_in_direction(
-                        mesh_id, chip_id, direction);
-                if (fabric_active_eth_chans.empty()) {
-                    continue;
-                }
-                auto neighbors =
-                    tt::Cluster::instance().get_control_plane()->get_intra_chip_neighbors(mesh_id, chip_id, direction);
-                if (neighbors.empty()) {
-                    continue;
-                }
-                for (const auto& eth_chan : fabric_active_eth_chans) {
-                    std::vector<std::uint32_t> router_status{0};
-                    auto eth_logical_core = tt::Cluster::instance().get_soc_desc(dev->id()).get_eth_core_for_channel(
-                        eth_chan, CoordSystem::LOGICAL);
-                    while (router_status[0] != tt::tt_fabric::EDMStatus::HANDSHAKE_COMPLETE) {
-                        tt_metal::detail::ReadFromDeviceL1(
-                            dev, eth_logical_core, edm_config.edm_status_address, 4, router_status, CoreType::ETH);
-                    }
-
-                    // Signal the kernel that it can start listening for packets
-                    tt_metal::detail::WriteToDeviceL1(
-                        dev, eth_logical_core, edm_config.edm_status_address, signal, CoreType::ETH);
-                }
-=======
             std::vector<std::uint32_t> master_router_status{0};
             auto fabric_ethernet_channels = tt::Cluster::instance().get_fabric_ethernet_channels(dev->id());
             if (fabric_ethernet_channels.empty()) {
@@ -502,7 +473,6 @@
                     4,
                     master_router_status,
                     CoreType::ETH);
->>>>>>> a2ce48f2
             }
 
             tt_metal::detail::WriteToDeviceL1(
@@ -750,29 +720,6 @@
 
         auto fabric_router_sync_sem_addr = edm_config.termination_signal_address;
         for (const auto& dev : this->get_all_active_devices()) {
-<<<<<<< HEAD
-            auto [mesh_id, chip_id] =
-                tt::Cluster::instance().get_control_plane()->get_mesh_chip_id_from_physical_chip_id(dev->id());
-            for (const auto& direction : routing_directions) {
-                auto fabric_active_eth_chans =
-                    tt::Cluster::instance().get_control_plane()->get_active_fabric_eth_channels_in_direction(
-                        mesh_id, chip_id, direction);
-                if (fabric_active_eth_chans.size() == 0) {
-                    continue;
-                }
-                auto neighbors =
-                    tt::Cluster::instance().get_control_plane()->get_intra_chip_neighbors(mesh_id, chip_id, direction);
-                if (neighbors.size() == 0) {
-                    continue;
-                }
-                for (const auto& eth_chan : fabric_active_eth_chans) {
-                    std::vector<std::uint32_t> router_status{0};
-                    auto eth_logical_core = tt::Cluster::instance().get_soc_desc(dev->id()).get_eth_core_for_channel(
-                        eth_chan, CoordSystem::LOGICAL);
-                    tt_metal::detail::WriteToDeviceL1(
-                        dev, eth_logical_core, edm_config.termination_signal_address, signal, CoreType::ETH);
-                }
-=======
             if (dev->is_mmio_capable() && (tt::Cluster::instance().get_cluster_type() == tt::ClusterType::TG)) {
                 // 1d fabric is not launched on TG gateways
                 continue;
@@ -781,7 +728,6 @@
             auto fabric_ethernet_channels = tt::Cluster::instance().get_fabric_ethernet_channels(dev->id());
             if (fabric_ethernet_channels.empty()) {
                 continue;
->>>>>>> a2ce48f2
             }
 
             tt_fabric::chan_id_t fabric_master_router_chan = *(fabric_ethernet_channels.begin());
