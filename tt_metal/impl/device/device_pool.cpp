// SPDX-FileCopyrightText: © 2023 Tenstorrent Inc.
//
// SPDX-License-Identifier: Apache-2.0

#include <device_impl.hpp>
#include <device_pool.hpp>
#include <numa.h>
#include <pthread.h>
#include <sched.h>
#include <tracy/Tracy.hpp>
#include <tt_metal.hpp>
#include <unistd.h>  // Warning Linux Only, needed for _SC_NPROCESSORS_ONLN
#include <algorithm>
#include <cstdlib>
#include <set>
#include <utility>

#include "control_plane.hpp"
#include "core_coord.hpp"
#include "dispatch_settings.hpp"
#include "dprint_server.hpp"
#include "env_lib.hpp"
#include "erisc_datamover_builder.hpp"
#include "fabric_edm_packet_header.hpp"
#include "fabric_host_interface.h"
#include "fabric_types.hpp"
#include "hal.hpp"
#include "hal_types.hpp"
#include "host_api.hpp"
#include "logger.hpp"
#include "profiler_types.hpp"
#include <tt_stl/span.hpp>
#include "impl/context/metal_context.hpp"
#include <tt-metalium/fabric.hpp>
#include "tt_metal/fabric/fabric_host_utils.hpp"
#include "tt_metal/impl/debug/noc_logging.hpp"
#include "tt_metal/impl/debug/watcher_server.hpp"
#include "tt_metal/impl/dispatch/topology.hpp"
#include "tt_metal/jit_build/build_env_manager.hpp"
#include <umd/device/tt_core_coordinates.h>

using namespace tt::tt_metal;

namespace tt {

namespace device_cpu_allocator {
std::unordered_map<int, std::vector<uint32_t>> get_cpu_cores_per_numa_node(std::unordered_set<uint32_t>& free_cores) {
    std::unordered_map<int, std::vector<uint32_t>> cpu_cores_per_numa_node = {};
    if (numa_available() != -1) {
        // Host has NUMA enabled. Group CPU IDs by the NUMA nodes they belong to.
        for (int cpu = 0; cpu < numa_num_configured_cpus(); ++cpu) {
            int node = numa_node_of_cpu(cpu);
            if (cpu_cores_per_numa_node.find(node) == cpu_cores_per_numa_node.end()) {
                cpu_cores_per_numa_node.insert({node, {}});
            }
            free_cores.insert(cpu);
            cpu_cores_per_numa_node.at(node).push_back(cpu);
        }
    } else {
        // Host does not have NUMA. Place all CPU Ids under a single node (0).
        log_warning(tt::LogMetal, "Host does not use NUMA. May see reduced performance.");
        for (int cpu = 0; cpu < sysconf(_SC_NPROCESSORS_ONLN); ++cpu) {
            free_cores.insert(cpu);
        }
    }
    return cpu_cores_per_numa_node;
}

std::pair<int, int> get_cpu_cores_for_dispatch_threads(
    int mmio_controlled_device_id,
    const std::unordered_map<int, std::vector<uint32_t>>& cpu_cores_per_numa_node,
    std::unordered_set<uint32_t>& free_cores,
    uint32_t num_devices,
    bool use_separate_procs) {
    int core_assigned_to_device_worker_thread = 0;
    int core_assigned_to_device_completion_queue_reader = 0;
    uint32_t num_online_processors = sysconf(_SC_NPROCESSORS_ONLN);
    // Get NUMA node that the current device is mapped to through UMD
    int numa_node_for_device =
        tt::tt_metal::MetalContext::instance().get_cluster().get_numa_node_for_device(mmio_controlled_device_id);

    if (numa_available() != -1 and
        cpu_cores_per_numa_node.find(numa_node_for_device) != cpu_cores_per_numa_node.end()) {
        // NUMA node reported by UMD exists on host. Choose a core on this numa-node using round robin policy
        const auto& cpu_core_for_numa_node = cpu_cores_per_numa_node.at(numa_node_for_device);
        int num_cores_in_numa_node = cpu_core_for_numa_node.size();
        core_assigned_to_device_worker_thread =
            cpu_core_for_numa_node.at(mmio_controlled_device_id % num_cores_in_numa_node);
        if (use_separate_procs) {
            core_assigned_to_device_completion_queue_reader =
                cpu_core_for_numa_node.at((mmio_controlled_device_id + num_devices) % num_cores_in_numa_node);
        } else {
            core_assigned_to_device_completion_queue_reader = core_assigned_to_device_worker_thread;
        }
    } else {
        // NUMA node reported by UMD does not exist on host. Use round-robin binding policy for this worker thread.
        log_warning(
            tt::LogMetal,
            "NUMA node {} for device {} does not exist on host or NUMA is not available.",
            numa_node_for_device,
            mmio_controlled_device_id);
        core_assigned_to_device_worker_thread = mmio_controlled_device_id % num_online_processors;
        if (use_separate_procs) {
            core_assigned_to_device_completion_queue_reader =
                (mmio_controlled_device_id + num_devices) % num_online_processors;
        } else {
            core_assigned_to_device_completion_queue_reader = core_assigned_to_device_worker_thread;
        }
    }

    free_cores.erase(core_assigned_to_device_worker_thread);
    if (use_separate_procs) {
        free_cores.erase(core_assigned_to_device_completion_queue_reader);
    }
    return std::make_pair(core_assigned_to_device_worker_thread, core_assigned_to_device_completion_queue_reader);
}

std::unordered_map<uint32_t, uint32_t> get_device_id_to_core_map(
    const std::vector<chip_id_t>& device_ids,
    std::unordered_set<uint32_t>& free_cores,
    bool use_numa_node_based_thread_binding,
    const uint8_t num_hw_cqs,
    std::unordered_map<uint32_t, uint32_t>& completion_queue_reader_to_cpu_core_map) {
    uint32_t num_online_processors = sysconf(_SC_NPROCESSORS_ONLN);
    constexpr uint32_t max_num_procs_per_device = 2;
    // When using multiple command queues, assign separate CPU cores to worker and completion queue reader threads,
    // if enough processors exist on host. Atleast one core is given to the main thread.
    bool separate_procs_for_worker_and_reader =
        (num_hw_cqs > 1) && (max_num_procs_per_device * device_ids.size() <= num_online_processors - 1);
    std::unordered_map<uint32_t, uint32_t> worker_thread_to_cpu_core_map = {};
    if (use_numa_node_based_thread_binding) {
        auto cpu_cores_per_numa_node = device_cpu_allocator::get_cpu_cores_per_numa_node(free_cores);
        for (const auto& device_id : device_ids) {
            auto [worker_thread_core, completion_queue_reader_core] =
                device_cpu_allocator::get_cpu_cores_for_dispatch_threads(
                    device_id,
                    cpu_cores_per_numa_node,
                    free_cores,
                    device_ids.size(),
                    separate_procs_for_worker_and_reader);
            worker_thread_to_cpu_core_map.insert({device_id, worker_thread_core});
            completion_queue_reader_to_cpu_core_map.insert({device_id, completion_queue_reader_core});
        }
    } else {
        // Round Robin CPU assignment for worker and completion queue reader threads
        for (const auto& device_id : device_ids) {
            uint32_t worker_thread_proc = device_id % num_online_processors;
            worker_thread_to_cpu_core_map.insert({device_id, worker_thread_proc});
            if (separate_procs_for_worker_and_reader) {
                uint32_t completion_queue_reader_proc = (device_id + device_ids.size()) % num_online_processors;
                completion_queue_reader_to_cpu_core_map.insert({device_id, completion_queue_reader_proc});
            } else {
                completion_queue_reader_to_cpu_core_map.insert({device_id, worker_thread_proc});
            }
        }
    }
    return worker_thread_to_cpu_core_map;
}

void bind_current_thread_to_free_cores(const std::unordered_set<uint32_t>& free_cores) {
    cpu_set_t cpuset;
    pthread_t current_thread = pthread_self();
    CPU_ZERO(&cpuset);

    for (const auto& free_core : free_cores) {
        CPU_SET(free_core, &cpuset);
    }
    int rc = pthread_setaffinity_np(current_thread, sizeof(cpu_set_t), &cpuset);
    if (rc) {
        log_warning(
            tt::LogMetal,
            "Unable to bind main thread to free CPU cores. May see performance degradation. Error Code: {}",
            rc);
    }
}

}  // namespace device_cpu_allocator

DevicePool* DevicePool::_inst = nullptr;

void DevicePool::init_profiler() const {
#if defined(TRACY_ENABLE)
    for (const auto& dev : this->get_all_active_devices()) {
        // For Galaxy init, we only need to loop over mmio devices
        const auto& mmio_device_id =
            tt::tt_metal::MetalContext::instance().get_cluster().get_associated_mmio_device(dev->id());
        if (mmio_device_id != dev->id()) {
            continue;
        }
        auto tunnels_from_mmio =
            tt::tt_metal::MetalContext::instance().get_cluster().get_tunnels_from_mmio_device(mmio_device_id);
        detail::InitDeviceProfiler(dev);
        log_info(tt::LogMetal, "Profiler started on device {}", mmio_device_id);
        if (not this->skip_remote_devices) {
            for (uint32_t t = 0; t < tunnels_from_mmio.size(); t++) {
                // Need to create devices from farthest to the closest.
                for (uint32_t ts = tunnels_from_mmio[t].size() - 1; ts > 0; ts--) {
                    uint32_t mmio_controlled_device_id = tunnels_from_mmio[t][ts];
                    auto mmio_device = get_device(mmio_controlled_device_id);
                    detail::InitDeviceProfiler(mmio_device);
                    log_info(
                        tt::LogMetal,
                        "Profiler started on remote device {}",
                        mmio_device->id());
                }
            }
        }
    }
    detail::ProfilerSync(ProfilerSyncState::INIT);
#endif
}

void DevicePool::initialize(
    const std::vector<chip_id_t>& device_ids,
    const uint8_t num_hw_cqs,
    size_t l1_small_size,
    size_t trace_region_size,
    const DispatchCoreConfig& dispatch_core_config,
    tt::stl::Span<const std::uint32_t> l1_bank_remap,
    size_t worker_l1_size,
    bool init_profiler,
<<<<<<< HEAD
    bool use_max_eth_core_count_on_all_devices) noexcept {
=======
    bool use_max_eth_core_count_on_all_devices,
    bool initialize_fabric_and_dispatch_fw) noexcept {
>>>>>>> 6cc4fb1f
    // Issue #19729: use_max_eth_core_count_on_all_devices is a workaround
    // to allow TT-Mesh Workload dispatch to target active ethernet cores.
    ZoneScoped;
    log_debug(tt::LogMetal, "DevicePool initialize");
    tt::tt_metal::MetalContext::instance().initialize(
        dispatch_core_config, num_hw_cqs, {l1_bank_remap.begin(), l1_bank_remap.end()});

    if (_inst == nullptr) {
        static DevicePool device_pool{};
        _inst = &device_pool;
    }
    _inst->l1_small_size = l1_small_size;
    _inst->trace_region_size = trace_region_size;
    _inst->worker_l1_size = worker_l1_size;
    _inst->num_hw_cqs = num_hw_cqs;
    _inst->l1_bank_remap.assign(l1_bank_remap.begin(), l1_bank_remap.end());
    _inst->init_profiler_ = init_profiler;
    _inst->initialize_fabric_and_dispatch_fw_ = initialize_fabric_and_dispatch_fw;
    // Track the thread where the Device Pool was created. Certain functions
    // modifying the state of this instance, for example those responsible for
    // (un)registering worker threads, can only be called in the creation thread
    _inst->device_pool_creation_thread_id = std::this_thread::get_id();

    // Never skip for TG Cluster
    bool skip = not tt::tt_metal::MetalContext::instance().get_cluster().is_galaxy_cluster();
    std::vector<chip_id_t> target_mmio_ids;
    for (const auto& device_id : device_ids) {
        TT_FATAL(
            device_id < tt::tt_metal::MetalContext::instance().get_cluster().number_of_devices(),
            "Device index {} out of range. There are {} devices available.",
            device_id,
            tt::tt_metal::MetalContext::instance().get_cluster().number_of_devices());
        const auto& mmio_device_id =
            tt::tt_metal::MetalContext::instance().get_cluster().get_associated_mmio_device(device_id);
        if (std::find(target_mmio_ids.begin(), target_mmio_ids.end(), mmio_device_id) == target_mmio_ids.end()) {
            target_mmio_ids.push_back(mmio_device_id);
        }
        skip &= (device_id == mmio_device_id);
    }
    if (target_mmio_ids.size() != tt::tt_metal::MetalContext::instance().get_cluster().number_of_pci_devices()) {
        log_warning(
            tt::LogMetal,
            "Opening subset of mmio devices slows down UMD read/write to remote chips. If opening more devices, "
            "consider using CreateDevices API.");
    }

    _inst->skip_remote_devices = skip;
    _inst->use_max_eth_core_count_on_all_devices_ = use_max_eth_core_count_on_all_devices;
    _inst->add_devices_to_pool(device_ids);
    tt::tt_metal::MetalContext::instance().get_cluster().set_internal_routing_info_for_ethernet_cores(
        true, target_mmio_ids);
<<<<<<< HEAD
    _inst->wait_for_fabric_router_sync();
    if (init_profiler) {
        _inst->init_profiler();
    }
=======
    _inst->init_firmware_on_active_devices();
}

void DevicePool::initialize_fabric_and_dispatch_fw() const {
    this->initialize_active_devices();
    this->wait_for_fabric_router_sync();
>>>>>>> 6cc4fb1f
}

void DevicePool::initialize_host(IDevice* dev) const {
    detail::ClearProfilerControlBuffer(dev);

    // Create system memory writer for this device to have an associated interface to hardware command queue (i.e.
    // hugepage). Need to do this before FW init so we know what dispatch cores to reset.
    if (this->using_fast_dispatch) {
        detail::DispatchStateCheck(true);
        dev->init_command_queue_host();
    } else {
        detail::DispatchStateCheck(false);
        TT_ASSERT(dev->num_hw_cqs() == 1, "num_hw_cqs must be 1 in slow dispatch");
    }

    ClearNocData(dev->id());
    DprintServerAttach(dev->id());
    watcher_init(dev->id());

    // TODO: as optimization, investigate removing all this call for already initialized devivces
    if (!tt_metal::MetalContext::instance().rtoptions().get_skip_reset_cores_on_init()) {
        dev->reset_cores();
    }
    dev->initialize_and_launch_firmware();

    watcher_attach(dev->id());
}

void DevicePool::initialize_active_devices() const {
    const auto& active_devices = this->get_all_active_devices();

    // Activate fabric (must be before FD)
    FabricConfig fabric_config = tt::tt_metal::MetalContext::instance().get_cluster().get_fabric_config();
    if (tt_fabric::is_1d_fabric_config(fabric_config) || tt_fabric::is_2d_fabric_config(fabric_config)) {
        log_info(tt::LogMetal, "Initializing Fabric");
        if (tt_fabric::is_2d_fabric_config(fabric_config)) {
            // write routing tables to all ethernet cores
            tt::tt_metal::MetalContext::instance()
                .get_cluster()
                .get_control_plane()
                ->write_routing_tables_to_all_chips();
        }

        // Initialize fabric on mmio device
        for (const auto& dev : active_devices) {
            dev->init_fabric();
        }
        log_info(tt::LogMetal, "Fabric Initialized");
    }

    // Activate FD kernels
    // Remaining steps are for setting up FD
    if (!this->using_fast_dispatch) {
        return;
    }

    for (auto dev : active_devices) {
        // For Galaxy init, we only need to loop over mmio devices
        const auto& mmio_device_id =
            tt::tt_metal::MetalContext::instance().get_cluster().get_associated_mmio_device(dev->id());
        if (mmio_device_id != dev->id()) {
            continue;
        }

        auto tunnels_from_mmio =
            tt::tt_metal::MetalContext::instance().get_cluster().get_tunnels_from_mmio_device(mmio_device_id);
        populate_cq_static_args(dev);
        dev->init_command_queue_device();
        if (not this->skip_remote_devices) {
            for (uint32_t t = 0; t < tunnels_from_mmio.size(); t++) {
                // Need to create devices from farthest to the closest.
                for (uint32_t ts = tunnels_from_mmio[t].size() - 1; ts > 0; ts--) {
                    uint32_t mmio_controlled_device_id = tunnels_from_mmio[t][ts];
                    auto device = get_device(mmio_controlled_device_id);
                    populate_cq_static_args(device);
                    device->init_command_queue_device();
                }
            }
        }
    }
}

void DevicePool::activate_device(chip_id_t id) {
    TT_FATAL(
        id < tt::tt_metal::MetalContext::instance().get_cluster().number_of_devices(),
        "Device index {} out of range. There are {} devices available.",
        id,
        tt::tt_metal::MetalContext::instance().get_cluster().number_of_devices());
    const std::lock_guard<std::mutex> lock(this->lock);
    if (this->devices.size() < id + 1) {
        this->devices.reserve(id + 1);
    }
    auto device = get_device(id);
    if (!device) {
        log_debug(tt::LogMetal, "DevicePool new device {}", id);
        int worker_core_thread_core = this->worker_thread_to_cpu_core_map.at(id);
        int completion_queue_reader_core = this->completion_queue_reader_to_cpu_core_map.at(id);
        device = new Device(
            id,
            this->num_hw_cqs,
            this->l1_small_size,
            this->trace_region_size,
            this->l1_bank_remap,
            false,
            worker_core_thread_core,
            completion_queue_reader_core,
            this->worker_l1_size);
        if (!this->firmware_built_keys.contains(
                BuildEnvManager::get_instance().get_device_build_env(device->build_id()).build_key)) {
            BuildEnvManager::get_instance().build_firmware(device->build_id());
            this->firmware_built_keys.insert(
                BuildEnvManager::get_instance().get_device_build_env(device->build_id()).build_key);
        }
        this->devices.emplace_back(std::unique_ptr<IDevice>(device));
    } else {
        log_debug(tt::LogMetal, "DevicePool re-initialize device {}", id);
        if (not device->is_initialized()) {
            device->initialize(
                num_hw_cqs, this->l1_small_size, this->trace_region_size, this->worker_l1_size, this->l1_bank_remap);
            if (!this->firmware_built_keys.contains(
                    BuildEnvManager::get_instance().get_device_build_env(device->build_id()).build_key)) {
                BuildEnvManager::get_instance().build_firmware(device->build_id());
                this->firmware_built_keys.insert(
                    BuildEnvManager::get_instance().get_device_build_env(device->build_id()).build_key);
            }
        } else {
            TT_THROW("Cannot re-initialize device {}, must first call close()", id);
        }
    }
}

bool DevicePool::is_device_active(chip_id_t id) const {
    auto device = get_device(id);
    if (!device) {
        return false;
    }

    return device->is_initialized();
}

IDevice* DevicePool::get_device(chip_id_t id) const {
    auto it = std::find_if(devices.begin(), devices.end(), [&id](const auto& device) { return device->id() == id; });
    if (it == devices.end()) {
        return nullptr;
    }

    return it->get();
}

void DevicePool::add_devices_to_pool(const std::vector<chip_id_t>& device_ids) {
    std::set<chip_id_t> devices_to_activate;
    if (this->skip_remote_devices) {
        for (const auto& device_id : device_ids) {
            const auto& mmio_device_id =
                tt::tt_metal::MetalContext::instance().get_cluster().get_associated_mmio_device(device_id);
            TT_ASSERT(device_id == mmio_device_id, "Skipping remote devices is only available for mmio devices");
            devices_to_activate.insert(device_id);
        }
    } else {
        std::vector<chip_id_t> all_device_ids = {};
        for (const auto& device_id : device_ids) {
            // Get list of all devices in the cluster connected to the passed in device_ids
            const auto& mmio_device_id =
                tt::tt_metal::MetalContext::instance().get_cluster().get_associated_mmio_device(device_id);
            for (const auto& mmio_controlled_device_id :
                 tt::tt_metal::MetalContext::instance().get_cluster().get_devices_controlled_by_mmio_device(
                     mmio_device_id)) {
                devices_to_activate.insert(mmio_controlled_device_id);
            }
        }
    }

    for (const auto& device_id : devices_to_activate) {
        if (not this->is_device_active(device_id)) {
            this->activate_device(device_id);
        }
    }
    // Issue #19729: Workaround to allow TT-Mesh Workload dispatch to target active ethernet cores.
    // Record the maximum number of active ethernet cores across all devices.
    // TT-Mesh dispatch assumes that all physical devices in the Mesh have the maximum number of active
    // ethernet cores (uniformity assumption)
    // Dispatch firmware running on each physical device knows how many ethernet cores are actually
    // available and will dispatch to/wait on the correct number of cores (effectively ignoring the
    // value host dispatch provides, if its incorrect).
    if (use_max_eth_core_count_on_all_devices_) {
        std::size_t max_eth_core_count = 0;
        for (const auto& device : this->devices) {
            max_eth_core_count = std::max(
                MetalContext::instance()
                    .get_cluster()
                    .get_active_ethernet_cores(device->id(), /*skip_reserved_tunnel_cores*/ true)
                    .size(),
                max_eth_core_count);
        }
        for (auto& device : this->devices) {
            dynamic_cast<Device*>(device.get())->set_ethernet_core_count_on_dispatcher(max_eth_core_count);
        }
    }

    FabricConfig fabric_config = tt::tt_metal::MetalContext::instance().get_cluster().get_fabric_config();
    // Only can launch Fabric if all devices are active
    if (tt_fabric::is_1d_fabric_config(fabric_config) || tt_fabric::is_2d_fabric_config(fabric_config)) {
        for (int i = 0; i < tt::tt_metal::MetalContext::instance().get_cluster().number_of_devices(); i++) {
            if (not _inst->is_device_active(i)) {
                // Fabric currently requires all devices to be active
                log_fatal(tt::LogMetal, "Fabric is being used but {} is not active", i);
            }
        }
    }

    this->using_fast_dispatch = (std::getenv("TT_METAL_SLOW_DISPATCH_MODE") == nullptr);
    if (this->using_fast_dispatch) {
        populate_fd_kernels(devices_to_activate, this->num_hw_cqs);
    }
}

void DevicePool::wait_for_fabric_router_sync() const {
    FabricConfig fabric_config = tt::tt_metal::MetalContext::instance().get_cluster().get_fabric_config();
    auto control_plane = tt::tt_metal::MetalContext::instance().get_cluster().get_control_plane();
    if (tt_fabric::is_1d_fabric_config(fabric_config)) {
        const auto edm_config = tt_fabric::get_1d_fabric_config();
        std::vector<uint32_t> signal(1, tt::tt_fabric::EDMStatus::READY_FOR_TRAFFIC);

        auto wait_for_handshake = [&](IDevice* dev) {
            std::vector<std::uint32_t> master_router_status{0};
            auto [mesh_id, chip_id] = control_plane->get_mesh_chip_id_from_physical_chip_id(dev->id());

            auto router_chans_and_direction = control_plane->get_active_fabric_eth_channels(mesh_id, chip_id);
            if (router_chans_and_direction.empty()) {
                return;
            }

            tt_fabric::chan_id_t fabric_master_router_chan = router_chans_and_direction.begin()->first;
            CoreCoord virtual_eth_core =
                tt::tt_metal::MetalContext::instance().get_cluster().get_virtual_eth_core_from_channel(
                    dev->id(), fabric_master_router_chan);
            auto fabric_master_router_core = dev->logical_core_from_ethernet_core(virtual_eth_core);
            while (master_router_status[0] != tt::tt_fabric::EDMStatus::LOCAL_HANDSHAKE_COMPLETE) {
                tt_metal::detail::ReadFromDeviceL1(
                    dev,
                    fabric_master_router_core,
                    edm_config.edm_status_address,
                    4,
                    master_router_status,
                    CoreType::ETH);
            }

            tt_metal::detail::WriteToDeviceL1(
                dev, fabric_master_router_core, edm_config.edm_status_address, signal, CoreType::ETH);
        };

        for (const auto& dev : this->get_all_active_devices()) {
            if (tt::tt_metal::MetalContext::instance().get_cluster().get_associated_mmio_device(dev->id()) !=
                dev->id()) {
                continue;
            }

            auto tunnels_from_mmio =
                tt::tt_metal::MetalContext::instance().get_cluster().get_tunnels_from_mmio_device(dev->id());
            for (auto i = 0; i < tunnels_from_mmio.size(); i++) {
                // Need to poll on devices from farthest to the closest.
                for (auto j = tunnels_from_mmio[i].size() - 1; j > 0; j--) {
                    wait_for_handshake(get_device(tunnels_from_mmio[i][j]));
                }
            }

            if (tt::tt_metal::MetalContext::instance().get_cluster().get_cluster_type() != tt::ClusterType::TG) {
                // 1d fabric is not launched on TG gateways
                wait_for_handshake(dev);
            }
        }
    } else if (tt_fabric::is_2d_fabric_config(fabric_config)) {
        auto fabric_router_sync_sem_addr = MetalContext::instance().hal().get_dev_addr(
            HalProgrammableCoreType::ACTIVE_ETH, HalL1MemAddrType::UNRESERVED);

        std::vector<std::uint32_t> master_router_status{0};
        for (const auto& dev : this->get_all_active_devices()) {
            auto [mesh_id, chip_id] = control_plane->get_mesh_chip_id_from_physical_chip_id(dev->id());

            auto router_chans_and_direction = control_plane->get_active_fabric_eth_channels(mesh_id, chip_id);
            if (router_chans_and_direction.empty()) {
                return;
            }

            tt_fabric::chan_id_t fabric_master_router_chan = router_chans_and_direction.begin()->first;
            CoreCoord virtual_eth_core =
                tt::tt_metal::MetalContext::instance().get_cluster().get_virtual_eth_core_from_channel(
                    dev->id(), fabric_master_router_chan);
            auto fabric_master_router_core = dev->logical_core_from_ethernet_core(virtual_eth_core);

            auto num_routers = router_chans_and_direction.size();
            while (master_router_status[0] != num_routers) {
                tt_metal::detail::ReadFromDeviceL1(
                    dev,
                    fabric_master_router_core,
                    fabric_router_sync_sem_addr,
                    4,
                    master_router_status,
                    CoreType::ETH);
            }
        }
    }
}

void DevicePool::register_worker_thread_for_device(IDevice* device, std::thread::id worker_thread_id) {
    TT_FATAL(
        std::this_thread::get_id() == this->device_pool_creation_thread_id,
        "Worker threads can only be registered in the thread where the Device(s) were created");
    auto worker_thread_handle = this->device_to_worker_thread_id.find(device);
    if (worker_thread_handle != this->device_to_worker_thread_id.end()) {
        TT_FATAL(
            worker_thread_handle->second == worker_thread_id,
            "Cannot register more than one worker thread per device.");
        ;
    } else {
        TT_FATAL(
            this->worker_thread_ids.find(worker_thread_id) == this->worker_thread_ids.end(),
            "Cannot register a single worker thread on multiple devices");
    }

    this->device_to_worker_thread_id.insert({device, worker_thread_id});
    this->worker_thread_ids.insert(worker_thread_id);
}

void DevicePool::unregister_worker_thread_for_device(IDevice* device) {
    TT_FATAL(
        std::this_thread::get_id() == this->device_pool_creation_thread_id,
        "Worker threads can only be unregistered in the thread where the Device(s) were created");
    auto worker_thread_handle = this->device_to_worker_thread_id.find(device);
    if (worker_thread_handle != this->device_to_worker_thread_id.end()) {
        this->worker_thread_ids.erase(worker_thread_handle->second);
        this->device_to_worker_thread_id.erase(device);
    }
}

const std::unordered_set<std::thread::id>& DevicePool::get_worker_thread_ids() const { return this->worker_thread_ids; }

void DevicePool::init_firmware_on_active_devices() const {
    const auto& active_devices = this->get_all_active_devices();
    for (const auto& dev : active_devices) {
        // For Galaxy init, we only need to loop over mmio devices
        const auto& mmio_device_id =
            tt::tt_metal::MetalContext::instance().get_cluster().get_associated_mmio_device(dev->id());
        if (mmio_device_id != dev->id()) {
            continue;
        }
        log_debug(
            tt::LogMetal,
            "MMIO Device {} Tunnel Count: {}",
            mmio_device_id,
            tt::tt_metal::MetalContext::instance().get_cluster().get_mmio_device_tunnel_count(mmio_device_id));
        log_debug(
            tt::LogMetal,
            "MMIO Device {} Tunnel Depth: {}",
            mmio_device_id,
            tt::tt_metal::MetalContext::instance().get_cluster().get_mmio_device_max_tunnel_depth(mmio_device_id));
        log_debug(
            tt::LogMetal,
            "MMIO Device {} Tunnel Stop: {}",
            mmio_device_id,
            tt::tt_metal::MetalContext::instance().get_cluster().get_device_tunnel_depth(mmio_device_id));

        auto tunnels_from_mmio =
            tt::tt_metal::MetalContext::instance().get_cluster().get_tunnels_from_mmio_device(mmio_device_id);
        this->initialize_host(dev);
        if (not this->skip_remote_devices) {
            for (uint32_t t = 0; t < tunnels_from_mmio.size(); t++) {
                // Need to create devices from farthest to the closest.
                for (uint32_t ts = tunnels_from_mmio[t].size() - 1; ts > 0; ts--) {
                    uint32_t mmio_controlled_device_id = tunnels_from_mmio[t][ts];
                    log_debug(tt::LogMetal, "Tunnel {} Device {} Tunnel Stop: {}", t, mmio_controlled_device_id, ts);
                    auto device = get_device(mmio_controlled_device_id);
                    this->initialize_host(device);
                }
            }
        }
    }

    if (init_profiler_) {
        this->init_profiler();
    }
    if (initialize_fabric_and_dispatch_fw_) {
        this->initialize_fabric_and_dispatch_fw();
    }
}

DevicePool::DevicePool() {
    ZoneScoped;
    log_debug(tt::LogMetal, "DevicePool constructor");
    bool use_numa_node_based_thread_binding = parse_env("TT_METAL_NUMA_BASED_AFFINITY", false);
    std::vector<chip_id_t> all_device_ids;
    for (int i = 0; i < tt::tt_metal::MetalContext::instance().get_cluster().number_of_devices(); i++) {
        all_device_ids.emplace_back((chip_id_t)i);
    }
    std::unordered_set<uint32_t> free_cores = {};
    this->worker_thread_to_cpu_core_map = device_cpu_allocator::get_device_id_to_core_map(
        all_device_ids,
        free_cores,
        use_numa_node_based_thread_binding,
        num_hw_cqs,
        this->completion_queue_reader_to_cpu_core_map);
    if (use_numa_node_based_thread_binding) {
        // Bind main thread to cores not being used by workers
        device_cpu_allocator::bind_current_thread_to_free_cores(free_cores);
    }
}

IDevice* DevicePool::get_active_device(chip_id_t device_id) const {
    auto device = get_device(device_id);
    TT_ASSERT(device != nullptr, "DevicePool does not contain device {}", device_id);
    TT_ASSERT(device->is_initialized(), "Device {} is not initialized", device_id);
    return device;
}

std::vector<IDevice* > DevicePool::get_all_active_devices() const {
    std::vector<IDevice*> user_devices;
    for (const auto& device : this->devices) {
        if (device->is_initialized()) {
            user_devices.push_back(device.get());
        }
    }
    return user_devices;
}

bool DevicePool::close_device(chip_id_t device_id) {
    // Sync and close one device
    // Currently can only call this on mmio chips, once we split dispatch kernel shutdown
    // from device close, we can call this on remote devices too
    ZoneScoped;
    tt::tt_metal::MetalContext::instance().get_cluster().set_internal_routing_info_for_ethernet_cores(false);
    bool pass = true;
    const auto& mmio_device_id =
        tt::tt_metal::MetalContext::instance().get_cluster().get_associated_mmio_device(device_id);
    for (const auto& mmio_controlled_device_id :
         tt::tt_metal::MetalContext::instance().get_cluster().get_devices_controlled_by_mmio_device(mmio_device_id)) {
        auto device = get_device(mmio_controlled_device_id);
        if (device && device->is_initialized()) {
            pass &= device->close();
            this->unregister_worker_thread_for_device(device);
        }
    }
    return pass;
}

void DevicePool::close_devices(const std::vector<IDevice*>& devices, bool skip_synchronize) {
    // Ordered, because we need to shutdown tunnels from the farthest to the closest.
    std::vector<chip_id_t> devices_to_close;

    ZoneScoped;
    // Loop over all devices and add remote devices to devices_to_close
    // For Galaxy if an mmio device's tunnels are being closed, close the mmio device as well
    std::unordered_set<chip_id_t> mmio_devices_to_close;
    for (const auto& dev : devices) {
        const auto& mmio_device_id =
            tt::tt_metal::MetalContext::instance().get_cluster().get_associated_mmio_device(dev->id());
        if (mmio_devices_to_close.find(mmio_device_id) != mmio_devices_to_close.end()) {
            continue;
        }
        auto mmio_dev_handle = tt::DevicePool::instance().get_active_device(mmio_device_id);
        auto tunnels_from_mmio =
            tt::tt_metal::MetalContext::instance().get_cluster().get_tunnels_from_mmio_device(mmio_device_id);
        // iterate over all tunnels origination from this mmio device
        for (auto t : tunnels_from_mmio) {
            // iterate over all tunneled devices (tunnel stops) in this tunnel
            for (uint32_t ts = t.size() - 1; ts > 0; ts--) {
                if (this->is_device_active(t[ts])) {
                    devices_to_close.push_back(t[ts]);
                }
            }
        }
        devices_to_close.push_back(mmio_device_id);
        mmio_devices_to_close.insert(mmio_device_id);
    }

    // Global Sync across all devices that are being closed
    // We need to ensure that commands sent to each device have been completed
    // before closing any device + modifying routing info.
    // If this is not done, non-blocking CCLs followed by a close will hang, since
    // the main thread will modify device state while the CCL is running on device.
    // On TG - this should not be done on MMIO mapped devices, since we don't run
    // any workloads on them
    if (!skip_synchronize) {
        for (const auto& dev_id : devices_to_close) {
            auto dev = tt::DevicePool::instance().get_active_device(dev_id);
            if (tt::tt_metal::MetalContext::instance().get_cluster().is_galaxy_cluster() and dev->is_mmio_capable()) {
                continue;
            }
            dev->synchronize();  // Synchronize worker queue
            Synchronize(dev);    // Synchronize device
        }
    }
    // Terminate fabric routers
    FabricConfig fabric_config = tt::tt_metal::MetalContext::instance().get_cluster().get_fabric_config();
    auto control_plane = tt::tt_metal::MetalContext::instance().get_cluster().get_control_plane();
    if (tt_fabric::is_1d_fabric_config(fabric_config)) {
        std::vector<uint32_t> signal(1, tt::tt_fabric::TerminationSignal::IMMEDIATELY_TERMINATE);
        static constexpr std::size_t edm_buffer_size =
            tt::tt_fabric::FabricEriscDatamoverBuilder::default_packet_payload_size_bytes +
            sizeof(tt::tt_fabric::PacketHeader);
        const auto edm_config = tt_fabric::get_1d_fabric_config();

        auto fabric_router_sync_sem_addr = edm_config.termination_signal_address;
        for (const auto& dev : this->get_all_active_devices()) {
            if (dev->is_mmio_capable() &&
                (tt::tt_metal::MetalContext::instance().get_cluster().get_cluster_type() == tt::ClusterType::TG)) {
                // 1d fabric is not launched on TG gateways
                continue;
            }
            auto [mesh_id, chip_id] = control_plane->get_mesh_chip_id_from_physical_chip_id(dev->id());

            auto router_chans_and_direction = control_plane->get_active_fabric_eth_channels(mesh_id, chip_id);
            if (router_chans_and_direction.empty()) {
                continue;
            }

            tt_fabric::chan_id_t fabric_master_router_chan = router_chans_and_direction.begin()->first;

            CoreCoord virtual_eth_core =
                tt::tt_metal::MetalContext::instance().get_cluster().get_virtual_eth_core_from_channel(
                    dev->id(), fabric_master_router_chan);
            auto fabric_master_router_core = dev->logical_core_from_ethernet_core(virtual_eth_core);
            tt_metal::detail::WriteToDeviceL1(
                dev, fabric_master_router_core, fabric_router_sync_sem_addr, signal, CoreType::ETH);
        }
    } else if (tt_fabric::is_2d_fabric_config(fabric_config)) {
        std::vector<uint32_t> master_router_terminate(1, 0);
        auto fabric_router_sync_sem_addr = MetalContext::instance().hal().get_dev_addr(
            HalProgrammableCoreType::ACTIVE_ETH, HalL1MemAddrType::UNRESERVED);
        for (const auto& dev : this->get_all_active_devices()) {
            auto [mesh_id, chip_id] = control_plane->get_mesh_chip_id_from_physical_chip_id(dev->id());

            auto router_chans_and_direction = control_plane->get_active_fabric_eth_channels(mesh_id, chip_id);
            if (router_chans_and_direction.empty()) {
                continue;
            }

            tt_fabric::chan_id_t fabric_master_router_chan = router_chans_and_direction.begin()->first;
            CoreCoord virtual_eth_core =
                tt::tt_metal::MetalContext::instance().get_cluster().get_virtual_eth_core_from_channel(
                    dev->id(), fabric_master_router_chan);
            auto fabric_master_router_core = dev->logical_core_from_ethernet_core(virtual_eth_core);
            tt_metal::detail::WriteToDeviceL1(
                dev, fabric_master_router_core, fabric_router_sync_sem_addr, master_router_terminate, CoreType::ETH);
        }
    }

    detail::ProfilerSync(ProfilerSyncState::CLOSE_DEVICE);

    tt::tt_metal::MetalContext::instance().get_cluster().set_internal_routing_info_for_ethernet_cores(false);
    for (const auto& dev_id : devices_to_close) {
        auto dev = tt::DevicePool::instance().get_active_device(dev_id);
        dev->close();
        // When a device is closed, its worker thread is joined. Stop tracking this
        // worker thread.
        this->unregister_worker_thread_for_device(dev);
    }
}

DevicePool::~DevicePool() {
    log_debug(tt::LogMetal, "DevicePool destructor");
    for (const auto& dev : this->devices) {
        if (dev != nullptr and dev->is_initialized()) {
            // TODO: #13876, Was encountering issues with the DispatchMemMap being destroyed before the DevicePool
            // destructor, which leads to device->close() hitting asserts. We need to move the ownership of
            // DispatchMemMap to the device, so it doesn't go out of scope before the device is closed.
            dev->close();
        }
    }
    this->devices.clear();
}

}  // namespace tt<|MERGE_RESOLUTION|>--- conflicted
+++ resolved
@@ -219,12 +219,8 @@
     tt::stl::Span<const std::uint32_t> l1_bank_remap,
     size_t worker_l1_size,
     bool init_profiler,
-<<<<<<< HEAD
-    bool use_max_eth_core_count_on_all_devices) noexcept {
-=======
     bool use_max_eth_core_count_on_all_devices,
     bool initialize_fabric_and_dispatch_fw) noexcept {
->>>>>>> 6cc4fb1f
     // Issue #19729: use_max_eth_core_count_on_all_devices is a workaround
     // to allow TT-Mesh Workload dispatch to target active ethernet cores.
     ZoneScoped;
@@ -276,19 +272,12 @@
     _inst->add_devices_to_pool(device_ids);
     tt::tt_metal::MetalContext::instance().get_cluster().set_internal_routing_info_for_ethernet_cores(
         true, target_mmio_ids);
-<<<<<<< HEAD
-    _inst->wait_for_fabric_router_sync();
-    if (init_profiler) {
-        _inst->init_profiler();
-    }
-=======
     _inst->init_firmware_on_active_devices();
 }
 
 void DevicePool::initialize_fabric_and_dispatch_fw() const {
     this->initialize_active_devices();
     this->wait_for_fabric_router_sync();
->>>>>>> 6cc4fb1f
 }
 
 void DevicePool::initialize_host(IDevice* dev) const {
