// SPDX-FileCopyrightText: © 2024 Tenstorrent Inc.
//
// SPDX-License-Identifier: Apache-2.0

#include <global_semaphore.hpp>

#include <cstdint>
#include <memory>
#include <vector>

#include <assert.hpp>
#include <core_coord.hpp>
#include <tt_metal.hpp>
#include <tt-metalium/distributed.hpp>
#include <host_api.hpp>
#include <buffer.hpp>
#include <buffer_constants.hpp>
#include <device.hpp>
#include <hal.hpp>

#include "tt_cluster.hpp"

namespace tt::tt_metal {

GlobalSemaphore::GlobalSemaphore(
    IDevice* device, const CoreRangeSet& cores, uint32_t initial_value, BufferType buffer_type) :
    device_(device), cores_(cores) {
    this->setup_buffer(initial_value, buffer_type);
}

GlobalSemaphore::GlobalSemaphore(
    IDevice* device, CoreRangeSet&& cores, uint32_t initial_value, BufferType buffer_type) :
    device_(device), cores_(std::move(cores)) {
    this->setup_buffer(initial_value, buffer_type);
}

void GlobalSemaphore::setup_buffer(uint32_t initial_value, BufferType buffer_type) {
    TT_FATAL(
        buffer_type == BufferType::L1 or buffer_type == BufferType::L1_SMALL,
        "Global semaphore can only be created for L1 buffer types");
    TT_FATAL(device_ != nullptr, "Device cannot be null");
    TT_FATAL(cores_.num_cores() > 0, "CoreRangeSet must have at least one core");
    uint32_t num_cores = cores_.num_cores();
    auto shard_parameters = ShardSpecBuffer(cores_, {1, 1}, ShardOrientation::ROW_MAJOR, {1, 1}, {num_cores, 1});
    ShardedBufferConfig sem_shard_config = {
        .device = device_,
        .size = num_cores * sizeof(uint32_t),
        .page_size = sizeof(uint32_t),
        .buffer_type = buffer_type,
        .buffer_layout = TensorMemoryLayout::HEIGHT_SHARDED,
        .shard_parameters = std::move(shard_parameters),
    };
    buffer_ = distributed::AnyBuffer::create(sem_shard_config);

    this->reset_semaphore_value(initial_value);
}

IDevice* GlobalSemaphore::device() const { return device_; }

DeviceAddr GlobalSemaphore::address() const { return buffer_.get_buffer()->address(); }

void GlobalSemaphore::reset_semaphore_value(uint32_t reset_value) const {
    // Write the initial value to the semaphore to the device
    // Only block for the slow dispatch case
    auto* device = device_;
    device->push_work([device, reset_value, num_cores = cores_.num_cores(), buffer = buffer_] {
        std::vector<uint32_t> host_buffer(num_cores, reset_value);
<<<<<<< HEAD
        if (auto mesh_buffer = buffer.get_mesh_buffer()) {
            distributed::EnqueueWriteMeshBuffer(mesh_buffer->device()->mesh_command_queue(), mesh_buffer, host_buffer);
        } else {
            auto buffer_ptr = buffer.get_buffer();
            if (device->using_slow_dispatch()) {
                detail::WriteToBuffer(*buffer_ptr, host_buffer);
                tt::Cluster::instance().l1_barrier(device->id());
            } else {
                EnqueueWriteBuffer(device->command_queue(), *buffer_ptr, host_buffer, false);
=======
        if (device->using_slow_dispatch()) {
            detail::WriteToBuffer(*buffer.get_buffer(), host_buffer);
            tt::Cluster::instance().l1_barrier(device->id());
        } else {
            if (auto mesh_buffer = buffer.get_mesh_buffer()) {
                distributed::EnqueueWriteMeshBuffer(
                    mesh_buffer->device()->mesh_command_queue(), mesh_buffer, host_buffer);
            } else {
                EnqueueWriteBuffer(device->command_queue(), *buffer.get_buffer(), host_buffer, false);
>>>>>>> 27fd5123
            }
        }
    });
}

}  // namespace tt::tt_metal

namespace std {

std::size_t hash<tt::tt_metal::GlobalSemaphore>::operator()(
    const tt::tt_metal::GlobalSemaphore& global_semaphore) const {
    return tt::stl::hash::hash_objects_with_default_seed(global_semaphore.attribute_values());
}

}  // namespace std<|MERGE_RESOLUTION|>--- conflicted
+++ resolved
@@ -65,17 +65,6 @@
     auto* device = device_;
     device->push_work([device, reset_value, num_cores = cores_.num_cores(), buffer = buffer_] {
         std::vector<uint32_t> host_buffer(num_cores, reset_value);
-<<<<<<< HEAD
-        if (auto mesh_buffer = buffer.get_mesh_buffer()) {
-            distributed::EnqueueWriteMeshBuffer(mesh_buffer->device()->mesh_command_queue(), mesh_buffer, host_buffer);
-        } else {
-            auto buffer_ptr = buffer.get_buffer();
-            if (device->using_slow_dispatch()) {
-                detail::WriteToBuffer(*buffer_ptr, host_buffer);
-                tt::Cluster::instance().l1_barrier(device->id());
-            } else {
-                EnqueueWriteBuffer(device->command_queue(), *buffer_ptr, host_buffer, false);
-=======
         if (device->using_slow_dispatch()) {
             detail::WriteToBuffer(*buffer.get_buffer(), host_buffer);
             tt::Cluster::instance().l1_barrier(device->id());
@@ -85,7 +74,6 @@
                     mesh_buffer->device()->mesh_command_queue(), mesh_buffer, host_buffer);
             } else {
                 EnqueueWriteBuffer(device->command_queue(), *buffer.get_buffer(), host_buffer, false);
->>>>>>> 27fd5123
             }
         }
     });
