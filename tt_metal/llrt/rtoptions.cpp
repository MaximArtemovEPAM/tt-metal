// SPDX-FileCopyrightText: © 2023 Tenstorrent AI ULC
//
// SPDX-License-Identifier: Apache-2.0

#include "rtoptions.hpp"

#include <ctype.h>
#include <stdio.h>
#include <cstdlib>
#include <cstring>
#include <stdexcept>
#include <string>

#include "assert.hpp"
#include <umd/device/tt_core_coordinates.h>

using std::vector;

namespace tt {

namespace llrt {

const char* RunTimeDebugFeatureNames[RunTimeDebugFeatureCount] = {
    "DPRINT",
    "READ_DEBUG_DELAY",
    "WRITE_DEBUG_DELAY",
    "ATOMIC_DEBUG_DELAY",
    "DISABLE_L1_DATA_CACHE",
};

const char* RunTimeDebugClassNames[RunTimeDebugClassCount] = {"N/A", "worker", "dispatch", "all"};

static const char* TT_METAL_HOME_ENV_VAR = "TT_METAL_HOME";
static const char* TT_METAL_KERNEL_PATH_ENV_VAR = "TT_METAL_KERNEL_PATH";
// Set this var to change the cache dir.
static const char* TT_METAL_CACHE_ENV_VAR = "TT_METAL_CACHE";
// Used for demonstration purposes and will be removed in the future.
static const char* TT_METAL_FD_FABRIC_DEMO = "TT_METAL_FD_FABRIC";
static const char* TT_METAL_VISIBLE_DEVICE_ENV_VAR = "TT_METAL_VISIBLE_DEVICE";
static const char* TT_METAL_VISIBLE_DEVICES_ENV_VAR = "TT_METAL_VISIBLE_DEVICES";

RunTimeOptions::RunTimeOptions() {
    const char* root_dir_str = std::getenv(TT_METAL_HOME_ENV_VAR);
    if (root_dir_str != nullptr) {
        this->is_root_dir_env_var_set = true;
        this->root_dir = std::string(root_dir_str) + "/";
    }

    // Check if user has specified a cache path.
    const char* cache_dir_str = std::getenv(TT_METAL_CACHE_ENV_VAR);
    if (cache_dir_str != nullptr) {
        this->is_cache_dir_env_var_set = true;
        this->cache_dir_ = std::string(cache_dir_str) + "/tt-metal-cache/";
    }

    const char* kernel_dir_str = std::getenv(TT_METAL_KERNEL_PATH_ENV_VAR);
    if (kernel_dir_str != nullptr) {
        this->is_kernel_dir_env_var_set = true;
        this->kernel_dir = std::string(kernel_dir_str) + "/";
    }
    this->system_kernel_dir = "/usr/share/tenstorrent/kernels/";

    const char* visible_device_str = std::getenv(TT_METAL_VISIBLE_DEVICE_ENV_VAR);
    if (visible_device_str != nullptr) {
        this->is_visible_device_env_var_set = true;
        this->visible_device = std::stoi(std::string(visible_device_str));
    }

    build_map_enabled = (getenv("TT_METAL_KERNEL_MAP") != nullptr);

    ParseWatcherEnv();

    for (int i = 0; i < RunTimeDebugFeatureCount; i++) {
        ParseFeatureEnv((RunTimeDebugFeatures)i);
    }

    // Test mode has no env var, default is disabled
    test_mode_enabled = false;

    profiler_enabled = false;
    profile_dispatch_cores = false;
    profiler_sync_enabled = false;
    profiler_mid_run_tracy_push = false;
    profiler_buffer_usage_enabled = false;
#if defined(TRACY_ENABLE)
    const char* profiler_enabled_str = std::getenv("TT_METAL_DEVICE_PROFILER");
    if (profiler_enabled_str != nullptr && profiler_enabled_str[0] == '1') {
        profiler_enabled = true;
        const char* profile_dispatch_str = std::getenv("TT_METAL_DEVICE_PROFILER_DISPATCH");
        if (profile_dispatch_str != nullptr && profile_dispatch_str[0] == '1') {
            profile_dispatch_cores = true;
        }
        const char* profiler_sync_enabled_str = std::getenv("TT_METAL_PROFILER_SYNC");
        if (profiler_enabled && profiler_sync_enabled_str != nullptr && profiler_sync_enabled_str[0] == '1') {
            profiler_sync_enabled = true;
        }
        const char* profiler_force_push_enabled_str = std::getenv("TT_METAL_TRACY_MID_RUN_PUSH");
        if (profiler_enabled && profiler_force_push_enabled_str != nullptr &&
            profiler_force_push_enabled_str[0] == '1') {
            profiler_mid_run_tracy_push = true;
        }
    }

    const char *profiler_noc_events_str = std::getenv("TT_METAL_DEVICE_PROFILER_NOC_EVENTS");
    if (profiler_noc_events_str != nullptr && profiler_noc_events_str[0] == '1') {
        profiler_enabled = true;
        profiler_noc_events_enabled = true;
    }

    const char *profiler_noc_events_report_path_str = std::getenv("TT_METAL_DEVICE_PROFILER_NOC_EVENTS_RPT_PATH");
    if (profiler_noc_events_report_path_str != nullptr) {
        profiler_noc_events_report_path = profiler_noc_events_report_path_str;
    }

    const char *profile_buffer_usage_str = std::getenv("TT_METAL_MEM_PROFILER");
    if (profile_buffer_usage_str != nullptr && profile_buffer_usage_str[0] == '1') {
        profiler_buffer_usage_enabled = true;
    }
#endif
    TT_FATAL(
        !(get_feature_enabled(RunTimeDebugFeatureDprint) && get_profiler_enabled()),
        "Cannot enable both debug printing and profiling");

    null_kernels = (std::getenv("TT_METAL_NULL_KERNELS") != nullptr);

    kernels_early_return = (std::getenv("TT_METAL_KERNELS_EARLY_RETURN") != nullptr);

    this->clear_l1 = false;
    const char* clear_l1_enabled_str = std::getenv("TT_METAL_CLEAR_L1");
    if (clear_l1_enabled_str != nullptr && clear_l1_enabled_str[0] == '1') {
        this->clear_l1 = true;
    }

    this->clear_dram = false;
    const char* clear_dram_enabled_str = std::getenv("TT_METAL_CLEAR_DRAM");
    if (clear_dram_enabled_str != nullptr && clear_dram_enabled_str[0] == '1') {
        this->clear_dram = true;
    }

    const char* skip_eth_cores_with_retrain_str = std::getenv("TT_METAL_SKIP_ETH_CORES_WITH_RETRAIN");
    if (skip_eth_cores_with_retrain_str != nullptr) {
        if (skip_eth_cores_with_retrain_str[0] == '0') {
            skip_eth_cores_with_retrain = false;
        }
        if (skip_eth_cores_with_retrain_str[0] == '1') {
            skip_eth_cores_with_retrain = true;
        }
    }

    const char* riscv_debug_info_enabled_str = std::getenv("TT_METAL_RISCV_DEBUG_INFO");
    set_riscv_debug_info_enabled(riscv_debug_info_enabled_str != nullptr);

    const char* validate_kernel_binaries = std::getenv("TT_METAL_VALIDATE_PROGRAM_BINARIES");
    set_validate_kernel_binaries(validate_kernel_binaries != nullptr && validate_kernel_binaries[0] == '1');

    const char* num_cqs = getenv("TT_METAL_GTEST_NUM_HW_CQS");
    if (num_cqs != nullptr) {
        try {
            set_num_hw_cqs(std::stoi(num_cqs));
        } catch (const std::invalid_argument& ia) {
            TT_THROW("Invalid TT_METAL_GTEST_NUM_HW_CQS: {}", num_cqs);
        }
    }

    const char* fb_fabric = getenv(TT_METAL_FD_FABRIC_DEMO);
    fb_fabric_en = fb_fabric != nullptr;

    const char* dispatch_data_collection_str = std::getenv("TT_METAL_DISPATCH_DATA_COLLECTION");
    if (dispatch_data_collection_str != nullptr) {
        enable_dispatch_data_collection = true;
    }

    if (getenv("TT_METAL_GTEST_ETH_DISPATCH")) {
        this->dispatch_core_type = tt_metal::DispatchCoreType::ETH;
    }

    if (getenv("TT_METAL_SKIP_LOADING_FW")) {
        this->skip_loading_fw = true;
    }

    if (getenv("TT_METAL_SKIP_DELETING_BUILT_CACHE")) {
        this->skip_deleting_built_cache = true;
    }

    if (getenv("TT_METAL_ENABLE_HW_CACHE_INVALIDATION")) {
        this->enable_hw_cache_invalidation = true;
    }

    if (std::getenv("TT_METAL_SIMULATOR")) {
        this->simulator_enabled = true;
        this->simulator_path = std::getenv("TT_METAL_SIMULATOR");
    }

    if (getenv("TT_METAL_ENABLE_ERISC_IRAM")) {
        this->erisc_iram_enabled = true;
    }

    if (getenv("TT_METAL_DISABLE_RELAXED_MEM_ORDERING")) {
        this->disable_relaxed_memory_ordering = true;
    }

    if (getenv("TT_METAL_ENABLE_GATHERING")) {
        this->enable_gathering = true;
    }

    const char* arc_debug_enabled_str = std::getenv("TT_METAL_ARC_DEBUG_BUFFER_SIZE");
    if (arc_debug_enabled_str != nullptr) {
        sscanf(arc_debug_enabled_str, "%u", &arc_debug_buffer_size);
    }

<<<<<<< HEAD
    // Parse visible devices from TT_METAL_VISIBLE_DEVICES environment variable
    const char* visible_devices_str = std::getenv(TT_METAL_VISIBLE_DEVICES_ENV_VAR);
    if (visible_devices_str != nullptr) {
        target_chip_ids.clear();

        const char* token = visible_devices_str;
        while (*token != '\0') {
            // Parse the device id (integer)
            int device_id;
            if (sscanf(token, "%d", &device_id) != 1) {
                // Skip invalid entries
                token = strchr(token, ',');
                if (token != nullptr) token++;
                continue;
            }

            // Add the device id to the set
            target_chip_ids.insert(device_id);

            // Move to the next token after comma
            token = strchr(token, ',');
            if (token == nullptr) break;
            token++;  // Skip the comma
=======
    const char* disable_dma_ops_str = std::getenv("TT_METAL_DISABLE_DMA_OPS");
    if (disable_dma_ops_str != nullptr) {
        if (disable_dma_ops_str[0] == '1') {
            this->disable_dma_ops = true;
>>>>>>> 914ec1d2
        }
    }
}

const std::string& RunTimeOptions::get_root_dir() const {
    if (!this->is_root_dir_specified()) {
        TT_THROW("Env var {} is not set.", TT_METAL_HOME_ENV_VAR);
    }

    return root_dir;
}

const std::string& RunTimeOptions::get_cache_dir() const {
    if (!this->is_cache_dir_specified()) {
        TT_THROW("Env var {} is not set.", TT_METAL_CACHE_ENV_VAR);
    }
    return this->cache_dir_;
}

const std::string& RunTimeOptions::get_kernel_dir() const {
    if (!this->is_kernel_dir_specified()) {
        TT_THROW("Env var {} is not set.", TT_METAL_KERNEL_PATH_ENV_VAR);
    }

    return this->kernel_dir;
}

const std::string& RunTimeOptions::get_system_kernel_dir() const { return this->system_kernel_dir; }

void RunTimeOptions::ParseWatcherEnv() {
    const char* watcher_enable_str = getenv("TT_METAL_WATCHER");
    if (watcher_enable_str != nullptr) {
        int sleep_val = 0;
        sscanf(watcher_enable_str, "%d", &sleep_val);
        if (strstr(watcher_enable_str, "ms") == nullptr) {
            sleep_val *= 1000;
        }
        watcher_settings.enabled = true;
        watcher_settings.interval_ms = sleep_val;
    }

    watcher_settings.dump_all = (getenv("TT_METAL_WATCHER_DUMP_ALL") != nullptr);
    watcher_settings.append = (getenv("TT_METAL_WATCHER_APPEND") != nullptr);
    watcher_settings.noinline = (getenv("TT_METAL_WATCHER_NOINLINE") != nullptr);
    watcher_settings.phys_coords = (getenv("TT_METAL_WATCHER_PHYS_COORDS") != nullptr);
    watcher_settings.text_start = (getenv("TT_METAL_WATCHER_TEXT_START") != nullptr);
    watcher_settings.skip_logging = (getenv("TT_METAL_WATCHER_SKIP_LOGGING") != nullptr);
    // Auto unpause is for testing only, no env var.
    watcher_settings.auto_unpause = false;

    // Any watcher features to disabled based on env var.
    std::set all_features = {
        watcher_waypoint_str,
        watcher_noc_sanitize_str,
        watcher_assert_str,
        watcher_pause_str,
        watcher_ring_buffer_str,
        watcher_stack_usage_str,
        watcher_dispatch_str};
    for (const std::string& feature : all_features) {
        std::string env_var("TT_METAL_WATCHER_DISABLE_");
        env_var += feature;
        if (getenv(env_var.c_str()) != nullptr) {
            watcher_disabled_features.insert(feature);
        }
    }

    const char* watcher_debug_delay_str = getenv("TT_METAL_WATCHER_DEBUG_DELAY");
    if (watcher_debug_delay_str != nullptr) {
        sscanf(watcher_debug_delay_str, "%u", &watcher_debug_delay);
        // Assert watcher is also enabled (TT_METAL_WATCHER=1)
        TT_ASSERT(watcher_settings.enabled, "TT_METAL_WATCHER_DEBUG_DELAY requires TT_METAL_WATCHER");
        // Assert TT_METAL_WATCHER_DISABLE_NOC_SANITIZE is either not set or set to 0
        TT_ASSERT(
            watcher_disabled_features.find(watcher_noc_sanitize_str) == watcher_disabled_features.end(),
            "TT_METAL_WATCHER_DEBUG_DELAY requires TT_METAL_WATCHER_DISABLE_NOC_SANITIZE=0");
    }
}

void RunTimeOptions::ParseFeatureEnv(RunTimeDebugFeatures feature) {
    std::string feature_env_prefix("TT_METAL_");
    feature_env_prefix += RunTimeDebugFeatureNames[feature];

    ParseFeatureCoreRange(feature, feature_env_prefix + "_CORES", CoreType::WORKER);
    ParseFeatureCoreRange(feature, feature_env_prefix + "_ETH_CORES", CoreType::ETH);
    ParseFeatureChipIds(feature, feature_env_prefix + "_CHIPS");
    ParseFeatureRiscvMask(feature, feature_env_prefix + "_RISCVS");
    ParseFeatureFileName(feature, feature_env_prefix + "_FILE");
    ParseFeatureOneFilePerRisc(feature, feature_env_prefix + "_ONE_FILE_PER_RISC");
    ParseFeaturePrependDeviceCoreRisc(feature, feature_env_prefix + "_PREPEND_DEVICE_CORE_RISC");

    // Set feature enabled if the user asked for any feature cores
    feature_targets[feature].enabled = false;
    for (auto& core_type_and_all_flag : feature_targets[feature].all_cores) {
        if (core_type_and_all_flag.second != RunTimeDebugClassNoneSpecified) {
            feature_targets[feature].enabled = true;
        }
    }
    for (auto& core_type_and_cores : feature_targets[feature].cores) {
        if (core_type_and_cores.second.size() > 0) {
            feature_targets[feature].enabled = true;
        }
    }

    const char* print_noc_xfers = std::getenv("TT_METAL_RECORD_NOC_TRANSFER_DATA");
    if (print_noc_xfers != nullptr) {
        record_noc_transfer_data = true;
    }
};

void RunTimeOptions::ParseFeatureCoreRange(
    RunTimeDebugFeatures feature, const std::string& env_var, CoreType core_type) {
    char* str = std::getenv(env_var.c_str());
    std::vector<CoreCoord> cores;

    // Check if "all" is specified, rather than a range of cores.
    feature_targets[feature].all_cores[core_type] = RunTimeDebugClassNoneSpecified;
    if (str != nullptr) {
        for (int idx = 0; idx < RunTimeDebugClassCount; idx++) {
            if (strcmp(str, RunTimeDebugClassNames[idx]) == 0) {
                feature_targets[feature].all_cores[core_type] = idx;
                return;
            }
        }
    }
    if (str != nullptr) {
        if (isdigit(str[0])) {
            // Assume this is a single core
            uint32_t x, y;
            if (sscanf(str, "%d,%d", &x, &y) != 2) {
                TT_THROW("Invalid {}", env_var);
            }
            cores.push_back({x, y});
        } else if (str[0] == '(') {
            if (strchr(str, '-')) {
                // Assume this is a range
                CoreCoord start, end;
                if (sscanf(str, "(%zu,%zu)", &start.x, &start.y) != 2) {
                    TT_THROW("Invalid {}", env_var);
                }
                str = strchr(str, '-');
                if (sscanf(str, "-(%zu,%zu)", &end.x, &end.y) != 2) {
                    TT_THROW("Invalid {}", env_var);
                }
                for (uint32_t x = start.x; x <= end.x; x++) {
                    for (uint32_t y = start.y; y <= end.y; y++) {
                        cores.push_back({x, y});
                    }
                }
            } else {
                // Assume this is a list of coordinates (maybe just one)
                while (str != nullptr) {
                    uint32_t x, y;
                    if (sscanf(str, "(%d,%d)", &x, &y) != 2) {
                        TT_THROW("Invalid {}", env_var);
                    }
                    cores.push_back({x, y});
                    str = strchr(str, ',');
                    str = strchr(str + 1, ',');
                    if (str != nullptr) {
                        str++;
                    }
                }
            }
        } else {
            TT_THROW("Invalid {}", env_var);
        }
    }

    // Set the core range
    feature_targets[feature].cores[core_type] = cores;
}

void RunTimeOptions::ParseFeatureChipIds(RunTimeDebugFeatures feature, const std::string& env_var) {
    std::vector<int> chips;
    char* env_var_str = std::getenv(env_var.c_str());

    // If the environment variable is not empty, parse it.
    while (env_var_str != nullptr) {
        // Can also have "all"
        if (strcmp(env_var_str, "all") == 0) {
            feature_targets[feature].all_chips = true;
            break;
        }
        uint32_t chip;
        if (sscanf(env_var_str, "%d", &chip) != 1) {
            TT_THROW("Invalid {}", env_var_str);
        }
        chips.push_back(chip);
        env_var_str = strchr(env_var_str, ',');
        if (env_var_str != nullptr) {
            env_var_str++;
        }
    }

    // Default is no chips are specified is all
    if (chips.size() == 0) {
        feature_targets[feature].all_chips = true;
    }
    feature_targets[feature].chip_ids = chips;
}

void RunTimeOptions::ParseFeatureRiscvMask(RunTimeDebugFeatures feature, const std::string& env_var) {
    uint32_t riscv_mask = 0;
    char* env_var_str = std::getenv(env_var.c_str());

    if (env_var_str != nullptr) {
        if (strstr(env_var_str, "BR")) {
            riscv_mask |= RISCV_BR;
        }
        if (strstr(env_var_str, "NC")) {
            riscv_mask |= RISCV_NC;
        }
        if (strstr(env_var_str, "TR0")) {
            riscv_mask |= RISCV_TR0;
        }
        if (strstr(env_var_str, "TR1")) {
            riscv_mask |= RISCV_TR1;
        }
        if (strstr(env_var_str, "TR2")) {
            riscv_mask |= RISCV_TR2;
        }
        if (strstr(env_var_str, "TR*")) {
            riscv_mask |= (RISCV_TR0 | RISCV_TR1 | RISCV_TR2);
        }
        if (strstr(env_var_str, "ER0")) {
            riscv_mask |= RISCV_ER0;
        }
        if (strstr(env_var_str, "ER1")) {
            riscv_mask |= RISCV_ER1;
        }
        if (strstr(env_var_str, "ER*")) {
            riscv_mask |= (RISCV_ER0 | RISCV_ER1);
        }
        if (riscv_mask == 0) {
            TT_THROW(
                "Invalid RISC selection: \"{}\". Valid values are BR,NC,TR0,TR1,TR2,TR*,ER0,ER1,ER*.", env_var_str);
        }
    } else {
        // Default is all RISCVs enabled.
        bool default_disabled = (feature == RunTimeDebugFeatures::RunTimeDebugFeatureDisableL1DataCache);
        riscv_mask =
            default_disabled ? 0 : (RISCV_ER0 | RISCV_ER1 | RISCV_BR | RISCV_TR0 | RISCV_TR1 | RISCV_TR2 | RISCV_NC);
    }

    feature_targets[feature].riscv_mask = riscv_mask;
}

void RunTimeOptions::ParseFeatureFileName(RunTimeDebugFeatures feature, const std::string& env_var) {
    char* env_var_str = std::getenv(env_var.c_str());
    feature_targets[feature].file_name = (env_var_str != nullptr) ? std::string(env_var_str) : "";
}

void RunTimeOptions::ParseFeatureOneFilePerRisc(RunTimeDebugFeatures feature, const std::string& env_var) {
    char* env_var_str = std::getenv(env_var.c_str());
    feature_targets[feature].one_file_per_risc = (env_var_str != nullptr);
}

void RunTimeOptions::ParseFeaturePrependDeviceCoreRisc(RunTimeDebugFeatures feature, const std::string &env_var) {
    char *env_var_str = std::getenv(env_var.c_str());
    feature_targets[feature].prepend_device_core_risc =
        (env_var_str != nullptr) ? (strcmp(env_var_str, "1") == 0) : true;
}

// Can't create a DispatchCoreConfig as part of the RTOptions constructor because the DispatchCoreConfig constructor
// depends on RTOptions settings.
tt_metal::DispatchCoreConfig RunTimeOptions::get_dispatch_core_config() const {
    tt_metal::DispatchCoreConfig dispatch_core_config = tt_metal::DispatchCoreConfig{};
    dispatch_core_config.set_dispatch_core_type(this->dispatch_core_type);
    return dispatch_core_config;
}

}  // namespace llrt

}  // namespace tt<|MERGE_RESOLUTION|>--- conflicted
+++ resolved
@@ -208,7 +208,13 @@
         sscanf(arc_debug_enabled_str, "%u", &arc_debug_buffer_size);
     }
 
-<<<<<<< HEAD
+    const char* disable_dma_ops_str = std::getenv("TT_METAL_DISABLE_DMA_OPS");
+    if (disable_dma_ops_str != nullptr) {
+        if (disable_dma_ops_str[0] == '1') {
+            this->disable_dma_ops = true;
+        }
+    }
+
     // Parse visible devices from TT_METAL_VISIBLE_DEVICES environment variable
     const char* visible_devices_str = std::getenv(TT_METAL_VISIBLE_DEVICES_ENV_VAR);
     if (visible_devices_str != nullptr) {
@@ -232,12 +238,6 @@
             token = strchr(token, ',');
             if (token == nullptr) break;
             token++;  // Skip the comma
-=======
-    const char* disable_dma_ops_str = std::getenv("TT_METAL_DISABLE_DMA_OPS");
-    if (disable_dma_ops_str != nullptr) {
-        if (disable_dma_ops_str[0] == '1') {
-            this->disable_dma_ops = true;
->>>>>>> 914ec1d2
         }
     }
 }
