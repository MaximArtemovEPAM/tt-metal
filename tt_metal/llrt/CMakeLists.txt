--- conflicted
+++ resolved
@@ -106,10 +106,7 @@
         Tracy::TracyClient
         nlohmann_json::nlohmann_json
         Reflect::Reflect
-<<<<<<< HEAD
-=======
         yaml-cpp::yaml-cpp
->>>>>>> 941b34cf
         magic_enum::magic_enum
         span
         common
