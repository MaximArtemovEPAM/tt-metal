// SPDX-FileCopyrightText: © 2023 Tenstorrent Inc.
//
// SPDX-License-Identifier: Apache-2.0

#pragma once

#include <tt-metalium/fabric_host_interface.h>
#include <tt-metalium/fabric_types.hpp>
#include <tt-metalium/metal_soc_descriptor.h>
#include <cstddef>
#include <cstdint>
#include <functional>
#include <map>
#include <memory>
#include <optional>
#include <ostream>
#include <set>
#include <tuple>
#include <unordered_map>
#include <unordered_set>
#include <vector>

#include "assert.hpp"
#include "core_coord.hpp"
#include <umd/device/cluster.h>
#include <umd/device/device_api_metal.h>
#include <umd/device/tt_cluster_descriptor.h>
#include <umd/device/tt_core_coordinates.h>
#include <umd/device/tt_io.hpp>
#include <umd/device/tt_silicon_driver_common.hpp>
#include <umd/device/tt_soc_descriptor.h>
#include <umd/device/tt_xy_pair.h>
#include <umd/device/types/cluster_descriptor_types.h>
#include <umd/device/types/harvesting.h>

namespace tt {
enum class ARCH;
namespace llrt {
class RunTimeOptions;
}
namespace tt_fabric {
class ControlPlane;
}
namespace tt_metal {
class Hal;
}
}  // namespace tt
struct tt_device_params;

static constexpr std::uint32_t SW_VERSION = 0x00020000;

using tt_target_dram = std::tuple<int, int, int>;

namespace tt {

/**
 * @brief Specifies the target devices on which the graph can be run.
 */
enum class TargetDevice : std::uint8_t {
    Silicon = 0,
    Simulator = 1,
    Invalid = 0xFF,
};

enum class ClusterType : std::uint8_t {
    INVALID = 0,
    N150 = 1,                    // Production N150
    N300 = 2,                    // Production N300
    T3K = 3,                     // Production T3K, built with 4 N300s
    GALAXY = 4,                  // Production Galaxy, all chips with mmio
    TG = 5,                      // Will be deprecated
    P100 = 6,                    // Blackhole single card, ethernet disabled
    P150 = 7,                    // Blackhole single card, ethernet enabled
    P150_X2 = 8,                 // 2 Blackhole single card, ethernet connected
    P150_X4 = 9,                 // 4 Blackhole single card, ethernet connected
    SIMULATOR_WORMHOLE_B0 = 10,  // Simulator Wormhole B0
    SIMULATOR_BLACKHOLE = 11,    // Simulator Blackhole
};

enum class EthRouterMode : uint32_t {
    IDLE = 0,
    BI_DIR_TUNNELING = 1,
    FABRIC_ROUTER = 2,
};

class Cluster {
public:
    // TODO: #21245: Remove these workaround APIs and instead refactor UMD component out of Cluster
    static ClusterType get_cluster_type_from_cluster_desc(
        const llrt::RunTimeOptions& rtoptions,
        const tt_ClusterDescriptor* cluster_desc = nullptr,
        tt_device* driver = nullptr);
    static bool is_base_routing_fw_enabled(ClusterType cluster_type);
    Cluster& operator=(const Cluster&) = delete;
    Cluster& operator=(Cluster&& other) noexcept = delete;
    Cluster(const Cluster&) = delete;
    Cluster(Cluster&& other) noexcept = delete;

    Cluster(const llrt::RunTimeOptions& rtoptions, const tt_metal::Hal& hal);
    ~Cluster();

    // For TG Galaxy systems, mmio chips are gateway chips that are only used for dispatch, so user_devices are meant
    // for user facing host apis
    std::unordered_map<chip_id_t, eth_coord_t> get_user_chip_ethernet_coordinates() const;
    size_t number_of_user_devices() const;
    std::set<chip_id_t> user_exposed_chip_ids() const;

    size_t number_of_devices() const { return this->driver_->get_target_device_ids().size(); }

<<<<<<< HEAD
    size_t number_of_pci_devices() const { return this->driver_->get_target_mmio_device_ids().size(); }
=======
    const std::unordered_set<chip_id_t>& all_chip_ids() const { return this->cluster_desc_->get_all_chips(); };

    size_t number_of_pci_devices() const { return this->cluster_desc_->get_chips_with_mmio().size(); }
>>>>>>> 5b0609e1

    // TODO: UMD will eventually consolidate ethernet coordinates and unique ids, we can remove the ethernet coord
    // getter after that change is in
    const std::unordered_map<chip_id_t, uint64_t>& get_unique_chip_ids() const {
        return this->cluster_desc_->get_chip_unique_ids();
    }
    std::unordered_map<chip_id_t, eth_coord_t> get_all_chip_ethernet_coordinates() const;

    ARCH arch() const { return this->arch_; }

    const metal_SocDescriptor& get_soc_desc(chip_id_t chip) const;
    CoreCoord get_virtual_coordinate_from_logical_coordinates(
        chip_id_t chip_id, CoreCoord logical_coord, const CoreType& core_type) const;
    CoreCoord get_virtual_coordinate_from_physical_coordinates(chip_id_t chip_id, CoreCoord physical_coord) const;
    tt_cxy_pair get_virtual_coordinate_from_logical_coordinates(
        tt_cxy_pair logical_coordinate, const CoreType& core_type) const;
    CoreCoord get_physical_coordinate_from_logical_coordinates(
        chip_id_t chip_id, CoreCoord logical_coord, const CoreType& core_type, bool no_warn = false) const;
    const std::unordered_set<CoreCoord>& get_virtual_worker_cores(chip_id_t chip_id) const;
    const std::unordered_set<CoreCoord>& get_virtual_eth_cores(chip_id_t chip_id) const;

    uint32_t get_harvesting_mask(chip_id_t chip) const {
        return this->driver_->get_soc_descriptor(chip).harvesting_masks.tensix_harvesting_mask;
    }

    //! device driver and misc apis
    void verify_sw_fw_versions(int device_id, std::uint32_t sw_version, std::vector<std::uint32_t>& fw_versions) const;

    void deassert_risc_reset_at_core(
        const tt_cxy_pair& physical_chip_coord,
        const TensixSoftResetOptions& soft_resets = TENSIX_DEASSERT_SOFT_RESET) const;
    void assert_risc_reset_at_core(
        const tt_cxy_pair& physical_chip_coord,
        const TensixSoftResetOptions& soft_resets = TENSIX_ASSERT_SOFT_RESET) const;

    void write_dram_vec(
        std::vector<uint32_t>& vec, chip_id_t device_id, int dram_view, uint64_t addr, bool small_access = false) const;
    void read_dram_vec(
        std::vector<uint32_t>& vec,
        uint32_t size_in_bytes,
        chip_id_t device_id,
        int dram_view,
        uint64_t addr,
        bool small_access = false) const;

    // Accepts physical noc coordinates
    void write_core(
        const void* mem_ptr, uint32_t sz_in_bytes, tt_cxy_pair core, uint64_t addr, bool small_access = false) const;
    void read_core(
        void* mem_ptr, uint32_t sz_in_bytes, tt_cxy_pair core, uint64_t addr, bool small_access = false) const;
    void read_core(
        std::vector<uint32_t>& data,
        uint32_t sz_in_bytes,
        tt_cxy_pair core,
        uint64_t addr,
        bool small_access = false) const;

    std::optional<std::tuple<uint32_t, uint32_t>> get_tlb_data(const tt_cxy_pair& target) const {
        tt::umd::CoreCoord target_coord = get_soc_desc(target.chip).get_coord_at(target, CoordSystem::TRANSLATED);
        auto tlb_configuration = driver_->get_tlb_configuration(target.chip, target_coord);
        return std::tuple((uint32_t)tlb_configuration.tlb_offset, (uint32_t)tlb_configuration.size);
    }

    std::function<void(uint32_t, uint32_t, const uint8_t*)> get_fast_pcie_static_tlb_write_callable(int chip_id) const {
        chip_id_t mmio_device_id = device_to_mmio_device_.at(chip_id);
        return driver_->get_fast_pcie_static_tlb_write_callable(mmio_device_id);
    }

    // Returns a writer object which holds a pointer to a static tlb
    // Allows for fast writes when targeting same device core by only doing the lookup once and avoiding repeated stack
    // traversals
    tt::Writer get_static_tlb_writer(tt_cxy_pair target) const {
        tt::umd::CoreCoord target_coord = get_soc_desc(target.chip).get_coord_at(target, CoordSystem::TRANSLATED);
        return driver_->get_static_tlb_writer(target.chip, target_coord);
    }

    std::uint32_t get_numa_node_for_device(uint32_t device_id) const {
        uint32_t mmio_device_id = this->get_associated_mmio_device(device_id);
        return driver_->get_numa_node_for_pcie_device(mmio_device_id);
    }

    void write_reg(const std::uint32_t* mem_ptr, tt_cxy_pair target, uint64_t addr) const;
    void read_reg(std::uint32_t* mem_ptr, tt_cxy_pair target, uint64_t addr) const;

    void write_sysmem(
        const void* mem_ptr, uint32_t size_in_bytes, uint64_t addr, chip_id_t src_device_id, uint16_t channel) const;
    void read_sysmem(
        void* mem_ptr, uint32_t size_in_bytes, uint64_t addr, chip_id_t src_device_id, uint16_t channel) const;

    int get_device_aiclk(const chip_id_t& chip_id) const;

    void dram_barrier(chip_id_t chip_id) const;
    void l1_barrier(chip_id_t chip_id) const;

    uint32_t get_num_host_channels(chip_id_t device_id) const;
    uint32_t get_host_channel_size(chip_id_t device_id, uint32_t channel) const;
    // Returns address in host space
    void* host_dma_address(uint64_t offset, chip_id_t src_device_id, uint16_t channel) const;
    uint64_t get_pcie_base_addr_from_device(chip_id_t chip_id) const;

    // Ethernet cluster api
    // Returns set of device ids connected via ethernet
    std::unordered_set<chip_id_t> get_ethernet_connected_device_ids(chip_id_t chip_id) const;

    // Returns set of logical active ethernet coordinates on chip
    // If skip_reserved_tunnel_cores is true, will return cores that dispatch is not using,
    // intended for users to grab available eth cores for testing
    // `skip_reserved_tunnel_cores` is ignored on BH because there are no ethernet cores used for Fast Dispatch
    // tunneling
    std::unordered_set<CoreCoord> get_active_ethernet_cores(
        chip_id_t chip_id, bool skip_reserved_tunnel_cores = false) const;

    // Returns set of logical inactive ethernet coordinates on chip
    std::unordered_set<CoreCoord> get_inactive_ethernet_cores(chip_id_t chip_id) const;

    // Returns whether `logical_core` has an eth link to a core on a connected chip
    bool is_ethernet_link_up(chip_id_t chip_id, const CoreCoord& logical_core) const;

    // Returns connected ethernet core on the other chip
    std::tuple<chip_id_t, CoreCoord> get_connected_ethernet_core(std::tuple<chip_id_t, CoreCoord> eth_core) const;

    // Returns a ethernet sockets between local chip and remote chip
    // get_ethernet_sockets(a, b)[0] is connected to get_ethernet_sockets(b, a)[0]
    std::vector<CoreCoord> get_ethernet_sockets(chip_id_t local_chip, chip_id_t remote_chip) const;
    // Converts logical ethernet core coord to physical ethernet core coord
    CoreCoord ethernet_core_from_logical_core(chip_id_t chip_id, const CoreCoord& logical_core) const;

    // Returns virtual eth coord from channel
    CoreCoord get_virtual_eth_core_from_channel(chip_id_t chip_id, int channel) const;

    // Bookkeeping for mmio device tunnels
    uint32_t get_mmio_device_max_tunnel_depth(chip_id_t mmio_device) const;
    uint32_t get_mmio_device_tunnel_count(chip_id_t mmio_device) const;
    uint32_t get_device_tunnel_depth(chip_id_t chip_id) const;

    // Dispatch core is managed by device, so this is an api for device to get the each eth core used in FD tunneling.
    // Returns logical eth core that communicates with specified dispatch core
    tt_cxy_pair get_eth_core_for_dispatch_core(
        tt_cxy_pair logical_dispatch_core, EthRouterMode mode, chip_id_t connected_chip_id) const;

    std::tuple<tt_cxy_pair, tt_cxy_pair> get_eth_tunnel_core(
        chip_id_t upstream_chip_id, chip_id_t downstream_chip_id, EthRouterMode mode) const;

    // Internal routing for SD and FD enables launching user ethernet kernels and FD tunneling for all devices in the
    // cluster. When using multiple devices in a cluster, this should be the flow:
    //       CreateDevice(0)
    //       CreateDevice(1)
    //       set_internal_routing_info_for_ethernet_cores(true);
    //       set_internal_routing_info_for_ethernet_cores(false);
    //       CloseDevice(0)
    //       CloseDevice(1)
    void set_internal_routing_info_for_ethernet_cores(
        bool enable_internal_routing, const std::vector<chip_id_t>& target_mmio_devices = {}) const;

    std::unordered_map<chip_id_t, std::unordered_map<ethernet_channel_t, std::tuple<chip_id_t, ethernet_channel_t>>>
    get_ethernet_connections() const {
        return this->cluster_desc_->get_ethernet_connections();
    }

    // Returns MMIO device ID (logical) that controls given `device_id`. If `device_id` is MMIO device it is returned.
    chip_id_t get_associated_mmio_device(chip_id_t device_id) const {
        return this->device_to_mmio_device_.at(device_id);
    }

    uint16_t get_assigned_channel_for_device(chip_id_t device_id) const {
        return this->device_to_host_mem_channel_.at(device_id);
    }

    // Returns collection of devices that are controlled by the specified MMIO device inclusive of the MMIO device
    const std::set<chip_id_t>& get_devices_controlled_by_mmio_device(chip_id_t mmio_device_id) const {
        TT_ASSERT(
            this->devices_grouped_by_assoc_mmio_device_.count(mmio_device_id),
            "Expected device {} to be an MMIO device!",
            mmio_device_id);
        return this->devices_grouped_by_assoc_mmio_device_.at(mmio_device_id);
    }

    // Returns map of connected chip ids to active ethernet cores
    std::unordered_map<chip_id_t, std::vector<CoreCoord>> get_ethernet_cores_grouped_by_connected_chips(
        chip_id_t chip_id) const;

    // Returns vector of unique tunnels originating from mmio device.
    // Each vector entry is another vector of remote devices on that tunnel.
    std::vector<std::vector<chip_id_t>> get_tunnels_from_mmio_device(chip_id_t mmio_chip_id) const {
        return this->tunnels_from_mmio_device.at(mmio_chip_id);
    }

    tt::tt_fabric::ControlPlane* get_control_plane();

    void initialize_fabric_config(tt_metal::FabricConfig fabric_config);

    // Returns whether we are running on Galaxy.
    bool is_galaxy_cluster() const;

    // Returns Wormhole chip board type.
    BoardType get_board_type(chip_id_t chip_id) const;

    ClusterType get_cluster_type() const;

    tt_metal::FabricConfig get_fabric_config() const;

    bool is_base_routing_fw_enabled() const;

    // Get all fabric ethernet cores
    std::set<tt_fabric::chan_id_t> get_fabric_ethernet_channels(chip_id_t chip_id) const;

    // Get fabric ethernet cores connecting src to dst
    std::vector<CoreCoord> get_fabric_ethernet_routers_between_src_and_dest(chip_id_t src_id, chip_id_t dst_id) const;

    bool is_worker_core(const CoreCoord& core, chip_id_t chip_id) const;
    bool is_ethernet_core(const CoreCoord& core, chip_id_t chip_id) const;
    CoreCoord get_logical_ethernet_core_from_virtual(chip_id_t chip, CoreCoord core) const;

    // These two functions should be removed in favor of direct translation.
    std::unordered_map<int, int> get_worker_logical_to_virtual_x(chip_id_t chip_id) const;
    std::unordered_map<int, int> get_worker_logical_to_virtual_y(chip_id_t chip_id) const;

    const std::unordered_map<CoreCoord, int32_t>& get_virtual_routing_to_profiler_flat_id(chip_id_t chip_id) const;

private:
    void detect_arch_and_target();
    void generate_cluster_descriptor();
    void initialize_device_drivers();
    void assert_risc_reset();
    void assign_mem_channels_to_devices(chip_id_t mmio_device_id, const std::set<chip_id_t>& controlled_device_ids);
    void open_driver(const bool& skip_driver_allocs = false);
    void start_driver(tt_device_params& device_params) const;
    void validate_harvesting_masks() const;

    void get_metal_desc_from_tt_desc();
    void generate_virtual_to_umd_coord_mapping();
    void generate_virtual_to_profiler_flat_id_mapping();

    // Reserves ethernet cores in cluster for tunneling
    void reserve_ethernet_cores_for_tunneling();

    void initialize_ethernet_sockets();

    // Disable ethernet cores that retrain
    // This should be removed when we handle retraining or dropped links in control plane properly
    void disable_ethernet_cores_with_retrain();

    // Initialize control plane, which has mapping of physical device id to MeshGraph config
    void initialize_control_plane();

    // Set tunnels from mmio
    void set_tunnels_from_mmio_device();

    ARCH arch_;
    TargetDevice target_type_;

    // There is a single device driver for all connected chips. It might contain multiple MMIO devices/cards.
    std::unique_ptr<tt::umd::Cluster> driver_;

    // Need to hold reference to cluster descriptor to detect total number of devices available in cluster
    // UMD static APIs `detect_available_device_ids` and `detect_number_of_chips` only returns number of MMIO mapped
    // devices
    tt_ClusterDescriptor* cluster_desc_ = nullptr;
    // In case of mock cluster descriptor, the tt_cluster holds the ownership of the created object;
    // This is obviously a design issue. This should go away once the design is fixed.
    std::unique_ptr<tt_ClusterDescriptor> mock_cluster_desc_ptr_;
    // There is an entry for every device that can be targeted (MMIO and remote)
    std::unordered_map<chip_id_t, metal_SocDescriptor> sdesc_per_chip_;

    // Collections of devices that are grouped based on the associated MMIO device. MMIO device is included in the
    // grouping
    std::unordered_map<chip_id_t, std::set<chip_id_t>> devices_grouped_by_assoc_mmio_device_;
    // Save mapping of device id to associated MMIO device id for fast lookup
    std::unordered_map<chip_id_t, chip_id_t> device_to_mmio_device_;
    // Data Structures Tracking Virtual Coordinates
    std::unordered_map<tt_cxy_pair, tt_cxy_pair> virtual_to_umd_coord_mapping_;
    std::unordered_map<chip_id_t, std::unordered_set<CoreCoord>> virtual_worker_cores_;
    std::unordered_map<chip_id_t, std::unordered_set<CoreCoord>> virtual_eth_cores_;
    std::unordered_map<chip_id_t, std::unordered_set<CoreCoord>> virtual_dram_cores_;
    std::unordered_map<chip_id_t, std::unordered_set<CoreCoord>> virtual_pcie_cores_;
    std::unordered_map<BoardType, std::unordered_map<CoreCoord, int32_t>> virtual_routing_to_profiler_flat_id_;
    std::unordered_map<chip_id_t, std::unordered_set<CoreCoord>> frequent_retrain_cores_;
    // Flag to tell whether we are on a TG type of system.
    // If any device has to board type of GALAXY, we are on a TG cluster.
    ClusterType cluster_type_ = ClusterType::INVALID;

    // Reserves all free ethernet cores for fabric routers
    void reserve_ethernet_cores_for_fabric_routers();

    // Releases all reserved ethernet cores for fabric routers
    void release_ethernet_cores_for_fabric_routers();

    tt_metal::FabricConfig fabric_config_ = tt_metal::FabricConfig::DISABLED;

    std::unique_ptr<tt::tt_fabric::ControlPlane> control_plane_;

    // Tunnels setup in cluster
    std::map<chip_id_t, std::vector<std::vector<chip_id_t>>> tunnels_from_mmio_device = {};

    // Currently, each device is mapped to its own channel in host memory to enable fast dispatch
    // Channels are unique within a group of devices all controlled by a particular MMIO device
    // For example:
    //      Two N300 cards where MMIO device IDs are 0, 1 and R chips are 2, 3
    //      0 L controls 2 R and 1 L controls 3 R then, device_to_host_mem_channel_:
    //          0 -> 0
    //          2 -> 1
    //          1 -> 0
    //          3 -> 1
    std::unordered_map<chip_id_t, uint16_t> device_to_host_mem_channel_;

    // Mapping of each devices' ethernet routing mode
    std::unordered_map<chip_id_t, std::unordered_map<CoreCoord, EthRouterMode>> device_eth_routing_info_;

    std::unordered_map<chip_id_t, std::unordered_map<chip_id_t, std::vector<CoreCoord>>> ethernet_sockets_;

    uint32_t routing_info_addr_ = 0;

    // Cluster depends on RunTimeOptions and Hal to set up, but they're all initialized/accessed by MetalContext, so
    // keep a local reference for init.
    const llrt::RunTimeOptions& rtoptions_;
    const tt_metal::Hal& hal_;
};

}  // namespace tt

std::ostream& operator<<(std::ostream& os, const tt_target_dram& dram);<|MERGE_RESOLUTION|>--- conflicted
+++ resolved
@@ -107,13 +107,9 @@
 
     size_t number_of_devices() const { return this->driver_->get_target_device_ids().size(); }
 
-<<<<<<< HEAD
+    const std::unordered_set<chip_id_t>& all_chip_ids() const { return this->cluster_desc_->get_all_chips(); };
+
     size_t number_of_pci_devices() const { return this->driver_->get_target_mmio_device_ids().size(); }
-=======
-    const std::unordered_set<chip_id_t>& all_chip_ids() const { return this->cluster_desc_->get_all_chips(); };
-
-    size_t number_of_pci_devices() const { return this->cluster_desc_->get_chips_with_mmio().size(); }
->>>>>>> 5b0609e1
 
     // TODO: UMD will eventually consolidate ethernet coordinates and unique ids, we can remove the ethernet coord
     // getter after that change is in
