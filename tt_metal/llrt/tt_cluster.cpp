// SPDX-FileCopyrightText: © 2023 Tenstorrent Inc.
//
// SPDX-License-Identifier: Apache-2.0

#include "tt_cluster.hpp"

#include <core_coord.hpp>
#include <dev_msgs.h>
#include <logger.hpp>
#include <metal_soc_descriptor.h>
#include <algorithm>
#include <cstdint>
#include <cstdlib>
#include <filesystem>
#include <initializer_list>
#include <iostream>
#include <map>
#include <memory>
#include <set>
#include <stdexcept>
#include <string>
#include <tuple>                                                     // for get
#include <unordered_map>
#include <unordered_set>
#include <utility>
#include <vector>

#include "control_plane.hpp"
#include "fabric_host_interface.h"
#include "fabric_types.hpp"
#include "fmt/base.h"
#include "get_platform_architecture.hpp"
#include "hal_types.hpp"
#include "impl/context/metal_context.hpp"
#include "llrt/hal.hpp"
#include "sanitize_noc_host.hpp"
#include "tracy/Tracy.hpp"
#include "tt_metal/fabric/fabric_host_utils.hpp"
#include "tt_metal/llrt/tlb_config.hpp"
#include <umd/device/cluster.h>
#include <umd/device/hugepage.h>
#include <umd/device/tt_cluster_descriptor.h>
#include <umd/device/tt_simulation_device.h>
#include <umd/device/tt_xy_pair.h>
#include <umd/device/types/arch.h>
#include <umd/device/types/cluster_descriptor_types.h>
#include <umd/device/types/cluster_types.h>
#include <umd/device/types/xy_pair.h>

static constexpr uint32_t HOST_MEM_CHANNELS = 4;
static constexpr uint32_t HOST_MEM_CHANNELS_MASK = HOST_MEM_CHANNELS - 1;

namespace {

inline std::string get_soc_description_file(
    const tt::ARCH& arch, tt::TargetDevice target_device, [[maybe_unused]] const std::string& output_dir = "") {
    // Ability to skip this runtime opt, since trimmed SOC desc limits which DRAM channels are available.
    std::string tt_metal_home;
    if (getenv("TT_METAL_HOME")) {
        tt_metal_home = getenv("TT_METAL_HOME");
    } else {
        tt_metal_home = "./";
    }
    if (tt_metal_home.back() != '/') {
        tt_metal_home += "/";
    }
    if (target_device == tt::TargetDevice::Simulator) {
        switch (arch) {
            case tt::ARCH::Invalid: throw std::runtime_error("Invalid arch not supported");
            case tt::ARCH::GRAYSKULL: throw std::runtime_error("GRAYSKULL arch not supported");
            case tt::ARCH::WORMHOLE_B0: return tt_metal_home + "tt_metal/soc_descriptors/wormhole_b0_versim.yaml";
            case tt::ARCH::BLACKHOLE:
                return tt_metal_home + "tt_metal/soc_descriptors/blackhole_simulation_1x2_arch.yaml";
            default: throw std::runtime_error("Unsupported device arch");
        };
    } else {
        switch (arch) {
            case tt::ARCH::Invalid:
                throw std::runtime_error(
                    "Invalid arch not supported");  // will be overwritten in tt_global_state constructor
            case tt::ARCH::GRAYSKULL: return tt_metal_home + "tt_metal/soc_descriptors/grayskull_120_arch.yaml";
            case tt::ARCH::WORMHOLE_B0: return tt_metal_home + "tt_metal/soc_descriptors/wormhole_b0_80_arch.yaml";
            case tt::ARCH::BLACKHOLE: return tt_metal_home + "tt_metal/soc_descriptors/blackhole_140_arch.yaml";
            default: throw std::runtime_error("Unsupported device arch");
        };
    }
    return "";
}
}  // namespace
namespace tt {

ClusterType Cluster::get_cluster_type_from_cluster_desc(
    const llrt::RunTimeOptions& rtoptions, const tt_ClusterDescriptor* cluster_desc) {
    if (rtoptions.get_simulator_enabled()) {
        return ClusterType::INVALID;
    }
    if (cluster_desc == nullptr) {
        return Cluster::get_cluster_type_from_cluster_desc(
            rtoptions, tt::umd::Cluster::create_cluster_descriptor().get());
    }
    ClusterType cluster_type = ClusterType::INVALID;
    for (const auto& chip_id : cluster_desc->get_all_chips()) {
        if (cluster_desc->get_board_type(chip_id) == BoardType::GALAXY) {
            cluster_type = ClusterType::TG;
            break;
        }
    }
    TT_ASSERT(cluster_desc->get_all_chips().size() > 0, "No chips detected in the cluster");
    const auto board_type = cluster_desc->get_board_type(*cluster_desc->get_all_chips().begin());
    bool all_same_board = true;
    for (const auto& chip_id : cluster_desc->get_all_chips()) {
        if (cluster_desc->get_board_type(chip_id) != board_type) {
            all_same_board = false;
            break;
        }
    }

    if (all_same_board) {
        if (board_type == BoardType::N300) {
            if (cluster_desc->get_all_chips().size() == 8) {
                cluster_type = ClusterType::T3K;
            } else {
                cluster_type = ClusterType::N300;
            }
        } else if (board_type == BoardType::N150) {
            cluster_type = ClusterType::N150;
        } else if (board_type == BoardType::P100) {
            if (cluster_desc->get_all_chips().size() == 1) {
                cluster_type = ClusterType::P100;
            }
        } else if (board_type == BoardType::P150) {
            if (cluster_desc->get_all_chips().size() == 1) {
                cluster_type = ClusterType::P150;
            } else if (cluster_desc->get_all_chips().size() == 2) {
                cluster_type = ClusterType::P150_X2;
            } else if (cluster_desc->get_all_chips().size() == 4) {
                cluster_type = ClusterType::P150_X4;
            }
        } else if (board_type == BoardType::UBB) {
            cluster_type = ClusterType::GALAXY;
        }
    }
    return cluster_type;
}

bool Cluster::is_base_routing_fw_enabled(ClusterType cluster_type) {
    // Ideally we should get the routing enabled/disabled from a config in L1
    return (
        cluster_type == ClusterType::INVALID || cluster_type == ClusterType::N150 ||
        cluster_type == ClusterType::N300 || cluster_type == ClusterType::T3K || cluster_type == ClusterType::TG);
}

Cluster::Cluster(const llrt::RunTimeOptions& rtoptions, const tt_metal::Hal& hal) : rtoptions_(rtoptions), hal_(hal) {
    ZoneScoped;
    log_info(tt::LogDevice, "Opening user mode device driver");

    this->detect_arch_and_target();

    if (arch_ != ARCH::GRAYSKULL) {
        routing_info_addr_ = hal_.get_dev_addr(
            tt::tt_metal::HalProgrammableCoreType::ACTIVE_ETH, tt::tt_metal::HalL1MemAddrType::APP_ROUTING_INFO);
    }

    this->initialize_device_drivers();

    this->disable_ethernet_cores_with_retrain();

    this->reserve_ethernet_cores_for_tunneling();

    this->initialize_ethernet_sockets();

    this->set_tunnels_from_mmio_device();

    this->assert_risc_reset();
}

void Cluster::detect_arch_and_target() {
    this->target_type_ = (rtoptions_.get_simulator_enabled()) ? TargetDevice::Simulator : TargetDevice::Silicon;

    this->arch_ = tt_metal::get_platform_architecture(rtoptions_);

    TT_FATAL(
        this->target_type_ == TargetDevice::Silicon or this->target_type_ == TargetDevice::Simulator,
        "Target type={} is not supported",
        this->target_type_);
}

// TODO: remove this when we deprecate TG
bool Cluster::is_galaxy_cluster() const { return this->cluster_type_ == ClusterType::TG; }

ClusterType Cluster::get_cluster_type() const { return this->cluster_type_; }

tt_metal::FabricConfig Cluster::get_fabric_config() const { return this->fabric_config_; }

BoardType Cluster::get_board_type(chip_id_t chip_id) const {
  return this->cluster_desc_->get_board_type(chip_id);
}

bool Cluster::is_base_routing_fw_enabled() const { return Cluster::is_base_routing_fw_enabled(this->cluster_type_); }

void Cluster::generate_cluster_descriptor() {
    // Cluster descriptor yaml not available for Blackhole bring up
    if (this->target_type_ == TargetDevice::Simulator) {
        // Passing simulator reported physical devices as logical devices.
        this->mock_cluster_desc_ptr_ = tt_ClusterDescriptor::create_mock_cluster({0}, this->arch_);
        this->cluster_desc_ = this->mock_cluster_desc_ptr_.get();
    } else {
        this->cluster_desc_ = this->driver_->get_cluster_description();
    }
    this->cluster_type_ = Cluster::get_cluster_type_from_cluster_desc(this->rtoptions_, this->cluster_desc_);

    if (this->arch_ == tt::ARCH::BLACKHOLE) {
        TT_FATAL(
            this->cluster_desc_->get_noc_translation_table_en().at(0),
            "Running Metal on Blackhole requires FW >= 80.18.0.0");
    }

    // Use cluster descriptor to map MMIO device id to all devices on the same card (including the MMIO device)
    if (this->target_type_ == TargetDevice::Simulator) {
        std::set<chip_id_t> dummy_card = {0};
        this->devices_grouped_by_assoc_mmio_device_[0] = dummy_card;
        this->device_to_mmio_device_[0] = 0;
    } else {
        for (chip_id_t device_id : this->cluster_desc_->get_all_chips()) {
            chip_id_t closest_mmio_device_id = this->cluster_desc_->get_closest_mmio_capable_chip(device_id);
            std::set<chip_id_t> &device_ids = this->devices_grouped_by_assoc_mmio_device_[closest_mmio_device_id];
            device_ids.insert(device_id);
            this->device_to_mmio_device_[device_id] = closest_mmio_device_id;
        }
    }

    uint32_t total_num_hugepages = tt::umd::get_num_hugepages();
    if (this->cluster_type_ == ClusterType::TG) {
        // TODO: don't think this check is correct, we want to have total num hugepages == num chips even for Galaxy
        TT_FATAL(
            this->arch_ == tt::ARCH::BLACKHOLE or total_num_hugepages >= this->cluster_desc_->get_all_chips().size()/4,
            "Machine setup error: Insufficient number of hugepages available, expected >= {} for {} devices but have {}. "
            "Increase number of hugepages!",
            this->cluster_desc_->get_all_chips().size()/4,
            this->cluster_desc_->get_all_chips().size(),
            total_num_hugepages);
    } else if (this->target_type_ != TargetDevice::Simulator) {
        // TODO (abhullar): ignore hugepage set up for BH bringup
        TT_FATAL(
            this->arch_ == tt::ARCH::BLACKHOLE or total_num_hugepages >= this->cluster_desc_->get_all_chips().size(),
            "Machine setup error: Insufficient number of hugepages available, expected one per device ({}) but have {}. "
            "Increase number of hugepages!",
            this->cluster_desc_->get_all_chips().size(),
            total_num_hugepages);
    }

    if (this->arch_ == tt::ARCH::WORMHOLE_B0 and not this->is_galaxy_cluster()) {
        // Give UMD Limited access to eth cores 8 and 9 for Non-Galaxy Wormhole Clusters
        for (const auto& [mmio_device_id, _] : this->cluster_desc_->get_chips_with_mmio()) {
            driver_->configure_active_ethernet_cores_for_mmio_device(mmio_device_id, {});
        }
    }
}

void Cluster::initialize_device_drivers() {
    this->open_driver();
    this->generate_cluster_descriptor();
    this->get_metal_desc_from_tt_desc();

    for (const auto &[mmio_device_id, controlled_devices] : this->devices_grouped_by_assoc_mmio_device_) {
        this->assign_mem_channels_to_devices(mmio_device_id, controlled_devices);
        auto masks = this->driver_->get_soc_descriptor(mmio_device_id).harvesting_masks;
    }

    tt_device_params default_params;
    this->start_driver(default_params);
    this->generate_virtual_to_umd_coord_mapping();
    this->generate_virtual_to_profiler_flat_id_mapping();
}

void Cluster::assert_risc_reset() {
    this->driver_->assert_risc_reset();
}

void Cluster::assign_mem_channels_to_devices(
    chip_id_t mmio_device_id, const std::set<chip_id_t> &controlled_device_ids) {
    // g_MAX_HOST_MEM_CHANNELS (4) is defined in tt::umd::Cluster and denotes the max number of host memory channels per
    // MMIO device Metal currently assigns 1 channel per device. See https://github.com/tenstorrent/tt-metal/issues/4087
    // One WH gateway should have 8 remote deivces in its control group.
    TT_ASSERT(controlled_device_ids.size() <= 9, "Unable to assign each device to its own host memory channel!");
    uint16_t channel = 0;
    this->device_to_host_mem_channel_[mmio_device_id] = channel++;
    for (const chip_id_t &device_id : controlled_device_ids) {
        if (device_id == mmio_device_id) {
            continue;
        }
        this->device_to_host_mem_channel_[device_id] = channel++;
        if ((channel + 1) % 4 == 0) channel++;
    }
}

void Cluster::get_metal_desc_from_tt_desc() {
    for (const auto& id : this->driver_->get_target_device_ids()) {
        this->sdesc_per_chip_.emplace(
            id, metal_SocDescriptor(this->driver_->get_soc_descriptor(id), this->cluster_desc_->get_board_type(id)));
    }
}

const std::unordered_map<CoreCoord, int32_t>& Cluster::get_virtual_routing_to_profiler_flat_id(chip_id_t chip_id) const {
    return this->virtual_routing_to_profiler_flat_id_.at(this->get_board_type(chip_id));
}

void Cluster::open_driver(const bool &skip_driver_allocs) {
    std::unique_ptr<tt::umd::Cluster> device_driver;
    if (this->target_type_ == TargetDevice::Silicon) {
        // This is the target/desired number of mem channels per arch/device.
        // Silicon driver will attempt to open this many hugepages as channels per mmio chip,
        // and assert if workload uses more than available.
<<<<<<< HEAD
        uint32_t num_devices = tt::umd::Cluster::create_cluster_descriptor()->get_all_chips().size();
        uint32_t num_host_mem_ch_per_mmio_device = std::min(HOST_MEM_CHANNELS, num_devices);
        device_driver = std::make_unique<tt::umd::Cluster>(tt::umd::ClusterOptions{
            .num_host_mem_ch_per_mmio_device = num_host_mem_ch_per_mmio_device,
            .sdesc_path = get_soc_description_file(this->arch_, this->target_type_),
        });
=======
        uint32_t num_host_mem_ch_per_mmio_device = std::min(HOST_MEM_CHANNELS, (uint32_t)all_chips_set.size());
        // This will remove harvested rows/cols from the soc descriptor
        const bool perform_harvesting = true;
        const bool clean_system_resources = true;
        device_driver = std::make_unique<tt::umd::Cluster>(
            sdesc_path,
            all_chips_set,
            num_host_mem_ch_per_mmio_device,
            skip_driver_allocs,
            clean_system_resources,
            perform_harvesting);

        // Adding this check is a workaround for current UMD bug that only uses this getter to populate private metadata
        // that is later expected to be populated by unrelated APIs
        // TT_FATAL(device_driver->get_target_mmio_device_ids().size() == 1, "Only one target mmio device id allowed.");
>>>>>>> 83dbcf99
    } else if (this->target_type_ == TargetDevice::Simulator) {
        device_driver = std::make_unique<tt::umd::Cluster>(tt::umd::ClusterOptions{
            .chip_type = tt::umd::ChipType::SIMULATION,
            .target_devices = {0},
            .simulator_directory = rtoptions_.get_simulator_path(),
        });
    }

    barrier_address_params barrier_params;
    barrier_params.tensix_l1_barrier_base =
        hal_.get_dev_addr(tt_metal::HalProgrammableCoreType::TENSIX, tt_metal::HalL1MemAddrType::BARRIER);
    barrier_params.dram_barrier_base = hal_.get_dev_addr(tt_metal::HalDramMemAddrType::DRAM_BARRIER);

    if (hal_.get_arch() != tt::ARCH::GRAYSKULL) {
        barrier_params.eth_l1_barrier_base =
            hal_.get_dev_addr(tt_metal::HalProgrammableCoreType::ACTIVE_ETH, tt_metal::HalL1MemAddrType::BARRIER);
    }
    device_driver->set_barrier_address_params(barrier_params);

    this->driver_ = std::move(device_driver);
}

void Cluster::start_driver(tt_device_params &device_params) const {
    device_params.init_device = true;

    TT_FATAL(this->sdesc_per_chip_.size(), "Descriptor must be loaded. Try open_driver()");

    if (this->target_type_ == TargetDevice::Silicon && device_params.init_device) {
        for (const auto [mmio_device_id, _]: this->cluster_desc_->get_chips_with_mmio()) {
            ll_api::configure_static_tlbs(
                this->arch_, mmio_device_id, this->get_soc_desc(mmio_device_id), *this->driver_);
        }
    }

    this->driver_->start_device(device_params);
}

Cluster::~Cluster() {
    log_info(tt::LogDevice, "Closing user mode device drivers");
    this->driver_->close_device();

    this->sdesc_per_chip_.clear();
    this->devices_grouped_by_assoc_mmio_device_.clear();
    this->device_to_mmio_device_.clear();
    this->device_to_host_mem_channel_.clear();
    this->device_eth_routing_info_.clear();
    this->tunnels_from_mmio_device.clear();
    this->ethernet_sockets_.clear();
}

std::unordered_map<chip_id_t, eth_coord_t> Cluster::get_user_chip_ethernet_coordinates() const {
    auto user_chip_ethernet_coordinates = this->cluster_desc_->get_chip_locations();
    if (this->is_galaxy_cluster()) {
        std::erase_if(user_chip_ethernet_coordinates, [this](const auto& entry) {
            return this->cluster_desc_->get_board_type(entry.first) != BoardType::GALAXY;
        });
    }
    return user_chip_ethernet_coordinates;
}

std::unordered_map<chip_id_t, eth_coord_t> Cluster::get_all_chip_ethernet_coordinates() const {
    return this->cluster_desc_->get_chip_locations();
}

size_t Cluster::number_of_user_devices() const {
    if (this->cluster_type_ == ClusterType::TG) {
        const auto& chips = this->cluster_desc_->get_all_chips();
        return std::count_if(chips.begin(), chips.end(), [&](const auto& id) {
            return this->cluster_desc_->get_board_type(id) == BoardType::GALAXY;
        });
    } else {
        return this->cluster_desc_->get_number_of_chips();
    }
}

std::unordered_set<chip_id_t> Cluster::user_exposed_chip_ids() const {
    if (this->cluster_type_ == ClusterType::TG) {
        std::unordered_set<chip_id_t> galaxy_boards;
        const auto& chips = this->cluster_desc_->get_all_chips();
        for (const auto& id : chips) {
            if (this->cluster_desc_->get_board_type(id) == BoardType::GALAXY) {
                galaxy_boards.insert(id);
            }
        }
        return galaxy_boards;
    } else {
        return this->cluster_desc_->get_all_chips();
    }
}

const metal_SocDescriptor &Cluster::get_soc_desc(chip_id_t chip) const {
    if (this->sdesc_per_chip_.find(chip) == this->sdesc_per_chip_.end()) {
        TT_THROW(
            "Cannot access soc descriptor for {} before device driver is initialized! Call "
            "initialize_device_driver({}) first",
            chip,
            chip);
    }
    return this->sdesc_per_chip_.at(chip);
}

void Cluster::generate_virtual_to_umd_coord_mapping() {
    for (auto chip_id : this->cluster_desc_->get_all_chips()) {
        this->virtual_worker_cores_[chip_id] = {};
        for (const tt::umd::CoreCoord& core :
             get_soc_desc(chip_id).get_cores(CoreType::TENSIX, CoordSystem::TRANSLATED)) {
            this->virtual_worker_cores_[chip_id].insert({core.x, core.y});
        }
        this->virtual_eth_cores_[chip_id] = {};
        for (const tt::umd::CoreCoord& core : get_soc_desc(chip_id).get_cores(CoreType::ETH, CoordSystem::TRANSLATED)) {
            this->virtual_eth_cores_[chip_id].insert({core.x, core.y});
        }
        this->virtual_pcie_cores_[chip_id] = {};
        this->virtual_dram_cores_[chip_id] = {};
        if (this->arch_ == ARCH::BLACKHOLE) {
            for (const tt::umd::CoreCoord& core :
                 get_soc_desc(chip_id).get_cores(CoreType::PCIE, CoordSystem::TRANSLATED)) {
                this->virtual_pcie_cores_[chip_id].insert({core.x, core.y});
            }
            for (const tt::umd::CoreCoord& core :
                 get_soc_desc(chip_id).get_cores(CoreType::DRAM, CoordSystem::TRANSLATED)) {
                this->virtual_dram_cores_[chip_id].insert({core.x, core.y});
            }
        }
    }
}

void Cluster::generate_virtual_to_profiler_flat_id_mapping() {
#if defined(TRACY_ENABLE)
    for (auto chip_id : this->cluster_desc_->get_all_chips()) {
        auto board_type = this->get_board_type(chip_id);
        if (this->virtual_routing_to_profiler_flat_id_.find(board_type) != this->virtual_routing_to_profiler_flat_id_.end()) {
            continue;
        }
        this->virtual_routing_to_profiler_flat_id_.insert({board_type, {}});
        auto& soc_desc = this->get_soc_desc(chip_id);
        for (const auto& core_to_profiler_id : soc_desc.physical_routing_to_profiler_flat_id) {
            this->virtual_routing_to_profiler_flat_id_.at(board_type)
                .insert(
                    {this->get_virtual_coordinate_from_physical_coordinates(chip_id, core_to_profiler_id.first),
                     core_to_profiler_id.second});
        }
    }
#endif
}

bool Cluster::is_worker_core(const CoreCoord &core, chip_id_t chip_id) const {
    return this->virtual_worker_cores_.at(chip_id).find(core) != this->virtual_worker_cores_.at(chip_id).end();
}

bool Cluster::is_ethernet_core(const CoreCoord &core, chip_id_t chip_id) const {

    return this->virtual_eth_cores_.find(chip_id) != this->virtual_eth_cores_.end() and
           this->virtual_eth_cores_.at(chip_id).find(core) != this->virtual_eth_cores_.at(chip_id).end();
}

const std::unordered_set<CoreCoord>& Cluster::get_virtual_worker_cores(chip_id_t chip_id) const {
    return this->virtual_worker_cores_.at(chip_id);
}

const std::unordered_set<CoreCoord>& Cluster::get_virtual_eth_cores(chip_id_t chip_id) const {
    return this->virtual_eth_cores_.at(chip_id);
}

CoreCoord Cluster::get_virtual_coordinate_from_logical_coordinates(
    chip_id_t chip_id, CoreCoord logical_coord, const CoreType& core_type) const {
    // Keeping the old behavior, although UMD does define translation for other cores as well.
    if (core_type != CoreType::WORKER && core_type != CoreType::DRAM && core_type != CoreType::ETH) {
        TT_THROW("Undefined conversion for core type.");
    }

    auto& soc_desc = this->get_soc_desc(chip_id);
    if (core_type == CoreType::DRAM) {
        return soc_desc.get_physical_dram_core_from_logical(logical_coord);
    }

    // TBD: Remove when all WORKER are rewritten to TENSIX
    CoreType core_type_to_use = core_type;
    if (core_type_to_use == CoreType::WORKER) {
        core_type_to_use = CoreType::TENSIX;
    }

    tt::umd::CoreCoord translated_coord =
        soc_desc.translate_coord_to({logical_coord, core_type_to_use, CoordSystem::LOGICAL}, CoordSystem::TRANSLATED);
    return {translated_coord.x, translated_coord.y};
}

tt_cxy_pair Cluster::get_virtual_coordinate_from_logical_coordinates(tt_cxy_pair logical_coordinate, const CoreType& core_type) const {
    auto xy_virtual_coord = this->get_virtual_coordinate_from_logical_coordinates(logical_coordinate.chip, CoreCoord(logical_coordinate.x, logical_coordinate.y), core_type);
    return tt_cxy_pair(logical_coordinate.chip, xy_virtual_coord);
}
CoreCoord Cluster::get_virtual_coordinate_from_physical_coordinates(chip_id_t chip_id, CoreCoord physical_coord) const {
    auto& soc_desc = this->get_soc_desc(chip_id);
    tt::umd::CoreCoord translated_coord =
        soc_desc.translate_coord_to(physical_coord, CoordSystem::PHYSICAL, CoordSystem::TRANSLATED);
    return {translated_coord.x, translated_coord.y};
}

CoreCoord Cluster::get_physical_coordinate_from_logical_coordinates(
    chip_id_t chip_id, CoreCoord logical_coord, const CoreType& core_type, bool no_warn) const {
    if (!no_warn) {
        log_warning(
            tt::LogDevice,
            "Conversion requested to Physical Coordinates. Please note that Physical Coordinates are not expected to "
            "be used in tt-metal APIs.");
    }
    auto& soc_desc = this->get_soc_desc(chip_id);
    return soc_desc.get_physical_core_from_logical_core(logical_coord, core_type);
}

CoreCoord Cluster::get_logical_ethernet_core_from_virtual(chip_id_t chip, CoreCoord core) const {
    const metal_SocDescriptor& soc_desc = this->get_soc_desc(chip);
    tt::umd::CoreCoord logical_core =
        get_soc_desc(chip).translate_coord_to(core, CoordSystem::TRANSLATED, CoordSystem::LOGICAL);
    return {logical_core.x, logical_core.y};
}

std::unordered_map<int, int> Cluster::get_worker_logical_to_virtual_x(chip_id_t chip_id) const {
    std::unordered_map<int, int> worker_logical_to_virtual_x;
    const auto& soc_desc = this->get_soc_desc(chip_id);
    for (const tt::umd::CoreCoord& logical_core : soc_desc.get_cores(CoreType::TENSIX, CoordSystem::LOGICAL)) {
        tt::umd::CoreCoord translated_core = soc_desc.translate_coord_to(logical_core, CoordSystem::TRANSLATED);
        worker_logical_to_virtual_x[logical_core.x] = translated_core.x;
    }
    return worker_logical_to_virtual_x;
}

std::unordered_map<int, int> Cluster::get_worker_logical_to_virtual_y(chip_id_t chip_id) const {
    std::unordered_map<int, int> worker_logical_to_virtual_y;
    const auto& soc_desc = this->get_soc_desc(chip_id);
    for (const tt::umd::CoreCoord& logical_core : soc_desc.get_cores(CoreType::TENSIX, CoordSystem::LOGICAL)) {
        tt::umd::CoreCoord translated_core = soc_desc.translate_coord_to(logical_core, CoordSystem::TRANSLATED);
        worker_logical_to_virtual_y[logical_core.y] = translated_core.y;
    }
    return worker_logical_to_virtual_y;
}

int Cluster::get_device_aiclk(const chip_id_t& chip_id) const {
    if (this->device_to_mmio_device_.find(chip_id) != this->device_to_mmio_device_.end()) {
        // get_clocks returns MMIO device ID -> clock frequency
        // There is one driver per MMIO device, so we use that to index returned map
        chip_id_t mmio_device_id = this->device_to_mmio_device_.at(chip_id);
        return this->driver_->get_clocks().at(mmio_device_id);
    }
    TT_THROW("Cannot get frequency for device {} that is not initialized!", chip_id);
    return 0;
}

void Cluster::deassert_risc_reset_at_core(const tt_cxy_pair& core, const TensixSoftResetOptions& soft_resets) const {
    const metal_SocDescriptor &soc_desc = this->get_soc_desc(core.chip);
    tt::umd::CoreCoord core_coord = soc_desc.get_coord_at(core, CoordSystem::TRANSLATED);
    this->driver_->deassert_risc_reset_at_core(core.chip, core_coord, soft_resets);
}

void Cluster::assert_risc_reset_at_core(const tt_cxy_pair& core, const TensixSoftResetOptions& soft_resets) const {
    const metal_SocDescriptor &soc_desc = this->get_soc_desc(core.chip);
    tt::umd::CoreCoord core_coord = soc_desc.get_coord_at(core, CoordSystem::TRANSLATED);
    this->driver_->assert_risc_reset_at_core(core.chip, core_coord, soft_resets);
}

void Cluster::write_dram_vec(std::vector<uint32_t> &vec, tt_target_dram dram, uint64_t addr, bool small_access) const {
    int chip_id, d_view, d_subchannel;
    std::tie(chip_id, d_view, d_subchannel) = dram;
    const metal_SocDescriptor &desc_to_use = get_soc_desc(chip_id);
    TT_FATAL(
        d_view < desc_to_use.get_num_dram_views(),
        "Bounds-Error -- dram_view={} is outside of num_dram_views={}",
        d_view,
        desc_to_use.get_num_dram_views());
    int d_chan = desc_to_use.get_channel_for_dram_view(d_view);
    TT_ASSERT(
        d_subchannel < desc_to_use.get_dram_cores().at(d_chan).size(),
        "Trying to address dram sub channel that doesnt exist in the device descriptor");
    tt::umd::CoreCoord dram_core_coord =
        desc_to_use.get_dram_core_for_channel(d_chan, d_subchannel, CoordSystem::TRANSLATED);
    tt_cxy_pair dram_core = tt_cxy_pair(chip_id, dram_core_coord.x, dram_core_coord.y);
    size_t offset = desc_to_use.get_address_offset(d_view);
    write_core(
        vec.data(),
        vec.size() * sizeof(uint32_t),
        tt_cxy_pair(chip_id, dram_core.x, dram_core.y),
        addr + offset,
        small_access);
}

void Cluster::read_dram_vec(
    std::vector<uint32_t> &vec, uint32_t sz_in_bytes, tt_target_dram dram, uint64_t addr, bool small_access) const {
    int chip_id, d_view, d_subchannel;
    std::tie(chip_id, d_view, d_subchannel) = dram;
    const metal_SocDescriptor &desc_to_use = get_soc_desc(chip_id);
    TT_FATAL(
        d_view < desc_to_use.get_num_dram_views(),
        "Bounds-Error -- dram_view={} is outside of num_dram_views={}",
        d_view,
        desc_to_use.get_num_dram_views());
    int d_chan = desc_to_use.get_channel_for_dram_view(d_view);
    TT_ASSERT(
        d_subchannel < desc_to_use.get_dram_cores().at(d_chan).size(),
        "Trying to address dram sub channel that doesnt exist in the device descriptor");
    tt::umd::CoreCoord dram_core_coord =
        desc_to_use.get_dram_core_for_channel(d_chan, d_subchannel, CoordSystem::TRANSLATED);
    tt_cxy_pair dram_core = tt_cxy_pair(chip_id, dram_core_coord.x, dram_core_coord.y);
    size_t offset = desc_to_use.get_address_offset(d_view);
    read_core(vec, sz_in_bytes, tt_cxy_pair(chip_id, dram_core.x, dram_core.y), addr + offset, small_access);
}

void Cluster::write_core(
    const void* mem_ptr, uint32_t sz_in_bytes, tt_cxy_pair core, uint64_t addr, bool /*small_access*/) const {
    chip_id_t chip_id = core.chip;
    const metal_SocDescriptor &soc_desc = this->get_soc_desc(chip_id);
    if (rtoptions_.get_watcher_enabled()) {
        tt::watcher_sanitize_host_noc_write(
            soc_desc,
            this->virtual_worker_cores_.at(chip_id),
            this->virtual_eth_cores_.at(chip_id),
            this->virtual_pcie_cores_.at(chip_id),
            this->virtual_dram_cores_.at(chip_id),
            {core.x, core.y},
            addr,
            sz_in_bytes);
    }
    tt::umd::CoreCoord core_coord = soc_desc.get_coord_at(core, CoordSystem::TRANSLATED);

    this->driver_->write_to_device(mem_ptr, sz_in_bytes, core.chip, core_coord, addr);
    if (this->cluster_desc_->is_chip_remote(chip_id)) {
        this->driver_->wait_for_non_mmio_flush(chip_id);
    }
}

void Cluster::read_core(
    void* mem_ptr, uint32_t size_in_bytes, tt_cxy_pair core, uint64_t addr, bool /*small_access*/) const {
    int chip_id = core.chip;
    const metal_SocDescriptor &soc_desc = this->get_soc_desc(chip_id);

    if (rtoptions_.get_watcher_enabled()) {
        tt::watcher_sanitize_host_noc_read(
            soc_desc,
            this->virtual_worker_cores_.at(chip_id),
            this->virtual_eth_cores_.at(chip_id),
            this->virtual_pcie_cores_.at(chip_id),
            this->virtual_dram_cores_.at(chip_id),
            {core.x, core.y},
            addr,
            size_in_bytes);
    }
    tt::umd::CoreCoord core_coord = soc_desc.get_coord_at(core, CoordSystem::TRANSLATED);

    this->driver_->read_from_device(mem_ptr, core.chip, core_coord, addr, size_in_bytes);
}

void Cluster::read_core(
    std::vector<uint32_t> &data, uint32_t size_in_bytes, tt_cxy_pair core, uint64_t addr, bool small_access) const {
    data.resize(size_in_bytes / sizeof(uint32_t));
    read_core(data.data(), size_in_bytes, core, addr, small_access);
}

void Cluster::write_reg(const std::uint32_t *mem_ptr, tt_cxy_pair target, uint64_t addr) const {
    const unsigned int size_in_bytes = sizeof(uint32_t);
    int chip_id = target.chip;
    const metal_SocDescriptor &soc_desc = this->get_soc_desc(chip_id);

    if (rtoptions_.get_watcher_enabled()) {
        tt::watcher_sanitize_host_noc_write(
            soc_desc,
            this->virtual_worker_cores_.at(chip_id),
            this->virtual_eth_cores_.at(chip_id),
            this->virtual_pcie_cores_.at(chip_id),
            this->virtual_dram_cores_.at(chip_id),
            {target.x, target.y},
            addr,
            size_in_bytes);
    }
    tt::umd::CoreCoord target_coord = soc_desc.get_coord_at(target, CoordSystem::TRANSLATED);
    this->driver_->write_to_device_reg(mem_ptr, size_in_bytes, target.chip, target_coord, addr);
    if (this->cluster_desc_->is_chip_remote(chip_id)) {
        this->driver_->wait_for_non_mmio_flush(chip_id);
    }
}

void Cluster::read_reg(std::uint32_t *mem_ptr, tt_cxy_pair target, uint64_t addr) const {
    const unsigned int size_in_bytes = sizeof(uint32_t);
    int chip_id = target.chip;
    const metal_SocDescriptor &soc_desc = this->get_soc_desc(chip_id);

    if (rtoptions_.get_watcher_enabled()) {
        tt::watcher_sanitize_host_noc_read(
            soc_desc,
            this->virtual_worker_cores_.at(chip_id),
            this->virtual_eth_cores_.at(chip_id),
            this->virtual_pcie_cores_.at(chip_id),
            this->virtual_dram_cores_.at(chip_id),
            {target.x, target.y},
            addr,
            size_in_bytes);
    }
    tt::umd::CoreCoord target_coord = soc_desc.get_coord_at(target, CoordSystem::TRANSLATED);
    this->driver_->read_from_device_reg(mem_ptr, target.chip, target_coord, addr, size_in_bytes);
}

void Cluster::write_sysmem(
    const void *vec, uint32_t size_in_bytes, uint64_t addr, chip_id_t src_device_id, uint16_t channel) const {
    TT_ASSERT(this->cluster_desc_->is_chip_mmio_capable(src_device_id));
    this->driver_->write_to_sysmem(vec, size_in_bytes, addr, channel & HOST_MEM_CHANNELS_MASK, src_device_id);
}

void Cluster::read_sysmem(
    void *vec, uint32_t size_in_bytes, uint64_t addr, chip_id_t src_device_id, uint16_t channel) const {
    TT_ASSERT(this->cluster_desc_->is_chip_mmio_capable(src_device_id));
    this->driver_->read_from_sysmem(vec, addr, channel & HOST_MEM_CHANNELS_MASK, size_in_bytes, src_device_id);
}

void Cluster::verify_sw_fw_versions(
    int device_id, std::uint32_t sw_version, std::vector<std::uint32_t> &fw_versions) const {
    tt_version sw(sw_version), fw_first_eth_core(fw_versions.at(0));
    tt::log_info(
        tt::LogDevice,
        "Software version {}, Ethernet FW version {} (Device {})",
        sw.str(),
        fw_first_eth_core.str(),
        device_id);
    for (std::uint32_t &fw_version : fw_versions) {
        tt_version fw(fw_version);

        TT_FATAL(fw == fw_first_eth_core, "FW versions are not the same across different ethernet cores");
        TT_FATAL(sw.major == fw.major, "SW/FW major version number out of sync");
        TT_FATAL(sw.minor <= fw.minor, "SW version is newer than FW version");
    }
}

// DRAM barrier is used to implement host-to-device synchronization and should be used when all previous writes to DRAM
// need to be flushed This is needed because writes to device are not blocking unless strict TLB ordering is used
// (default ordering is posted) This barrier is intended to prevent races caused by out of order writes, specifically to
// ensure metadata and data to compute on are committed before launching kernels
void Cluster::dram_barrier(chip_id_t chip_id) const {
    std::unordered_set<uint32_t> dram_channels;
    for (uint32_t channel = 0; channel < this->get_soc_desc(chip_id).get_num_dram_channels(); channel++) {
        dram_channels.insert(channel);
    }
    this->driver_->dram_membar(chip_id, dram_channels);
}

// L1 barrier is used to implement host-to-device synchronization and should be used when all previous writes to L1 need
// to be flushed This is needed because writes to device are not blocking unless strict TLB ordering is used (default
// ordering is posted) This barrier is intended to prevent races caused by out of order writes, specifically to ensure
// binaries, metadata, and data to compute on are committed before launching kernels
void Cluster::l1_barrier(chip_id_t chip_id) const {
    // Sets and resets L1 barrier of all tensix cores and ethernet cores
    this->driver_->l1_membar(chip_id);
}

uint32_t Cluster::get_num_host_channels(chip_id_t device_id) const {
    bool mmio_capable = this->cluster_desc_->is_chip_mmio_capable(device_id);
    return mmio_capable ? this->driver_->get_num_host_channels(device_id) : 0;
}

uint32_t Cluster::get_host_channel_size(chip_id_t device_id, uint32_t channel) const {
    TT_ASSERT(this->cluster_desc_->is_chip_mmio_capable(device_id));
    return this->driver_->get_host_channel_size(device_id, channel & HOST_MEM_CHANNELS_MASK);
}

void *Cluster::host_dma_address(uint64_t offset, chip_id_t src_device_id, uint16_t channel) const {
    TT_ASSERT(this->cluster_desc_->is_chip_mmio_capable(src_device_id));
    return this->driver_->host_dma_address(offset, src_device_id, channel & HOST_MEM_CHANNELS_MASK);
}

uint64_t Cluster::get_pcie_base_addr_from_device(chip_id_t chip_id) const {
    return this->driver_->get_pcie_base_addr_from_device(chip_id);
}

std::unordered_map<chip_id_t, std::vector<CoreCoord>> Cluster::get_ethernet_cores_grouped_by_connected_chips(
    chip_id_t chip_id) const {
    const auto &soc_desc = get_soc_desc(chip_id);
    std::unordered_map<chip_id_t, std::vector<CoreCoord>> connected_chips;
    const auto &all_eth_connections = this->cluster_desc_->get_ethernet_connections();
    if (all_eth_connections.find(chip_id) == all_eth_connections.end()) {
        return {};
    }
    for (const auto &[eth_chan, connected_chip_chan] : all_eth_connections.at(chip_id)) {
        const auto &other_chip_id = std::get<0>(connected_chip_chan);
        if (connected_chips.find(other_chip_id) == connected_chips.end()) {
            std::vector<CoreCoord> active_ethernet_cores;

            for (const auto &channel_pair :
                 this->cluster_desc_->get_directly_connected_ethernet_channels_between_chips(chip_id, other_chip_id)) {
                ethernet_channel_t local_chip_chan = std::get<0>(channel_pair);
                active_ethernet_cores.emplace_back(
                    get_soc_desc(chip_id).get_eth_core_for_channel(local_chip_chan, CoordSystem::LOGICAL));
            }
            connected_chips.insert({other_chip_id, active_ethernet_cores});
        } else {
            continue;
        }
    }
    return connected_chips;
}
#define MAX_TUNNEL_DEPTH 4
void Cluster::set_tunnels_from_mmio_device() {
    for (const auto &[mmio_chip_id, physical_chip_id] : this->cluster_desc_->get_chips_with_mmio()) {
        std::vector<std::vector<chip_id_t>> tunnels_from_mmio = {};
        const auto &all_eth_connections = this->cluster_desc_->get_ethernet_connections();
        TT_ASSERT(this->cluster_desc_->is_chip_mmio_capable(mmio_chip_id));

        if (all_eth_connections.find(mmio_chip_id) == all_eth_connections.end()) {
            this->tunnels_from_mmio_device.insert({mmio_chip_id, {}});
            continue;
        }

        std::set<chip_id_t> device_ids = get_devices_controlled_by_mmio_device(mmio_chip_id);
        device_ids.erase(mmio_chip_id);

        if (device_ids.size() == 0) {
            this->tunnels_from_mmio_device.insert({mmio_chip_id, {}});
            continue;
        }

        for (const auto &[eth_chan, connected_chip_chan] : all_eth_connections.at(mmio_chip_id)) {
            const auto &other_chip_id = std::get<0>(connected_chip_chan);
            if (device_ids.find(other_chip_id) != device_ids.end()) {
                // mmio chip is connected to a remote chip in its mmio group.
                // erase from the pool so multiple ethenret connections to same remote device do not
                // pollute the counts.
                device_ids.erase(other_chip_id);
                std::vector<chip_id_t> first_stop = {other_chip_id};
                auto it = std::find(tunnels_from_mmio.begin(), tunnels_from_mmio.end(), first_stop);
                TT_ASSERT(
                    it == tunnels_from_mmio.end(),
                    "Duplicate first tunnel stop found when finding FD2 Tunnel devices.");
                tunnels_from_mmio.push_back(first_stop);
            }
        }

        log_debug(
            tt::LogMetal,
            "Found {} FD Tunnels originating from MMIO Device {}",
            tunnels_from_mmio.size(),
            mmio_chip_id);

        device_ids = get_devices_controlled_by_mmio_device(mmio_chip_id);
        device_ids.erase(mmio_chip_id);

        for (auto &tunnel : tunnels_from_mmio) {
            TT_ASSERT(tunnel.size() == 1, "Tunnel depth must be 1 when it has only 1 stop in it.");
            device_ids.erase(tunnel[0]);
        }

        bool tunneled_device_hit;
        for (auto it = device_ids.begin(); it != device_ids.end();) {
            tunneled_device_hit = false;
            for (auto &dev_vec : tunnels_from_mmio) {
                for (const auto &[eth_chan, connected_chip_chan] : all_eth_connections.at(dev_vec.back())) {
                    const auto &other_chip_id = std::get<0>(connected_chip_chan);
                    auto id_iter = device_ids.find(other_chip_id);
                    if (id_iter != device_ids.end()) {
                        it = device_ids.erase(id_iter);
                        dev_vec.push_back(other_chip_id);
                        tunneled_device_hit = true;
                        break;
                    }
                }
            }
            TT_FATAL(
                tunneled_device_hit || (it == device_ids.end()),
                "Detected ethernet connections did not match expected device connectivity, try re-running "
                "tt-topology.");
        }

        TT_ASSERT(tunnels_from_mmio.size() != 0, "Must have at least 1 tunnel from MMIO Device.");
        uint32_t tunnel_depth = tunnels_from_mmio[0].size();
        log_debug(tt::LogMetal, "Each FD Tunnel is {} deep.", tunnel_depth);

        for (auto &dev_vec : tunnels_from_mmio) {
            TT_ASSERT(
                dev_vec.size() == tunnel_depth,
                "All tunnels from mmio device must have same depth. Found {}. Expected {}.",
                dev_vec.size(),
                tunnel_depth);
            // Now that all remotete chips have been added to respective tunnels,
            // add mmio device at start of each of the tunnels.
            if (dev_vec.size() > MAX_TUNNEL_DEPTH) {
                dev_vec.resize(dev_vec.size() - (dev_vec.size() - MAX_TUNNEL_DEPTH));
            }
            dev_vec.insert(dev_vec.begin(), mmio_chip_id);
        }
        this->tunnels_from_mmio_device.insert({mmio_chip_id, tunnels_from_mmio});
    }
}

// Ethernet cluster api
void Cluster::initialize_ethernet_sockets() {
    for (const auto &chip_id : this->cluster_desc_->get_all_chips()) {
        if (this->ethernet_sockets_.find(chip_id) == this->ethernet_sockets_.end()) {
            this->ethernet_sockets_.insert({chip_id, {}});
        }
        for (const auto &[connected_chip_id, eth_cores] :
             this->get_ethernet_cores_grouped_by_connected_chips(chip_id)) {
            if (this->ethernet_sockets_.at(chip_id).find(connected_chip_id) ==
                this->ethernet_sockets_.at(chip_id).end()) {
                this->ethernet_sockets_.at(chip_id).insert({connected_chip_id, {}});
            }
            if (this->ethernet_sockets_.find(connected_chip_id) == this->ethernet_sockets_.end()) {
                this->ethernet_sockets_.insert({connected_chip_id, {}});
            }
            if (this->ethernet_sockets_.at(connected_chip_id).find(chip_id) ==
                this->ethernet_sockets_.at(connected_chip_id).end()) {
                this->ethernet_sockets_.at(connected_chip_id).insert({chip_id, {}});
            } else {
                continue;
            }
            for (const auto &eth_core : eth_cores) {
                if (this->device_eth_routing_info_.at(chip_id).at(eth_core) == EthRouterMode::IDLE) {
                    this->ethernet_sockets_.at(chip_id).at(connected_chip_id).emplace_back(eth_core);
                    this->ethernet_sockets_.at(connected_chip_id)
                        .at(chip_id)
                        .emplace_back(
                            std::get<1>(this->get_connected_ethernet_core(std::make_tuple(chip_id, eth_core))));
                }
            }
        }
    }
}

void Cluster::disable_ethernet_cores_with_retrain() {
    std::vector<uint32_t> read_vec;
    const auto& chips = this->cluster_desc_->get_all_chips();
    for (const auto& chip_id : chips) {
        if (this->frequent_retrain_cores_.find(chip_id) == this->frequent_retrain_cores_.end()) {
            this->frequent_retrain_cores_.insert({chip_id, {}});
        }
        const auto& connected_chips = this->get_ethernet_cores_grouped_by_connected_chips(chip_id);
        for (const auto& [other_chip_id, eth_cores] : connected_chips) {
            for (const auto& eth_core : eth_cores) {
                if (rtoptions_.get_skip_eth_cores_with_retrain() and
                    this->cluster_desc_->get_board_type(chip_id) == BoardType::UBB) {
                    tt_cxy_pair virtual_eth_core(
                        chip_id, get_virtual_coordinate_from_logical_coordinates(chip_id, eth_core, CoreType::ETH));
                    auto retrain_count_addr = hal_.get_dev_addr(
                        tt::tt_metal::HalProgrammableCoreType::ACTIVE_ETH,
                        tt::tt_metal::HalL1MemAddrType::RETRAIN_COUNT);
                    this->read_core(read_vec, sizeof(uint32_t), virtual_eth_core, retrain_count_addr);
                    if (read_vec[0] != 0) {
                        log_warning(
                            LogDevice,
                            "Disabling active eth core {} due to retraining (count={})",
                            virtual_eth_core.str(),
                            read_vec[0]);
                        this->frequent_retrain_cores_[chip_id].insert(eth_core);
                    }
                }
            }
        }
    }
}

void Cluster::reserve_ethernet_cores_for_tunneling() {
    const char *TT_METAL_SLOW_DISPATCH_MODE = std::getenv("TT_METAL_SLOW_DISPATCH_MODE");
    for (const auto &[assoc_mmio_device, devices] : this->devices_grouped_by_assoc_mmio_device_) {
        for (const auto &chip_id : devices) {
            if (this->device_eth_routing_info_.find(chip_id) == this->device_eth_routing_info_.end()) {
                this->device_eth_routing_info_.insert({chip_id, {}});
            }
        }
        std::map<std::tuple<chip_id_t, chip_id_t>, bool> reserved_chip_connections = {};
        for (const auto &chip_id : devices) {
            if (TT_METAL_SLOW_DISPATCH_MODE == nullptr and arch_ == ARCH::WORMHOLE_B0) {
                for (const auto &[connected_chip_id, active_eth_cores] :
                     this->get_ethernet_cores_grouped_by_connected_chips(chip_id)) {
                    for (const auto &eth_core : active_eth_cores) {
                        const auto connected_eth_core =
                            std::get<1>(this->get_connected_ethernet_core(std::make_tuple(chip_id, eth_core)));
                        if (this->device_eth_routing_info_.at(chip_id).find(eth_core) ==
                            this->device_eth_routing_info_.at(chip_id).end()) {
                            if (devices.find(connected_chip_id) != devices.end() &&
                                reserved_chip_connections.find(std::make_tuple(chip_id, connected_chip_id)) ==
                                    reserved_chip_connections.end() &&
                                this->cluster_desc_->get_ethernet_link_distance(chip_id, assoc_mmio_device) !=
                                    this->cluster_desc_->get_ethernet_link_distance(
                                        connected_chip_id, assoc_mmio_device)) {
                                // only setup fd tunneling for devices grouped with same mmio device and if no bi dir
                                // tunnel found between the two chips and if link distance between both chips to mmio
                                // chip is not the same
                                log_debug(
                                    LogDevice,
                                    "Reserving {} for tunneling",
                                    tt_cxy_pair(chip_id, ethernet_core_from_logical_core(chip_id, eth_core)).str());
                                log_debug(
                                    LogDevice,
                                    "Reserving {} for tunneling",
                                    tt_cxy_pair(
                                        connected_chip_id,
                                        ethernet_core_from_logical_core(connected_chip_id, connected_eth_core))
                                        .str());
                                this->device_eth_routing_info_.at(chip_id).insert(
                                    {eth_core, EthRouterMode::BI_DIR_TUNNELING});
                                this->device_eth_routing_info_.at(connected_chip_id)
                                    .insert({connected_eth_core, EthRouterMode::BI_DIR_TUNNELING});
                                reserved_chip_connections.insert({std::make_tuple(chip_id, connected_chip_id), true});
                                reserved_chip_connections.insert({std::make_tuple(connected_chip_id, chip_id), true});
                            } else {
                                this->device_eth_routing_info_.at(chip_id).insert({eth_core, EthRouterMode::IDLE});
                            }
                        }
                    }
                }
            } else {
                // Slow dispatch mode
                for (const auto &[connected_chip_id, active_eth_cores] :
                     this->get_ethernet_cores_grouped_by_connected_chips(chip_id)) {
                    for (const auto &eth_core : active_eth_cores) {
                        this->device_eth_routing_info_.at(chip_id).insert({eth_core, EthRouterMode::IDLE});
                    }
                }
            }
        }
    }
}

std::unordered_set<chip_id_t> Cluster::get_ethernet_connected_device_ids(chip_id_t chip_id) const {
    std::unordered_set<chip_id_t> device_ids;
    const auto &connected_chips = this->get_ethernet_cores_grouped_by_connected_chips(chip_id);
    for (const auto &[other_chip_id, eth_cores] : connected_chips) {
        for (const auto &eth_core : eth_cores) {
            if (this->device_eth_routing_info_.at(chip_id).at(eth_core) != EthRouterMode::BI_DIR_TUNNELING) {
                device_ids.insert(other_chip_id);
            }
        }
    }
    return device_ids;
}

std::unordered_set<CoreCoord> Cluster::get_active_ethernet_cores(
    chip_id_t chip_id, bool skip_reserved_tunnel_cores) const {
    std::unordered_set<CoreCoord> active_ethernet_cores;
    if (arch_ == ARCH::BLACKHOLE) {
        // Can't just use `get_ethernet_cores_grouped_by_connected_chips` because there are some active ethernet cores
        // without links. Only risc1 on these cores is available for Metal and should not be classified as idle
        // to ensure that Metal does not try to program both riscs.
        const auto& soc_desc = get_soc_desc(chip_id);
        std::set<uint32_t> logical_active_eth_channels = cluster_desc_->get_active_eth_channels(chip_id);
        for (auto logical_active_eth_channel : logical_active_eth_channels) {
            tt::umd::CoreCoord logical_active_eth =
                soc_desc.get_eth_core_for_channel(logical_active_eth_channel, CoordSystem::LOGICAL);
            active_ethernet_cores.insert(CoreCoord(logical_active_eth.x, logical_active_eth.y));
        }

    } else {
        const auto& connected_chips = this->get_ethernet_cores_grouped_by_connected_chips(chip_id);
        for (const auto& [other_chip_id, eth_cores] : connected_chips) {
            for (const auto& eth_core : eth_cores) {
                const auto& routing_info = this->device_eth_routing_info_.at(chip_id).at(eth_core);
                if ((routing_info == EthRouterMode::BI_DIR_TUNNELING or
                     routing_info == EthRouterMode::FABRIC_ROUTER) and
                    skip_reserved_tunnel_cores) {
                    continue;
                }
                if (this->frequent_retrain_cores_.at(chip_id).find(eth_core) !=
                    this->frequent_retrain_cores_.at(chip_id).end()) {
                    continue;
                }

                active_ethernet_cores.insert(eth_core);
            }
        }
    }
    return active_ethernet_cores;
}

tt::tt_fabric::ControlPlane* Cluster::get_control_plane() {
    if (control_plane_.get() == nullptr) {
        this->initialize_control_plane();
    }
    return control_plane_.get();
}

void Cluster::initialize_fabric_config(tt_metal::FabricConfig fabric_config) {
    this->fabric_config_ = fabric_config;
    if (fabric_config != tt_metal::FabricConfig::DISABLED) {
        this->reserve_ethernet_cores_for_fabric_routers();
    } else {
        this->release_ethernet_cores_for_fabric_routers();
    }
    this->get_control_plane()->configure_routing_tables_for_fabric_ethernet_channels();
}

void Cluster::reserve_ethernet_cores_for_fabric_routers() {
    for (const auto& [chip_id, eth_cores] : this->device_eth_routing_info_) {
        for (const auto& [eth_core, mode] : eth_cores) {
            if (mode == EthRouterMode::IDLE) {
                this->device_eth_routing_info_[chip_id][eth_core] = EthRouterMode::FABRIC_ROUTER;
            }
        }
    }
    // Update sockets to reflect fabric routing
    this->ethernet_sockets_.clear();
}

void Cluster::release_ethernet_cores_for_fabric_routers() {
    for (const auto& [chip_id, eth_cores] : this->device_eth_routing_info_) {
        for (const auto& [eth_core, mode] : eth_cores) {
            if (mode == EthRouterMode::FABRIC_ROUTER) {
                this->device_eth_routing_info_[chip_id][eth_core] = EthRouterMode::IDLE;
            }
        }
    }
    // TODO: We should just cache restore
    this->initialize_ethernet_sockets();
}

std::set<tt_fabric::chan_id_t> Cluster::get_fabric_ethernet_channels(chip_id_t chip_id) const {
    std::set<tt_fabric::chan_id_t> fabric_ethernet_channels;
    const auto& active_eth_cores = this->get_active_ethernet_cores(chip_id, false);
    for (const auto& eth_core : active_eth_cores) {
        if (this->device_eth_routing_info_.at(chip_id).at(eth_core) == EthRouterMode::FABRIC_ROUTER) {
            fabric_ethernet_channels.insert(this->get_soc_desc(chip_id).logical_eth_core_to_chan_map.at(eth_core));
        }
    }
    return fabric_ethernet_channels;
}

std::vector<CoreCoord> Cluster::get_fabric_ethernet_routers_between_src_and_dest(
    chip_id_t src_id, chip_id_t dst_id) const {
    std::vector<CoreCoord> fabric_ethernet_channels;
    const auto& connected_chips = this->get_ethernet_cores_grouped_by_connected_chips(src_id);
    TT_FATAL(
        connected_chips.find(dst_id) != connected_chips.end(),
        "Dst Chip {} is not connected to Src Chip {}",
        dst_id,
        src_id);
    for (const auto& eth_core : connected_chips.at(dst_id)) {
        if (this->device_eth_routing_info_.at(src_id).at(eth_core) == EthRouterMode::FABRIC_ROUTER) {
            fabric_ethernet_channels.push_back(eth_core);
        }
    }
    return fabric_ethernet_channels;
}

std::unordered_set<CoreCoord> Cluster::get_inactive_ethernet_cores(chip_id_t chip_id) const {
    std::unordered_set<CoreCoord> active_ethernet_cores = this->get_active_ethernet_cores(chip_id);
    std::unordered_set<CoreCoord> inactive_ethernet_cores;
    std::unordered_set<int> channels_to_skip = {};
    // UMD routing FW uses these cores for base routing
    // channel 15 is used by syseng tools.
    if (this->is_galaxy_cluster()) {
        // TODO: This may need to change, if we need additional eth cores for dispatch on Galaxy
        channels_to_skip = {0, 1, 2, 3, 15};
    }
    else if (this->arch_ == tt::ARCH::WORMHOLE_B0) {
        channels_to_skip = {8, 9, 15};
    }
    for (const auto &[eth_core, chan] : get_soc_desc(chip_id).logical_eth_core_to_chan_map) {
        if (this->cluster_desc_->is_chip_mmio_capable(chip_id) and (channels_to_skip.find(chan) != channels_to_skip.end())) {
            continue;
        }
        if (active_ethernet_cores.find(eth_core) == active_ethernet_cores.end()) {
            inactive_ethernet_cores.insert(eth_core);
        }
    }
    return inactive_ethernet_cores;
}

bool Cluster::is_ethernet_link_up(chip_id_t chip_id, const CoreCoord& logical_core) const {
    const auto& soc_desc = get_soc_desc(chip_id);
    ethernet_channel_t eth_chan = soc_desc.logical_eth_core_to_chan_map.at(logical_core);
    return this->cluster_desc_->ethernet_core_has_active_ethernet_link(chip_id, eth_chan);
}

std::tuple<chip_id_t, CoreCoord> Cluster::get_connected_ethernet_core(std::tuple<chip_id_t, CoreCoord> eth_core) const {
    const auto &soc_desc = get_soc_desc(std::get<0>(eth_core));
    ethernet_channel_t eth_chan = soc_desc.logical_eth_core_to_chan_map.at(std::get<1>(eth_core));
    TT_ASSERT(
        (this->cluster_desc_->ethernet_core_has_active_ethernet_link(std::get<0>(eth_core), eth_chan)),
        "Logical eth core {} is not an active eth core on chip {}.",
        std::get<1>(eth_core).str(),
        std::get<0>(eth_core));
    auto connected_eth_core =
        this->cluster_desc_->get_chip_and_channel_of_remote_ethernet_core(std::get<0>(eth_core), eth_chan);
    return std::make_tuple(
        std::get<0>(connected_eth_core),
        soc_desc.get_eth_core_for_channel(std::get<1>(connected_eth_core), CoordSystem::LOGICAL));
}

std::vector<CoreCoord> Cluster::get_ethernet_sockets(chip_id_t local_chip, chip_id_t remote_chip) const {
    const auto &local_ethernet_sockets = this->ethernet_sockets_.at(local_chip);
    TT_FATAL(
        local_ethernet_sockets.find(remote_chip) != local_ethernet_sockets.end(),
        "Device {} is not connected to Device {}",
        local_chip,
        remote_chip);
    return local_ethernet_sockets.at(remote_chip);
}

CoreCoord Cluster::ethernet_core_from_logical_core(chip_id_t chip_id, const CoreCoord &logical_core) const {
    const metal_SocDescriptor &soc_desc = get_soc_desc(chip_id);
    return soc_desc.get_physical_ethernet_core_from_logical(logical_core);
}

CoreCoord Cluster::get_virtual_eth_core_from_channel(chip_id_t chip_id, int channel) const {
    tt::umd::CoreCoord logical_coord =
        this->get_soc_desc(chip_id).get_eth_core_for_channel(channel, CoordSystem::LOGICAL);
    return this->get_virtual_coordinate_from_logical_coordinates(
        chip_id, {logical_coord.x, logical_coord.y}, CoreType::ETH);
}

tt_cxy_pair Cluster::get_eth_core_for_dispatch_core(
    tt_cxy_pair logical_dispatch_core, EthRouterMode mode, chip_id_t connected_chip_id) const {
    const auto &local_chip_id = logical_dispatch_core.chip;
    for (const auto &[eth_core, router_mode] : this->device_eth_routing_info_.at(local_chip_id)) {
        // Check for connected chip id since one chip can be bi directional tunneling to multiple chips
        const auto connected_tunnel_chip_id =
            std::get<0>(this->get_connected_ethernet_core(std::make_tuple(local_chip_id, eth_core)));
        if (router_mode == mode and connected_tunnel_chip_id == connected_chip_id) {
            return tt_cxy_pair(local_chip_id, eth_core);
        }
    }
    TT_ASSERT(false, "Cluster does not contain requested eth routing core");
    return {};
}

std::tuple<tt_cxy_pair, tt_cxy_pair> Cluster::get_eth_tunnel_core(
    chip_id_t upstream_chip_id, chip_id_t downstream_chip_id, EthRouterMode mode) const {
    for (const auto &[eth_core, router_mode] : this->device_eth_routing_info_.at(downstream_chip_id)) {

      // Check for connected chip id since one chip can be bi directional tunneling to multiple chips
        const auto [tunnel_chip_id, tunnel_eth_core] = this->get_connected_ethernet_core(std::make_tuple(downstream_chip_id, eth_core));
        if (router_mode == mode and tunnel_chip_id == upstream_chip_id) {
            return std::make_tuple(tt_cxy_pair(tunnel_chip_id, tunnel_eth_core), tt_cxy_pair(downstream_chip_id, eth_core));
        }
    }
    TT_ASSERT(false, "Cluster does not contain requested eth routing core");
    return {};
}

// TODO: ALLAN Can change to write one bit
void Cluster::set_internal_routing_info_for_ethernet_cores(bool enable_internal_routing, const std::vector<chip_id_t> &target_mmio_devices) const {
    log_debug(tt::LogDevice, "Set internal routing bit {}", enable_internal_routing);
    // TODO: initialize devices if user does not
    // Must initialize remote chips first, then mmio chips since once mmio chips are doing fd routing
    // we do not always context switch to base FW
    std::vector<chip_id_t> non_mmio_devices;
    std::vector<chip_id_t> mmio_devices = target_mmio_devices;
    if (mmio_devices.size() == 0) {
        mmio_devices.reserve(this->number_of_pci_devices());
        for (const auto &[assoc_mmio_device, devices] : this->devices_grouped_by_assoc_mmio_device_) {
            mmio_devices.emplace_back(assoc_mmio_device);
        }
    }
    for (const auto &mmio_chip_id : mmio_devices) {
        for (const auto &chip_id : this->devices_grouped_by_assoc_mmio_device_.at(mmio_chip_id)) {
            non_mmio_devices.emplace_back(chip_id);
        }
    }

    if (enable_internal_routing) {
        const routing_info_t routing_info_enabled = {
            .routing_enabled = 1,
            .src_sent_valid_cmd = 0,
            .dst_acked_valid_cmd = 0,
        };
        for (const auto &chip_id : non_mmio_devices) {
            for (const auto &[eth_core, routing_info] : this->device_eth_routing_info_.at(chip_id)) {
                tt_cxy_pair virtual_eth_core(chip_id, get_virtual_coordinate_from_logical_coordinates(chip_id, eth_core, CoreType::ETH));
                // Enable internal ethernet routing for non-mmio devices
                write_core(
                    (void *)&routing_info_enabled, sizeof(routing_info_t), virtual_eth_core, routing_info_addr_, false);
            }
        }
        for (const auto &chip_id : mmio_devices) {
            for (const auto &[eth_core, routing_info] : this->device_eth_routing_info_.at(chip_id)) {
                tt_cxy_pair virtual_eth_core(chip_id, get_virtual_coordinate_from_logical_coordinates(chip_id, eth_core, CoreType::ETH));
                // Enable internal ethernet routing for mmio devices
                write_core(
                    (void *)&routing_info_enabled, sizeof(routing_info_t), virtual_eth_core, routing_info_addr_, false);
            }
        }
    } else {
        const routing_info_t routing_info_disabled = {
            .routing_enabled = 0,
            .src_sent_valid_cmd = 0,
            .dst_acked_valid_cmd = 0,
        };
        for (const auto &chip_id : mmio_devices) {
            for (const auto &[eth_core, routing_info] : this->device_eth_routing_info_.at(chip_id)) {
                tt_cxy_pair virtual_eth_core(chip_id, get_virtual_coordinate_from_logical_coordinates(chip_id, eth_core, CoreType::ETH));
                // Disable internal ethernet routing for mmio devices
                write_core(
                    (void *)&routing_info_disabled, sizeof(routing_info_t), virtual_eth_core, routing_info_addr_, false);
            }
        }
        for (const auto &chip_id : non_mmio_devices) {
            for (const auto &[eth_core, routing_info] : this->device_eth_routing_info_.at(chip_id)) {
                tt_cxy_pair virtual_eth_core(chip_id, get_virtual_coordinate_from_logical_coordinates(chip_id, eth_core, CoreType::ETH));
                // Disable internal ethernet routing for non-mmio devices
                write_core(
                    (void *)&routing_info_disabled, sizeof(routing_info_t), virtual_eth_core, routing_info_addr_, false);
            }
        }
    }
}

uint32_t Cluster::get_mmio_device_max_tunnel_depth(chip_id_t mmio_device) const {
    // Assume that tunnel depth for multiple tunnels are the same
    TT_ASSERT(
        (this->get_associated_mmio_device(mmio_device) == mmio_device), "Called mmio device api on non-mmio device");
    uint32_t depth = 0;
    for (const auto &[assoc_mmio_device, devices] : this->devices_grouped_by_assoc_mmio_device_) {
        for (const auto &chip_id : devices) {
            if (chip_id == assoc_mmio_device) {
                continue;
            }
            depth =
                std::max(depth, uint32_t(this->cluster_desc_->get_ethernet_link_distance(chip_id, assoc_mmio_device)));
        }
    }
    return depth;
}

uint32_t Cluster::get_mmio_device_tunnel_count(chip_id_t mmio_device) const {
    TT_ASSERT(
        (this->get_associated_mmio_device(mmio_device) == mmio_device), "Called mmio device api on non-mmio device");
    const auto &chip_eth_core_modes = this->device_eth_routing_info_.at(mmio_device);
    uint32_t tunnel_count = std::count_if(chip_eth_core_modes.begin(), chip_eth_core_modes.end(), [](const auto &e) {
        return e.second == EthRouterMode::BI_DIR_TUNNELING;
    });
    return tunnel_count;
}

uint32_t Cluster::get_device_tunnel_depth(chip_id_t chip_id) const {
    chip_id_t mmio_device_id = this->get_associated_mmio_device(chip_id);
    return (mmio_device_id == chip_id) ? 0 : this->cluster_desc_->get_ethernet_link_distance(chip_id, mmio_device_id);
}

void Cluster::initialize_control_plane() {
    // Default mode, auto select mesh graph descriptor. In future, we can add a way for user to specify custom
    // descriptors
    std::string mesh_graph_descriptor;
    switch (this->cluster_type_) {
        case tt::ClusterType::N150: mesh_graph_descriptor = "n150_mesh_graph_descriptor.yaml"; break;
        case tt::ClusterType::N300: mesh_graph_descriptor = "n300_mesh_graph_descriptor.yaml"; break;
        case tt::ClusterType::T3K: mesh_graph_descriptor = "t3k_mesh_graph_descriptor.yaml"; break;
        case tt::ClusterType::GALAXY:
            if (tt::tt_fabric::get_fabric_type(this->fabric_config_, this->cluster_type_) ==
                tt::tt_fabric::FabricType::TORUS_2D) {
                mesh_graph_descriptor = "quanta_galaxy_torus_2d_graph_descriptor.yaml";
            } else {
                mesh_graph_descriptor = "quanta_galaxy_mesh_graph_descriptor.yaml";
            }
            break;
        case tt::ClusterType::TG: mesh_graph_descriptor = "tg_mesh_graph_descriptor.yaml"; break;
        case tt::ClusterType::P100: mesh_graph_descriptor = "p100_mesh_graph_descriptor.yaml"; break;
        case tt::ClusterType::P150: mesh_graph_descriptor = "p150_mesh_graph_descriptor.yaml"; break;
        case tt::ClusterType::P150_X2: mesh_graph_descriptor = "p150_x2_mesh_graph_descriptor.yaml"; break;
        case tt::ClusterType::P150_X4: mesh_graph_descriptor = "p150_x4_mesh_graph_descriptor.yaml"; break;
        default: TT_THROW("Unknown cluster type"); // TODO: we could expose this as a custom mesh graph option
    }
    const std::filesystem::path mesh_graph_desc_path = std::filesystem::path(rtoptions_.get_root_dir()) /
                                                       "tt_metal/fabric/mesh_graph_descriptors" / mesh_graph_descriptor;

    control_plane_ = std::make_unique<tt::tt_fabric::ControlPlane>(mesh_graph_desc_path.string());
}

}  // namespace tt

std::ostream &operator<<(std::ostream &os, tt_target_dram const &dram) {
    os << "Target DRAM chip = " << std::get<0>(dram) << ", chan = " << std::get<1>(dram);
    return os;
}<|MERGE_RESOLUTION|>--- conflicted
+++ resolved
@@ -311,30 +311,12 @@
         // This is the target/desired number of mem channels per arch/device.
         // Silicon driver will attempt to open this many hugepages as channels per mmio chip,
         // and assert if workload uses more than available.
-<<<<<<< HEAD
         uint32_t num_devices = tt::umd::Cluster::create_cluster_descriptor()->get_all_chips().size();
         uint32_t num_host_mem_ch_per_mmio_device = std::min(HOST_MEM_CHANNELS, num_devices);
         device_driver = std::make_unique<tt::umd::Cluster>(tt::umd::ClusterOptions{
             .num_host_mem_ch_per_mmio_device = num_host_mem_ch_per_mmio_device,
             .sdesc_path = get_soc_description_file(this->arch_, this->target_type_),
         });
-=======
-        uint32_t num_host_mem_ch_per_mmio_device = std::min(HOST_MEM_CHANNELS, (uint32_t)all_chips_set.size());
-        // This will remove harvested rows/cols from the soc descriptor
-        const bool perform_harvesting = true;
-        const bool clean_system_resources = true;
-        device_driver = std::make_unique<tt::umd::Cluster>(
-            sdesc_path,
-            all_chips_set,
-            num_host_mem_ch_per_mmio_device,
-            skip_driver_allocs,
-            clean_system_resources,
-            perform_harvesting);
-
-        // Adding this check is a workaround for current UMD bug that only uses this getter to populate private metadata
-        // that is later expected to be populated by unrelated APIs
-        // TT_FATAL(device_driver->get_target_mmio_device_ids().size() == 1, "Only one target mmio device id allowed.");
->>>>>>> 83dbcf99
     } else if (this->target_type_ == TargetDevice::Simulator) {
         device_driver = std::make_unique<tt::umd::Cluster>(tt::umd::ClusterOptions{
             .chip_type = tt::umd::ChipType::SIMULATION,
