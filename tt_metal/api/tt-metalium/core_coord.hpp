--- conflicted
+++ resolved
@@ -175,11 +175,8 @@
     // code that uses this CoreRangeSet.
     CoreRangeSet merge_ranges() const;
 
-<<<<<<< HEAD
-=======
     // Subtract the common CoreRanges between this CoreRangeSet.
     // A - (A n B)
->>>>>>> 5f6a7b11
     CoreRangeSet subtract(const CoreRangeSet& other) const;
 
 private:
