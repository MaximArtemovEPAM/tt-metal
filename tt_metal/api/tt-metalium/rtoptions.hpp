// SPDX-FileCopyrightText: © 2023 Tenstorrent Inc.
//
// SPDX-License-Identifier: Apache-2.0

// Run Time Options
//
// Reads env vars and sets up a global object which contains run time
// configuration options (such as debug logging)
//

#pragma once

#include <cstdint>
#include <string>
#include <unordered_set>
#include <vector>

#include "core_coord.hpp"
#include "dispatch_core_manager.hpp"       // For DispatchCoreConfig
#include "umd/device/tt_soc_descriptor.h"  // For CoreType

namespace tt {

namespace llrt {

static inline const char* get_core_type_name(CoreType ct) {
    switch (ct) {
        case CoreType::ARC: return "ARC";
        case CoreType::DRAM: return "DRAM";
        case CoreType::ETH: return "ethernet";
        case CoreType::PCIE: return "PCIE";
        case CoreType::WORKER: return "worker";
        case CoreType::HARVESTED: return "harvested";
        case CoreType::ROUTER_ONLY: return "router_only";
        default: return "UNKNOWN";
    }
}

// TODO: This should come from the HAL
enum DebugHartFlags : unsigned int {
    RISCV_NC = 1,
    RISCV_TR0 = 2,
    RISCV_TR1 = 4,
    RISCV_TR2 = 8,
    RISCV_BR = 16,
    RISCV_ER0 = 32,
    RISCV_ER1 = 64
};

// Enumerates the debug features that can be enabled at runtime. These features allow for
// fine-grained control over targeted cores, chips, harts, etc.
enum RunTimeDebugFeatures {
    RunTimeDebugFeatureDprint,
    RunTimeDebugFeatureReadDebugDelay,
    RunTimeDebugFeatureWriteDebugDelay,
    RunTimeDebugFeatureAtomicDebugDelay,
    RunTimeDebugFeatureDisableL1DataCache,
    // NOTE: Update RunTimeDebugFeatureNames if adding new features
    RunTimeDebugFeatureCount
};

// Enumerates a class of cores to enable features on at runtime.
enum RunTimeDebugClass {
    RunTimeDebugClassNoneSpecified,
    RunTimeDebugClassWorker,
    RunTimeDebugClassDispatch,
    RunTimeDebugClassAll,
    RunTimeDebugClassCount
};

extern const char* RunTimeDebugFeatureNames[RunTimeDebugFeatureCount];
extern const char* RunTimeDebugClassNames[RunTimeDebugClassCount];

// TargetSelection stores the targets for a given debug feature. I.e. for which chips, cores, harts
// to enable the feature.
struct TargetSelection {
    std::map<CoreType, std::vector<CoreCoord>> cores;
    std::map<CoreType, int> all_cores;
    bool enabled;
    std::vector<int> chip_ids;
    bool all_chips = false;
    uint32_t riscv_mask = 0;
    std::string file_name;  // File name to write output to.
    bool one_file_per_risc = false;
    bool prepend_device_core_risc;
};

class RunTimeOptions {
    bool is_root_dir_env_var_set = false;
    std::string root_dir;

    bool is_kernel_dir_env_var_set = false;
    std::string kernel_dir;

    bool build_map_enabled = false;

    bool watcher_enabled = false;
    int watcher_interval_ms;
    bool watcher_dump_all = false;
    bool watcher_append = false;
    bool watcher_auto_unpause = false;
    bool watcher_noinline = false;
    bool watcher_phys_coords = false;
    bool record_noc_transfer_data = false;

    TargetSelection feature_targets[RunTimeDebugFeatureCount];

    bool test_mode_enabled = false;

    bool profiler_enabled = false;
    bool profile_dispatch_cores = false;
    bool profiler_sync_enabled = false;
    bool profiler_buffer_usage_enabled = false;

    bool null_kernels = false;

    bool clear_l1 = false;

    bool skip_loading_fw = false;
    bool skip_reset_cores_on_init = false;

    bool riscv_debug_info_enabled = false;
    uint32_t watcher_debug_delay = 0;

    bool validate_kernel_binaries = false;
    unsigned num_hw_cqs = 1;

    bool enable_dispatch_data_collection = false;

    // HW can clear Blackhole's L1 data cache psuedo-randomly once every 128 transactions
    // This option will enable this feature to help flush out whether there is a missing cache invalidation
    bool enable_hw_cache_invalidation = false;

    tt_metal::DispatchCoreType dispatch_core_type = tt_metal::DispatchCoreType::WORKER;

    bool skip_deleting_built_cache = false;

    bool simulator_enabled = false;
    std::filesystem::path simulator_path = "";

<<<<<<< HEAD
    bool erisc_iram_enabled = false;
=======
    uint32_t arc_debug_buffer_size = 0;
>>>>>>> cb9d7e84

    RunTimeOptions();

public:
    static RunTimeOptions& get_instance() {
        static RunTimeOptions instance;
        return instance;
    }

    RunTimeOptions(const RunTimeOptions&) = delete;
    RunTimeOptions& operator=(const RunTimeOptions&) = delete;

    inline bool is_root_dir_specified() const { return this->is_root_dir_env_var_set; }
    const std::string& get_root_dir();

    inline bool is_kernel_dir_specified() const { return this->is_kernel_dir_env_var_set; }
    const std::string& get_kernel_dir() const;

    inline bool get_build_map_enabled() { return build_map_enabled; }

    // Info from watcher environment variables, setters included so that user
    // can override with a SW call.
    inline bool get_watcher_enabled() { return watcher_enabled; }
    inline void set_watcher_enabled(bool enabled) { watcher_enabled = enabled; }
    inline int get_watcher_interval() { return watcher_interval_ms; }
    inline void set_watcher_interval(int interval_ms) { watcher_interval_ms = interval_ms; }
    inline int get_watcher_dump_all() { return watcher_dump_all; }
    inline void set_watcher_dump_all(bool dump_all) { watcher_dump_all = dump_all; }
    inline int get_watcher_append() { return watcher_append; }
    inline void set_watcher_append(bool append) { watcher_append = append; }
    inline int get_watcher_auto_unpause() { return watcher_auto_unpause; }
    inline void set_watcher_auto_unpause(bool auto_unpause) { watcher_auto_unpause = auto_unpause; }
    inline int get_watcher_noinline() { return watcher_noinline; }
    inline void set_watcher_noinline(bool noinline) { watcher_noinline = noinline; }
    inline int get_watcher_phys_coords() { return watcher_phys_coords; }
    inline void set_watcher_phys_coords(bool phys_coords) { watcher_phys_coords = phys_coords; }
    inline std::set<std::string>& get_watcher_disabled_features() { return watcher_disabled_features; }
    inline bool watcher_status_disabled() { return watcher_feature_disabled(watcher_waypoint_str); }
    inline bool watcher_noc_sanitize_disabled() { return watcher_feature_disabled(watcher_noc_sanitize_str); }
    inline bool watcher_assert_disabled() { return watcher_feature_disabled(watcher_assert_str); }
    inline bool watcher_pause_disabled() { return watcher_feature_disabled(watcher_pause_str); }
    inline bool watcher_ring_buffer_disabled() { return watcher_feature_disabled(watcher_ring_buffer_str); }
    inline bool watcher_stack_usage_disabled() { return watcher_feature_disabled(watcher_stack_usage_str); }
    inline bool watcher_dispatch_disabled() { return watcher_feature_disabled(watcher_dispatch_str); }

    // Info from DPrint environment variables, setters included so that user can
    // override with a SW call.
    inline bool get_feature_enabled(RunTimeDebugFeatures feature) { return feature_targets[feature].enabled; }
    inline void set_feature_enabled(RunTimeDebugFeatures feature, bool enabled) {
        feature_targets[feature].enabled = enabled;
    }
    // Note: dprint cores are logical
    inline std::map<CoreType, std::vector<CoreCoord>>& get_feature_cores(RunTimeDebugFeatures feature) {
        return feature_targets[feature].cores;
    }
    inline void set_feature_cores(RunTimeDebugFeatures feature, std::map<CoreType, std::vector<CoreCoord>> cores) {
        feature_targets[feature].cores = cores;
    }
    // An alternative to setting cores by range, a flag to enable all.
    inline void set_feature_all_cores(RunTimeDebugFeatures feature, CoreType core_type, int all_cores) {
        feature_targets[feature].all_cores[core_type] = all_cores;
    }
    inline int get_feature_all_cores(RunTimeDebugFeatures feature, CoreType core_type) {
        return feature_targets[feature].all_cores[core_type];
    }
    // Note: core range is inclusive
    inline void set_feature_core_range(
        RunTimeDebugFeatures feature, CoreCoord start, CoreCoord end, CoreType core_type) {
        feature_targets[feature].cores[core_type] = std::vector<CoreCoord>();
        for (uint32_t x = start.x; x <= end.x; x++) {
            for (uint32_t y = start.y; y <= end.y; y++) {
                feature_targets[feature].cores[core_type].push_back({x, y});
            }
        }
    }
    inline std::vector<int>& get_feature_chip_ids(RunTimeDebugFeatures feature) {
        return feature_targets[feature].chip_ids;
    }
    inline void set_feature_chip_ids(RunTimeDebugFeatures feature, std::vector<int> chip_ids) {
        feature_targets[feature].chip_ids = chip_ids;
    }
    // An alternative to setting cores by range, a flag to enable all.
    inline void set_feature_all_chips(RunTimeDebugFeatures feature, bool all_chips) {
        feature_targets[feature].all_chips = all_chips;
    }
    inline bool get_feature_all_chips(RunTimeDebugFeatures feature) { return feature_targets[feature].all_chips; }
    inline uint32_t get_feature_riscv_mask(RunTimeDebugFeatures feature) { return feature_targets[feature].riscv_mask; }
    inline void set_feature_riscv_mask(RunTimeDebugFeatures feature, uint32_t riscv_mask) {
        feature_targets[feature].riscv_mask = riscv_mask;
    }
    inline std::string get_feature_file_name(RunTimeDebugFeatures feature) {
        return feature_targets[feature].file_name;
    }
    inline void set_feature_file_name(RunTimeDebugFeatures feature, std::string file_name) {
        feature_targets[feature].file_name = file_name;
    }
    inline bool get_feature_one_file_per_risc(RunTimeDebugFeatures feature) {
        return feature_targets[feature].one_file_per_risc;
    }
    inline void set_feature_one_file_per_risc(RunTimeDebugFeatures feature, bool one_file_per_risc) {
        feature_targets[feature].one_file_per_risc = one_file_per_risc;
    }
    inline bool get_feature_prepend_device_core_risc(RunTimeDebugFeatures feature) {
        return feature_targets[feature].prepend_device_core_risc;
    }
    inline void set_feature_prepend_device_core_risc(RunTimeDebugFeatures feature, bool prepend_device_core_risc) {
        feature_targets[feature].prepend_device_core_risc = prepend_device_core_risc;
    }
    inline TargetSelection get_feature_targets(RunTimeDebugFeatures feature) { return feature_targets[feature]; }
    inline void set_feature_targets(RunTimeDebugFeatures feature, TargetSelection targets) {
        feature_targets[feature] = targets;
    }

    inline bool get_record_noc_transfers() { return record_noc_transfer_data; }
    inline void set_record_noc_transfers(bool val) { record_noc_transfer_data = val; }

    inline bool get_validate_kernel_binaries() { return validate_kernel_binaries; }
    inline void set_validate_kernel_binaries(bool val) { validate_kernel_binaries = val; }

    // Returns the string representation for hash computation.
    inline std::string get_feature_hash_string(RunTimeDebugFeatures feature) {
        switch (feature) {
            case RunTimeDebugFeatureDprint: return std::to_string(get_feature_enabled(feature));
            case RunTimeDebugFeatureReadDebugDelay:
            case RunTimeDebugFeatureWriteDebugDelay:
            case RunTimeDebugFeatureAtomicDebugDelay:
                if (get_feature_enabled(feature)) {
                    return std::to_string(get_watcher_debug_delay());
                } else {
                    return "false";
                }
            case RunTimeDebugFeatureDisableL1DataCache: return std::to_string(get_feature_enabled(feature));
            default: return "";
        }
    }

    // Used for both watcher and dprint servers, this dev option (no corresponding env var) sets
    // whether to catch exceptions (test mode = true) coming from debug servers or to throw them
    // (test mode = false). We need to catch for gtesting, since an unhandled exception will kill
    // the gtest (and can't catch an exception from the server thread in main thread), but by
    // default we should throw so that the user can see the exception as soon as it happens.
    bool get_test_mode_enabled() { return test_mode_enabled; }
    inline void set_test_mode_enabled(bool enable) { test_mode_enabled = enable; }

    inline bool get_profiler_enabled() { return profiler_enabled; }
    inline bool get_profiler_do_dispatch_cores() { return profile_dispatch_cores; }
    inline bool get_profiler_sync_enabled() { return profiler_sync_enabled; }
    inline bool get_profiler_buffer_usage_enabled() { return profiler_buffer_usage_enabled; }

    inline void set_kernels_nullified(bool v) { null_kernels = v; }
    inline bool get_kernels_nullified() { return null_kernels; }

    inline bool get_clear_l1() { return clear_l1; }
    inline void set_clear_l1(bool clear) { clear_l1 = clear; }

    inline bool get_skip_loading_fw() { return skip_loading_fw; }
    inline bool get_skip_reset_cores_on_init() { return skip_reset_cores_on_init; }

    // Whether to compile with -g to include DWARF debug info in the binary.
    inline bool get_riscv_debug_info_enabled() { return riscv_debug_info_enabled; }
    inline void set_riscv_debug_info_enabled(bool enable) { riscv_debug_info_enabled = enable; }

    inline unsigned get_num_hw_cqs() { return num_hw_cqs; }
    inline void set_num_hw_cqs(unsigned num) { num_hw_cqs = num; }

    inline uint32_t get_watcher_debug_delay() { return watcher_debug_delay; }
    inline void set_watcher_debug_delay(uint32_t delay) { watcher_debug_delay = delay; }

    inline bool get_dispatch_data_collection_enabled() { return enable_dispatch_data_collection; }
    inline void set_dispatch_data_collection_enabled(bool enable) { enable_dispatch_data_collection = enable; }

    inline bool get_hw_cache_invalidation_enabled() const { return this->enable_hw_cache_invalidation; }

    tt_metal::DispatchCoreConfig get_dispatch_core_config();

    inline bool get_skip_deleting_built_cache() { return skip_deleting_built_cache; }

    inline bool get_simulator_enabled() { return simulator_enabled; }
    inline const std::filesystem::path& get_simulator_path() { return simulator_path; }

<<<<<<< HEAD
    inline bool get_erisc_iram_enabled() { return erisc_iram_enabled; }
=======
    inline uint32_t get_arc_debug_buffer_size() { return arc_debug_buffer_size; }
    inline void set_arc_debug_buffer_size(uint32_t size) { arc_debug_buffer_size = size; }
>>>>>>> cb9d7e84

private:
    // Helper functions to parse feature-specific environment vaiables.
    void ParseFeatureEnv(RunTimeDebugFeatures feature);
    void ParseFeatureCoreRange(RunTimeDebugFeatures feature, const std::string &env_var, CoreType core_type);
    void ParseFeatureChipIds(RunTimeDebugFeatures feature, const std::string &env_var);
    void ParseFeatureRiscvMask(RunTimeDebugFeatures feature, const std::string &env_var);
    void ParseFeatureFileName(RunTimeDebugFeatures feature, const std::string &env_var);
    void ParseFeatureOneFilePerRisc(RunTimeDebugFeatures feature, const std::string &env_var);
    void ParseFeaturePrependDeviceCoreRisc(RunTimeDebugFeatures feature, const std::string &env_var);

    // Helper function to parse watcher-specific environment variables.
    void ParseWatcherEnv();

    // Watcher feature name strings (used in env vars + defines in the device code), as well as a
    // set to track disabled features.
    const std::string watcher_waypoint_str = "WAYPOINT";
    const std::string watcher_noc_sanitize_str = "NOC_SANITIZE";
    const std::string watcher_assert_str = "ASSERT";
    const std::string watcher_pause_str = "PAUSE";
    const std::string watcher_ring_buffer_str = "RING_BUFFER";
    const std::string watcher_stack_usage_str = "STACK_USAGE";
    const std::string watcher_dispatch_str = "DISPATCH";
    std::set<std::string> watcher_disabled_features;
    bool watcher_feature_disabled(const std::string& name) {
        return watcher_disabled_features.find(name) != watcher_disabled_features.end();
    }
};

}  // namespace llrt

}  // namespace tt<|MERGE_RESOLUTION|>--- conflicted
+++ resolved
@@ -138,11 +138,8 @@
     bool simulator_enabled = false;
     std::filesystem::path simulator_path = "";
 
-<<<<<<< HEAD
     bool erisc_iram_enabled = false;
-=======
     uint32_t arc_debug_buffer_size = 0;
->>>>>>> cb9d7e84
 
     RunTimeOptions();
 
@@ -323,12 +320,9 @@
     inline bool get_simulator_enabled() { return simulator_enabled; }
     inline const std::filesystem::path& get_simulator_path() { return simulator_path; }
 
-<<<<<<< HEAD
     inline bool get_erisc_iram_enabled() { return erisc_iram_enabled; }
-=======
     inline uint32_t get_arc_debug_buffer_size() { return arc_debug_buffer_size; }
     inline void set_arc_debug_buffer_size(uint32_t size) { arc_debug_buffer_size = size; }
->>>>>>> cb9d7e84
 
 private:
     // Helper functions to parse feature-specific environment vaiables.
