--- conflicted
+++ resolved
@@ -20,588 +20,7 @@
 #include "rtoptions.hpp"
 #include "umd/device/tt_core_coordinates.h"
 
-<<<<<<< HEAD
-namespace tt::tt_metal {
-
-enum class CommandQueueDeviceAddrType : uint8_t {
-    PREFETCH_Q_RD = 0,
-    // Used to notify host of how far device has gotten, doesn't need L1 alignment because it's only written locally by
-    // prefetch kernel.
-    PREFETCH_Q_PCIE_RD = 1,
-    COMPLETION_Q_WR = 2,
-    COMPLETION_Q_RD = 3,
-    // Max of 2 CQs. COMPLETION_Q*_LAST_EVENT_PTR track the last completed event in the respective CQs
-    COMPLETION_Q0_LAST_EVENT = 4,
-    COMPLETION_Q1_LAST_EVENT = 5,
-    DISPATCH_S_SYNC_SEM = 6,
-    DISPATCH_MESSAGE = 7,
-    UNRESERVED = 8
-};
-
-enum class CommandQueueHostAddrType : uint8_t {
-    ISSUE_Q_RD = 0,
-    ISSUE_Q_WR = 1,
-    COMPLETION_Q_WR = 2,
-    COMPLETION_Q_RD = 3,
-    UNRESERVED = 4
-};
-
-//
-// Dispatch Memory Map
-// Assigns each CommandQueueDeviceAddrType in a linear
-// order. The size of each address type and L1 base is
-// set by DispatchSettings.
-//
-class DispatchMemMap {
-public:
-    DispatchMemMap& operator=(const DispatchMemMap&) = delete;
-    DispatchMemMap& operator=(DispatchMemMap&& other) noexcept = delete;
-    DispatchMemMap(const DispatchMemMap&) = delete;
-    DispatchMemMap(DispatchMemMap&& other) noexcept = delete;
-
-    //
-    // Returns the instance. The instance is reset if the core_type and/or num_hw_cqs changed from
-    // the last call. The memory region sizes can be configured using DispatchSettings.
-    //
-    // If the settings changed, then force_reinit_with_settings will recreate the instance with
-    // the settings for the given core_type / num_hw_cqs.
-    //
-    static const DispatchMemMap& get(
-        const CoreType& core_type, const uint32_t num_hw_cqs = 0, const bool force_reinit_with_settings = false) {
-        auto& instance = get_instance();
-
-        if (num_hw_cqs > 0 && (core_type != instance.last_core_type || num_hw_cqs != instance.hw_cqs) ||
-            force_reinit_with_settings) {
-            instance.reset(core_type, num_hw_cqs);
-        }
-
-        TT_FATAL(
-            instance.hw_cqs > 0,
-            "Command Queue is not initialized. Call DispatchMemMap::get with non zero num_hw_cqs.");
-        return instance;
-    }
-
-    uint32_t prefetch_q_entries() const { return settings.prefetch_q_entries_; }
-
-    uint32_t prefetch_q_size() const { return settings.prefetch_q_size_; }
-
-    uint32_t max_prefetch_command_size() const { return settings.prefetch_max_cmd_size_; }
-
-    uint32_t cmddat_q_base() const { return cmddat_q_base_; }
-
-    uint32_t cmddat_q_size() const { return settings.prefetch_cmddat_q_size_; }
-
-    uint32_t scratch_db_base() const { return scratch_db_base_; }
-
-    uint32_t scratch_db_size() const { return settings.prefetch_scratch_db_size_; }
-
-    uint32_t dispatch_buffer_block_size_pages() const { return dispatch_buffer_block_size_pages_; }
-
-    uint32_t dispatch_buffer_base() const { return dispatch_buffer_base_; }
-
-    uint32_t dispatch_buffer_pages() const { return settings.dispatch_pages_; }
-
-    uint32_t prefetch_d_buffer_size() const { return settings.prefetch_d_buffer_size_; }
-
-    uint32_t prefetch_d_buffer_pages() const { return settings.prefetch_d_pages_; }
-
-    uint32_t mux_buffer_size(uint8_t num_hw_cqs = 1) const { return settings.tunneling_buffer_size_ / num_hw_cqs; }
-
-    uint32_t mux_buffer_pages(uint8_t num_hw_cqs = 1) const { return settings.tunneling_buffer_pages_ / num_hw_cqs; }
-
-    uint32_t dispatch_s_buffer_size() const { return settings.dispatch_s_buffer_size_; }
-
-    uint32_t dispatch_s_buffer_pages() const {
-        return settings.dispatch_s_buffer_size_ /
-               (1 << tt::tt_metal::DispatchSettings::DISPATCH_S_BUFFER_LOG_PAGE_SIZE);
-    }
-
-    uint32_t get_device_command_queue_addr(const CommandQueueDeviceAddrType& device_addr_type) const {
-        uint32_t index = tt::utils::underlying_type<CommandQueueDeviceAddrType>(device_addr_type);
-        TT_ASSERT(index < this->device_cq_addrs_.size());
-        return device_cq_addrs_[index];
-    }
-
-    uint32_t get_host_command_queue_addr(const CommandQueueHostAddrType& host_addr) const {
-        return tt::utils::underlying_type<CommandQueueHostAddrType>(host_addr) *
-               tt::tt_metal::hal.get_alignment(tt::tt_metal::HalMemType::HOST);
-    }
-
-    uint32_t get_dispatch_message_offset(uint32_t index) const {
-        TT_ASSERT(index < tt::tt_metal::DispatchSettings::DISPATCH_MESSAGE_ENTRIES);
-        uint32_t offset = index * hal.get_alignment(HalMemType::L1);
-        return offset;
-    }
-
-private:
-    DispatchMemMap() = default;
-
-    static DispatchMemMap& get_instance() {
-        static DispatchMemMap instance;
-        return instance;
-    }
-
-    // Reset the instance using the settings for the core_type and num_hw_cqs.
-    void reset(const CoreType& core_type, const uint32_t num_hw_cqs) {
-        const auto dispatch_settings = DispatchSettings::get(core_type, num_hw_cqs);
-        this->settings = dispatch_settings;
-        last_core_type = settings.core_type_;
-        hw_cqs = settings.num_hw_cqs_;
-
-        const auto dispatch_buffer_block_size = settings.dispatch_size_;
-        const auto [l1_base, l1_size] = get_device_l1_info(settings.core_type_);
-        const auto pcie_alignment = tt::tt_metal::hal.get_alignment(tt::tt_metal::HalMemType::HOST);
-        const auto l1_alignment = tt::tt_metal::hal.get_alignment(tt::tt_metal::HalMemType::L1);
-
-        TT_ASSERT(settings.prefetch_cmddat_q_size_ >= 2 * settings.prefetch_max_cmd_size_);
-        TT_ASSERT(settings.prefetch_scratch_db_size_ % 2 == 0);
-        TT_ASSERT((dispatch_buffer_block_size & (dispatch_buffer_block_size - 1)) == 0);
-        TT_ASSERT(
-            DispatchSettings::DISPATCH_MESSAGE_ENTRIES <= DispatchSettings::DISPATCH_MESSAGES_MAX_OFFSET / l1_alignment + 1,
-            "Number of dispatch message entries exceeds max representable offset");
-
-        uint8_t num_dev_cq_addrs = magic_enum::enum_count<CommandQueueDeviceAddrType>();
-        std::vector<uint32_t> device_cq_addr_sizes_(num_dev_cq_addrs, 0);
-        for (auto dev_addr_idx = 0; dev_addr_idx < num_dev_cq_addrs; dev_addr_idx++) {
-            CommandQueueDeviceAddrType dev_addr_type =
-                magic_enum::enum_cast<CommandQueueDeviceAddrType>(dev_addr_idx).value();
-            if (dev_addr_type == CommandQueueDeviceAddrType::PREFETCH_Q_RD) {
-                device_cq_addr_sizes_[dev_addr_idx] = settings.prefetch_q_rd_ptr_size_;
-            } else if (dev_addr_type == CommandQueueDeviceAddrType::PREFETCH_Q_PCIE_RD) {
-                device_cq_addr_sizes_[dev_addr_idx] = settings.prefetch_q_pcie_rd_ptr_size_;
-            } else if (dev_addr_type == CommandQueueDeviceAddrType::DISPATCH_S_SYNC_SEM) {
-                device_cq_addr_sizes_[dev_addr_idx] = settings.dispatch_s_sync_sem_;
-            } else if (dev_addr_type == CommandQueueDeviceAddrType::DISPATCH_MESSAGE) {
-                device_cq_addr_sizes_[dev_addr_idx] = settings.dispatch_message_;
-            } else {
-                device_cq_addr_sizes_[dev_addr_idx] = settings.other_ptrs_size;
-            }
-        }
-
-        device_cq_addrs_.resize(num_dev_cq_addrs);
-        device_cq_addrs_[0] = l1_base;
-        for (auto dev_addr_idx = 1; dev_addr_idx < num_dev_cq_addrs; dev_addr_idx++) {
-            device_cq_addrs_[dev_addr_idx] =
-                device_cq_addrs_[dev_addr_idx - 1] + device_cq_addr_sizes_[dev_addr_idx - 1];
-            CommandQueueDeviceAddrType dev_addr_type = magic_enum::enum_value<CommandQueueDeviceAddrType>(dev_addr_idx);
-            if (dev_addr_type == CommandQueueDeviceAddrType::UNRESERVED) {
-                device_cq_addrs_[dev_addr_idx] = align(device_cq_addrs_[dev_addr_idx], pcie_alignment);
-            }
-        }
-
-        uint32_t prefetch_dispatch_unreserved_base =
-            device_cq_addrs_[tt::utils::underlying_type<CommandQueueDeviceAddrType>(
-                CommandQueueDeviceAddrType::UNRESERVED)];
-        cmddat_q_base_ = prefetch_dispatch_unreserved_base + round_size(settings.prefetch_q_size_, pcie_alignment);
-        scratch_db_base_ = cmddat_q_base_ + round_size(settings.prefetch_cmddat_q_size_, pcie_alignment);
-        dispatch_buffer_base_ = align(prefetch_dispatch_unreserved_base, 1 << DispatchSettings::DISPATCH_BUFFER_LOG_PAGE_SIZE);
-        dispatch_buffer_block_size_pages_ = settings.dispatch_pages_ / DispatchSettings::DISPATCH_BUFFER_SIZE_BLOCKS;
-        const uint32_t dispatch_cb_end = dispatch_buffer_base_ + settings.dispatch_size_;
-
-        TT_ASSERT(scratch_db_base_ + settings.prefetch_scratch_db_size_ < l1_size);
-        TT_ASSERT(dispatch_cb_end < l1_size);
-    }
-
-    std::pair<uint32_t, uint32_t> get_device_l1_info(const CoreType& core_type) const {
-        uint32_t l1_base;
-        uint32_t l1_size;
-        if (core_type == CoreType::WORKER) {
-            l1_base = hal.get_dev_addr(
-                tt::tt_metal::HalProgrammableCoreType::TENSIX, tt::tt_metal::HalL1MemAddrType::UNRESERVED);
-            l1_size =
-                hal.get_dev_size(tt::tt_metal::HalProgrammableCoreType::TENSIX, tt::tt_metal::HalL1MemAddrType::BASE);
-        } else if (core_type == CoreType::ETH) {
-            l1_base = hal.get_dev_addr(
-                tt::tt_metal::HalProgrammableCoreType::IDLE_ETH, tt::tt_metal::HalL1MemAddrType::UNRESERVED);
-            l1_size =
-                hal.get_dev_size(tt::tt_metal::HalProgrammableCoreType::IDLE_ETH, tt::tt_metal::HalL1MemAddrType::BASE);
-        } else {
-            TT_THROW("get_base_device_command_queue_addr not implemented for core type");
-        }
-
-        return {l1_base, l1_size};
-    }
-
-    uint32_t cmddat_q_base_;
-    uint32_t scratch_db_base_;
-    uint32_t dispatch_buffer_base_;
-
-    uint32_t dispatch_buffer_block_size_pages_;
-    std::vector<uint32_t> device_cq_addrs_;
-
-    DispatchSettings settings;
-
-    uint32_t hw_cqs{0}; // 0 means uninitialized
-    CoreType last_core_type{CoreType::WORKER};
-};
-
-/// @brief Get offset of the command queue relative to its channel
-/// @param cq_id uint8_t ID the command queue
-/// @param cq_size uint32_t size of the command queue
-/// @return uint32_t relative offset
-inline uint32_t get_relative_cq_offset(uint8_t cq_id, uint32_t cq_size) { return cq_id * cq_size; }
-
-inline uint16_t get_umd_channel(uint16_t channel) { return channel & 0x3; }
-
-/// @brief Get absolute offset of the command queue
-/// @param channel uint16_t channel ID (hugepage)
-/// @param cq_id uint8_t ID the command queue
-/// @param cq_size uint32_t size of the command queue
-/// @return uint32_t absolute offset
-inline uint32_t get_absolute_cq_offset(uint16_t channel, uint8_t cq_id, uint32_t cq_size) {
-    return (DispatchSettings::MAX_HUGEPAGE_SIZE * get_umd_channel(channel)) + ((channel >> 2) * DispatchSettings::MAX_DEV_CHANNEL_SIZE) +
-           get_relative_cq_offset(cq_id, cq_size);
-}
-
-template <bool addr_16B>
-uint32_t get_cq_issue_rd_ptr(chip_id_t chip_id, uint8_t cq_id, uint32_t cq_size);
-
-template <bool addr_16B>
-uint32_t get_cq_issue_wr_ptr(chip_id_t chip_id, uint8_t cq_id, uint32_t cq_size);
-
-template <bool addr_16B>
-uint32_t get_cq_completion_wr_ptr(chip_id_t chip_id, uint8_t cq_id, uint32_t cq_size);
-
-template <bool addr_16B>
-uint32_t get_cq_completion_rd_ptr(chip_id_t chip_id, uint8_t cq_id, uint32_t cq_size);
-
-struct SystemMemoryCQInterface {
-    // CQ is split into issue and completion regions
-    // Host writes commands and data for H2D transfers in the issue region, device reads from the issue region
-    // Device signals completion and writes data for D2H transfers in the completion region, host reads from the
-    // completion region Equation for issue fifo size is | issue_fifo_wr_ptr + command size B - issue_fifo_rd_ptr |
-    // Space available would just be issue_fifo_limit - issue_fifo_size
-    SystemMemoryCQInterface(uint16_t channel, uint8_t cq_id, uint32_t cq_size, uint32_t cq_start) :
-        cq_start(cq_start),
-        command_completion_region_size(
-            (((cq_size - cq_start) / DispatchSettings::TRANSFER_PAGE_SIZE) / 4) *
-            DispatchSettings::TRANSFER_PAGE_SIZE),
-        command_issue_region_size((cq_size - cq_start) - this->command_completion_region_size),
-        issue_fifo_size(command_issue_region_size >> 4),
-        issue_fifo_limit(
-            ((cq_start + this->command_issue_region_size) + get_absolute_cq_offset(channel, cq_id, cq_size)) >> 4),
-        completion_fifo_size(command_completion_region_size >> 4),
-        completion_fifo_limit(issue_fifo_limit + completion_fifo_size),
-        offset(get_absolute_cq_offset(channel, cq_id, cq_size)),
-        id(cq_id) {
-        TT_ASSERT(
-            this->command_completion_region_size % hal.get_alignment(HalMemType::HOST) == 0 and
-                this->command_issue_region_size % hal.get_alignment(HalMemType::HOST) == 0,
-            "Issue queue and completion queue need to be {}B aligned!",
-            hal.get_alignment(HalMemType::HOST));
-        TT_ASSERT(this->issue_fifo_limit != 0, "Cannot have a 0 fifo limit");
-        // Currently read / write pointers on host and device assumes contiguous ranges for each channel
-        // Device needs absolute offset of a hugepage to access the region of sysmem that holds a particular command
-        // queue
-        //  but on host, we access a region of sysmem using addresses relative to a particular channel
-        this->issue_fifo_wr_ptr = (this->cq_start + this->offset) >> 4;  // In 16B words
-        this->issue_fifo_wr_toggle = 0;
-
-        this->completion_fifo_rd_ptr = this->issue_fifo_limit;
-        this->completion_fifo_rd_toggle = 0;
-    }
-
-    // Percentage of the command queue that is dedicated for issuing commands. Issue queue size is rounded to be 32B
-    // aligned and remaining space is dedicated for completion queue Smaller issue queues can lead to more stalls for
-    // applications that send more work to device than readback data.
-    static constexpr float default_issue_queue_split = 0.75;
-    const uint32_t cq_start;
-    const uint32_t command_completion_region_size;
-    const uint32_t command_issue_region_size;
-    const uint8_t id;
-
-    uint32_t issue_fifo_size;
-    uint32_t issue_fifo_limit;  // Last possible FIFO address
-    const uint32_t offset;
-    uint32_t issue_fifo_wr_ptr;
-    bool issue_fifo_wr_toggle;
-
-    uint32_t completion_fifo_size;
-    uint32_t completion_fifo_limit;  // Last possible FIFO address
-    uint32_t completion_fifo_rd_ptr;
-    bool completion_fifo_rd_toggle;
-
-    // TODO add the host addresses from dispatch constants in here
-};
-
-class SystemMemoryManager {
-private:
-    chip_id_t device_id;
-    uint8_t num_hw_cqs;
-    const std::function<void(uint32_t, uint32_t, const uint8_t*)> fast_write_callable;
-    std::vector<uint32_t> completion_byte_addrs;
-    char* cq_sysmem_start;
-    std::vector<SystemMemoryCQInterface> cq_interfaces;
-    uint32_t cq_size;
-    uint32_t channel_offset;
-    std::vector<int> cq_to_event;
-    std::vector<int> cq_to_last_completed_event;
-    std::vector<std::mutex> cq_to_event_locks;
-    std::vector<tt_cxy_pair> prefetcher_cores;
-    std::vector<tt::Writer> prefetch_q_writers;
-    std::vector<uint32_t> prefetch_q_dev_ptrs;
-    std::vector<uint32_t> prefetch_q_dev_fences;
-
-    bool bypass_enable;
-    std::vector<uint32_t> bypass_buffer;
-    uint32_t bypass_buffer_write_offset;
-    std::array<LaunchMessageRingBufferState, DispatchSettings::DISPATCH_MESSAGE_ENTRIES>
-        worker_launch_message_buffer_state;
-
-public:
-    SystemMemoryManager(chip_id_t device_id, uint8_t num_hw_cqs);
-
-    uint32_t get_next_event(const uint8_t cq_id) {
-        cq_to_event_locks[cq_id].lock();
-        uint32_t next_event = ++this->cq_to_event[cq_id];  // Event ids start at 1
-        cq_to_event_locks[cq_id].unlock();
-        return next_event;
-    }
-
-    void reset_event_id(const uint8_t cq_id) {
-        cq_to_event_locks[cq_id].lock();
-        this->cq_to_event[cq_id] = 0;
-        cq_to_event_locks[cq_id].unlock();
-    }
-
-    void increment_event_id(const uint8_t cq_id, const uint32_t val) {
-        cq_to_event_locks[cq_id].lock();
-        this->cq_to_event[cq_id] += val;
-        cq_to_event_locks[cq_id].unlock();
-    }
-
-    void set_last_completed_event(const uint8_t cq_id, const uint32_t event_id) {
-        /*
-        TT_ASSERT(
-            event_id >= this->cq_to_last_completed_event[cq_id],
-            "Event ID is expected to increase. Wrapping not supported for sync. Completed event {} but last recorded "
-            "completed event is {}",
-            event_id,
-            this->cq_to_last_completed_event[cq_id]);
-        */
-        cq_to_event_locks[cq_id].lock();
-        this->cq_to_last_completed_event[cq_id] = event_id;
-        cq_to_event_locks[cq_id].unlock();
-    }
-
-    uint32_t get_last_completed_event(const uint8_t cq_id) {
-        cq_to_event_locks[cq_id].lock();
-        uint32_t last_completed_event = this->cq_to_last_completed_event[cq_id];
-        cq_to_event_locks[cq_id].unlock();
-        return last_completed_event;
-    }
-
-    void reset(const uint8_t cq_id) {
-        SystemMemoryCQInterface& cq_interface = this->cq_interfaces[cq_id];
-        cq_interface.issue_fifo_wr_ptr = (cq_interface.cq_start + cq_interface.offset) >> 4;  // In 16B words
-        cq_interface.issue_fifo_wr_toggle = 0;
-        cq_interface.completion_fifo_rd_ptr = cq_interface.issue_fifo_limit;
-        cq_interface.completion_fifo_rd_toggle = 0;
-    }
-
-    void set_issue_queue_size(const uint8_t cq_id, const uint32_t issue_queue_size) {
-        SystemMemoryCQInterface& cq_interface = this->cq_interfaces[cq_id];
-        cq_interface.issue_fifo_size = (issue_queue_size >> 4);
-        cq_interface.issue_fifo_limit = (cq_interface.cq_start + cq_interface.offset + issue_queue_size) >> 4;
-    }
-
-    void set_bypass_mode(const bool enable, const bool clear) {
-        this->bypass_enable = enable;
-        if (clear) {
-            this->bypass_buffer.clear();
-            this->bypass_buffer_write_offset = 0;
-        }
-    }
-
-    bool get_bypass_mode() { return this->bypass_enable; }
-
-    std::vector<uint32_t>& get_bypass_data() { return this->bypass_buffer; }
-
-    uint32_t get_issue_queue_size(const uint8_t cq_id) const { return this->cq_interfaces[cq_id].issue_fifo_size << 4; }
-
-    uint32_t get_issue_queue_limit(const uint8_t cq_id) const {
-        return this->cq_interfaces[cq_id].issue_fifo_limit << 4;
-    }
-
-    uint32_t get_completion_queue_size(const uint8_t cq_id) const {
-        return this->cq_interfaces[cq_id].completion_fifo_size << 4;
-    }
-
-    uint32_t get_completion_queue_limit(const uint8_t cq_id) const {
-        return this->cq_interfaces[cq_id].completion_fifo_limit << 4;
-    }
-
-    uint32_t get_issue_queue_write_ptr(const uint8_t cq_id) const {
-        if (this->bypass_enable) {
-            return this->bypass_buffer_write_offset;
-        } else {
-            return this->cq_interfaces[cq_id].issue_fifo_wr_ptr << 4;
-        }
-    }
-
-    uint32_t get_completion_queue_read_ptr(const uint8_t cq_id) const {
-        return this->cq_interfaces[cq_id].completion_fifo_rd_ptr << 4;
-    }
-
-    uint32_t get_completion_queue_read_toggle(const uint8_t cq_id) const {
-        return this->cq_interfaces[cq_id].completion_fifo_rd_toggle;
-    }
-
-    uint32_t get_cq_size() const { return this->cq_size; }
-
-    chip_id_t get_device_id() const { return this->device_id; }
-
-    std::vector<SystemMemoryCQInterface>& get_cq_interfaces() { return this->cq_interfaces; }
-
-    void* issue_queue_reserve(uint32_t cmd_size_B, const uint8_t cq_id) {
-        if (this->bypass_enable) {
-            uint32_t curr_size = this->bypass_buffer.size();
-            uint32_t new_size = curr_size + (cmd_size_B / sizeof(uint32_t));
-            this->bypass_buffer.resize(new_size);
-            return (void*)((char*)this->bypass_buffer.data() + this->bypass_buffer_write_offset);
-        }
-
-        uint32_t issue_q_write_ptr = this->get_issue_queue_write_ptr(cq_id);
-
-        const uint32_t command_issue_limit = this->get_issue_queue_limit(cq_id);
-        if (issue_q_write_ptr + align(cmd_size_B, tt::tt_metal::hal.get_alignment(tt::tt_metal::HalMemType::HOST)) >
-            command_issue_limit) {
-            this->wrap_issue_queue_wr_ptr(cq_id);
-            issue_q_write_ptr = this->get_issue_queue_write_ptr(cq_id);
-        }
-
-        // Currently read / write pointers on host and device assumes contiguous ranges for each channel
-        // Device needs absolute offset of a hugepage to access the region of sysmem that holds a particular command
-        // queue
-        //  but on host, we access a region of sysmem using addresses relative to a particular channel
-        //  this->cq_sysmem_start gives start of hugepage for a given channel
-        //  since all rd/wr pointers include channel offset from address 0 to match device side pointers
-        //  so channel offset needs to be subtracted to get address relative to channel
-        // TODO: Reconsider offset sysmem offset calculations based on
-        // https://github.com/tenstorrent/tt-metal/issues/4757
-        void* issue_q_region = this->cq_sysmem_start + (issue_q_write_ptr - this->channel_offset);
-
-        return issue_q_region;
-    }
-
-    void cq_write(const void* data, uint32_t size_in_bytes, uint32_t write_ptr) {
-        // Currently read / write pointers on host and device assumes contiguous ranges for each channel
-        // Device needs absolute offset of a hugepage to access the region of sysmem that holds a particular command
-        // queue
-        //  but on host, we access a region of sysmem using addresses relative to a particular channel
-        //  this->cq_sysmem_start gives start of hugepage for a given channel
-        //  since all rd/wr pointers include channel offset from address 0 to match device side pointers
-        //  so channel offset needs to be subtracted to get address relative to channel
-        // TODO: Reconsider offset sysmem offset calculations based on
-        // https://github.com/tenstorrent/tt-metal/issues/4757
-        void* user_scratchspace = this->cq_sysmem_start + (write_ptr - this->channel_offset);
-
-        if (this->bypass_enable) {
-            std::copy((uint8_t*)data, (uint8_t*)data + size_in_bytes, (uint8_t*)this->bypass_buffer.data() + write_ptr);
-        } else {
-            memcpy_to_device(user_scratchspace, data, size_in_bytes);
-        }
-    }
-
-    // TODO: RENAME issue_queue_stride ?
-    void issue_queue_push_back(uint32_t push_size_B, const uint8_t cq_id);
-
-    uint32_t completion_queue_wait_front(const uint8_t cq_id, volatile bool& exit_condition) const {
-        uint32_t write_ptr_and_toggle;
-        uint32_t write_ptr;
-        uint32_t write_toggle;
-        const SystemMemoryCQInterface& cq_interface = this->cq_interfaces[cq_id];
-
-        do {
-            write_ptr_and_toggle = get_cq_completion_wr_ptr<true>(this->device_id, cq_id, this->cq_size);
-            write_ptr = write_ptr_and_toggle & 0x7fffffff;
-            write_toggle = write_ptr_and_toggle >> 31;
-        } while (cq_interface.completion_fifo_rd_ptr == write_ptr and
-                 cq_interface.completion_fifo_rd_toggle == write_toggle and not exit_condition);
-        return write_ptr_and_toggle;
-    }
-
-    void send_completion_queue_read_ptr(const uint8_t cq_id) const;
-
-    void wrap_issue_queue_wr_ptr(const uint8_t cq_id) {
-        if (this->bypass_enable) {
-            return;
-        }
-        SystemMemoryCQInterface& cq_interface = this->cq_interfaces[cq_id];
-        cq_interface.issue_fifo_wr_ptr = (cq_interface.cq_start + cq_interface.offset) >> 4;
-        cq_interface.issue_fifo_wr_toggle = not cq_interface.issue_fifo_wr_toggle;
-    }
-
-    void wrap_completion_queue_rd_ptr(const uint8_t cq_id) {
-        SystemMemoryCQInterface& cq_interface = this->cq_interfaces[cq_id];
-        cq_interface.completion_fifo_rd_ptr = cq_interface.issue_fifo_limit;
-        cq_interface.completion_fifo_rd_toggle = not cq_interface.completion_fifo_rd_toggle;
-    }
-
-    void completion_queue_pop_front(uint32_t num_pages_read, const uint8_t cq_id) {
-        uint32_t data_read_B = num_pages_read * DispatchSettings::TRANSFER_PAGE_SIZE;
-        uint32_t data_read_16B = data_read_B >> 4;
-
-        SystemMemoryCQInterface& cq_interface = this->cq_interfaces[cq_id];
-        cq_interface.completion_fifo_rd_ptr += data_read_16B;
-        if (cq_interface.completion_fifo_rd_ptr >= cq_interface.completion_fifo_limit) {
-            cq_interface.completion_fifo_rd_ptr = cq_interface.issue_fifo_limit;
-            cq_interface.completion_fifo_rd_toggle = not cq_interface.completion_fifo_rd_toggle;
-        }
-
-        // Notify dispatch core
-        this->send_completion_queue_read_ptr(cq_id);
-    }
-
-    void fetch_queue_reserve_back(const uint8_t cq_id);
-
-    void fetch_queue_write(uint32_t command_size_B, const uint8_t cq_id, bool stall_prefetcher = false) {
-        CoreType dispatch_core_type =
-            tt::tt_metal::dispatch_core_manager::instance().get_dispatch_core_type(this->device_id);
-        uint32_t max_command_size_B = DispatchMemMap::get(dispatch_core_type, num_hw_cqs).max_prefetch_command_size();
-        TT_ASSERT(
-            command_size_B <= max_command_size_B,
-            "Generated prefetcher command of size {} B exceeds max command size {} B",
-            command_size_B,
-            max_command_size_B);
-        TT_ASSERT(
-            (command_size_B >> DispatchSettings::PREFETCH_Q_LOG_MINSIZE) < 0xFFFF,
-            "FetchQ command too large to represent");
-        if (this->bypass_enable) {
-            return;
-        }
-        tt_driver_atomics::sfence();
-        DispatchSettings::prefetch_q_entry_type command_size_16B =
-            command_size_B >> DispatchSettings::PREFETCH_Q_LOG_MINSIZE;
-
-        // stall_prefetcher is used for enqueuing traces, as replaying a trace will hijack the cmd_data_q
-        // so prefetcher fetches multiple cmds that include the trace cmd, they will be corrupted by trace pulling data
-        // from DRAM stall flag prevents pulling prefetch q entries that occur after the stall entry Stall flag for
-        // prefetcher is MSB of FetchQ entry.
-        if (stall_prefetcher) {
-            command_size_16B |= (1 << ((sizeof(DispatchSettings::prefetch_q_entry_type) * 8) - 1));
-        }
-        this->prefetch_q_writers[cq_id].write(this->prefetch_q_dev_ptrs[cq_id], command_size_16B);
-        this->prefetch_q_dev_ptrs[cq_id] += sizeof(DispatchSettings::prefetch_q_entry_type);
-    }
-
-    std::array<LaunchMessageRingBufferState, DispatchSettings::DISPATCH_MESSAGE_ENTRIES>&
-    get_worker_launch_message_buffer_state() {
-        return this->worker_launch_message_buffer_state;
-    }
-
-    void reset_worker_launch_message_buffer_state(const uint32_t num_entries) {
-        std::for_each(
-            this->worker_launch_message_buffer_state.begin(),
-            this->worker_launch_message_buffer_state.begin() + num_entries,
-            std::mem_fn(&LaunchMessageRingBufferState::reset));
-    }
-};
-
-}  // namespace tt::tt_metal
-=======
 #include "command_queue_common.hpp"
 #include "system_memory_manager.hpp"
 #include "system_memory_cq_interface.hpp"
-#include "dispatch_mem_map.hpp"
->>>>>>> a71c6839
+#include "dispatch_mem_map.hpp"