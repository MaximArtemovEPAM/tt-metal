// SPDX-FileCopyrightText: © 2023 Tenstorrent Inc.
//
// SPDX-License-Identifier: Apache-2.0

#pragma once
#include <stdint.h>
#include <cstddef>
#include <map>
#include <memory>
#include <optional>
#include <string>
#include <vector>

#include <hostdevcommon/common_values.hpp>
#include <tt_stl/span.hpp>
#include <tt-metalium/assert.hpp>
#include <tt-metalium/buffer.hpp>
#include <tt-metalium/core_coord.hpp>
#include <tt-metalium/dispatch_core_common.hpp>
#include <tt-metalium/fabric_types.hpp>
#include <tt-metalium/profiler_optional_metadata.hpp>
#include <tt-metalium/profiler_types.hpp>
#include <umd/device/tt_core_coordinates.h>
#include <umd/device/tt_soc_descriptor.h>
#include <umd/device/types/cluster_descriptor_types.h>

namespace tt {
namespace tt_metal {
enum class FabricConfig : uint32_t;
}  // namespace tt_metal
}  // namespace tt

namespace tt::tt_metal {
class Buffer;
class IDevice;
class Program;

namespace detail {

bool DispatchStateCheck(bool isFastDispatch);

bool InWorkerThread();
inline bool InMainThread() { return not InWorkerThread(); }

// Call before CreateDevices to enable fabric, which uses all free ethernet cores
void InitializeFabricConfig(FabricConfig fabric_config);

std::map<chip_id_t, IDevice*> CreateDevices(
    // TODO: delete this in favour of DevicePool
    const std::vector<chip_id_t>& device_ids,
    const uint8_t num_hw_cqs = 1,
    const size_t l1_small_size = DEFAULT_L1_SMALL_SIZE,
    const size_t trace_region_size = DEFAULT_TRACE_REGION_SIZE,
    const tt_metal::DispatchCoreConfig& dispatch_core_config = tt_metal::DispatchCoreConfig{},
    const std::vector<uint32_t>& l1_bank_remap = {},
<<<<<<< HEAD
    bool init_profiler = true,
    bool use_max_eth_core_count_on_all_devices = false);
=======
    const size_t worker_l1_size = DEFAULT_WORKER_L1_SIZE);
>>>>>>> 786f29ec

void CloseDevices(const std::map<chip_id_t, IDevice*>& devices);

/**
 * Copies data from a host buffer into the specified buffer
 *
 * Return value: void
 *
 * | Argument    | Description                                     | Data type               | Valid range | Required |
 * |-------------|-------------------------------------------------|-------------------------|--------------------------------------------------|----------|
 * | buffer      | Buffer to send data to                          | Buffer &                | | Yes      | |
 * host_buffer | Buffer on host to copy data from                | Span<const uint8_t> &   | Host buffer size must match
 * buffer               | Yes      |
 */
void WriteToBuffer(Buffer& buffer, tt::stl::Span<const uint8_t> host_buffer);
/**
 * Copies data from a host buffer into the specified buffer
 *
 * Return value: void
 *
 * | Argument    | Description                                     | Data type               | Valid range | Required |
 * |-------------|-------------------------------------------------|-------------------------|--------------------------------------------------|----------|
 * | buffer      | Buffer to send data to                          | Buffer &                | | Yes      | |
 * host_buffer | Buffer on host to copy data from                | std::vector<DType> &    | Host buffer size must match
 * buffer               | Yes      |
 */
template <typename DType>
void WriteToBuffer(Buffer& buffer, const std::vector<DType>& host_buffer) {
    WriteToBuffer(
        buffer,
        tt::stl::Span<const uint8_t>(
            reinterpret_cast<const uint8_t*>(host_buffer.data()), host_buffer.size() * sizeof(DType)));
}
template <typename DType>
void WriteToBuffer(std::shared_ptr<Buffer> buffer, const std::vector<DType>& host_buffer) {
    WriteToBuffer(*buffer, host_buffer);
}

void ReadFromBuffer(Buffer& buffer, uint8_t* host_buffer, bool shard_order = false);
/**
 * Copies data from a buffer into a host buffer
 *
 * Return value: void
 *
 * | Argument    | Description                                     | Data type               | Valid range | Required |
 * |-------------|-------------------------------------------------|-------------------------|--------------------------------------------------|----------|
 * | buffer      | Buffer to read data from                        | Buffer &                | | Yes      | |
 * host_buffer | Buffer on host to copy data into                | std::vector<DType> &    | | Yes      | | shard_order
 * | For a sharded buffer we can read in shard order | bool                    | | No       |
 */
template <typename DType>
void ReadFromBuffer(Buffer& buffer, std::vector<DType>& host_buffer, bool shard_order = false) {
    auto buffer_size = buffer.size();
    TT_FATAL(buffer_size % sizeof(DType) == 0, "Buffer size is not divisible by dtype size");
    host_buffer.resize(buffer.size() / sizeof(DType));
    ReadFromBuffer(buffer, reinterpret_cast<uint8_t*>(host_buffer.data()), shard_order);
}
template <typename DType>
void ReadFromBuffer(std::shared_ptr<Buffer> buffer, std::vector<DType>& host_buffer, bool shard_order = false) {
    ReadFromBuffer(*buffer, host_buffer, shard_order);
}

void ReadShard(Buffer& buffer, uint8_t* host_buffer, const uint32_t& core_id);
/**
 * Copies data from a buffer into a host buffer
 *
 * Return value: void
 *
 * | Argument    | Description                                     | Data type               | Valid range | Required |
 * |-------------|-------------------------------------------------|-------------------------|--------------------------------------------------|----------|
 * | buffer      | Buffer to read data from                        | Buffer &                | | Yes      | |
 * host_buffer | Buffer on host to copy data into                | std::vector<DType> &    | | Yes      | | core_id | ID
 * of core                                      | const uint32_t &        | | Yes      |
 */
template <typename DType>
void ReadShard(Buffer& buffer, std::vector<DType>& host_buffer, const uint32_t& core_id) {
    host_buffer.resize(buffer.page_size() * buffer.shard_spec().num_pages());
    ReadShard(buffer, reinterpret_cast<uint8_t*>(host_buffer.data()), core_id);
}

// Launches all kernels on cores specified with kernels in the program.
// All kernels on a given Tensix core must be launched.
void LaunchProgram(
    IDevice* device, Program& program, bool wait_until_cores_done = true, bool force_slow_dispatch = false);
void LaunchProgram(
    IDevice* device,
    const std::shared_ptr<Program>& program,
    bool wait_until_cores_done = true,
    bool force_slow_dispatch = false);
void WaitProgramDone(IDevice* device, Program& program, bool dump_device_profile_results = true);

/**
 *  Compiles all kernels within the program, and generates binaries that are written to
 * `$TT_METAL_HOME/built/<device>/kernels/<kernel name>/<kernel hash>`
 *
 *  To speed up compilation there is a kernel compilation cache that skips over generating binaries for the previously
 * compiled kernels. Kernel uniqueness is determined by the kernel hash which is computed based on compile time args,
 * defines, and kernel type specific attributes such as NOC for data movement kernels and math fidelity for compute
 * kernels
 *  TODO: Kernel hash needs to account for device architecture as binaries are not the same across architectures.
 *  On cache hits the kernel is not recompiled if the output binary directory exists, otherwise the kernel is compiled.
 *  This cache is static is enabled for the duration of the running process.
 *  By default the cache does not persistent across runs, but can be enabled by calling EnablePersistentKernelCache().
 * Setting this will skip compilation when output binary directory exists.
 *
 *  Return value: void
 *
 * | Argument                  | Description                                                      | Type      | Valid
 * Range                                        | Required |
 * |---------------------------|------------------------------------------------------------------|-----------|----------------------------------------------------|----------|
 * | device                    | Which device the program is compiled for                         | IDevice*  | Must be
 * initialized via tt_metal::InitializeDevice | Yes      | | program                   | The program to compile |
 * Program & |                                                    | Yes      | | force_slow_dispatch        | Set when
 * a user wants to compile a program with Slow Dispatch Force Enabled (advanced feature, currently used internally to
 * launch Fast Dispatch Firmware and in the Device Performance Profiler)           | bool      | | No |
 */
void CompileProgram(IDevice* device, Program& program, bool force_slow_dispatch = false);

/**
 * Writes runtime args that are saved in the program to device
 *
 * Return value: void
 *
 * | Argument            | Description                                                            | Type | Valid Range
 * | Required |
 * |---------------------|------------------------------------------------------------------------|-------------------------------|------------------------------------|----------|
 * | device              | The device to whcih runtime args will be written                       | IDevice* | | Yes |
 * | program             | The program holding the runtime args                                   | const Program & | |
 * Yes      |
 */
void WriteRuntimeArgsToDevice(IDevice* device, Program& program, bool force_slow_dispatch = false);

// Configures a given device with a given program.
// - Loads all kernel binaries into L1s of assigned Tensix cores
// - Configures circular buffers (inits regs with buffer data)
// - Takes the device out of reset
bool ConfigureDeviceWithProgram(IDevice* device, Program& program, bool force_slow_dispatch = false);

/**
 * Clear profiler control buffer
 *
 * Return value: void
 *
 * | Argument      | Description                                                        | Type            | Valid Range
 * | Required |
 * |---------------|--------------------------------------------------------------------|-----------------|---------------------------|----------|
 * | device        | Clear profiler control buffer before any core attempts to profler  | IDevice*        | | True     |
 * */
void ClearProfilerControlBuffer(IDevice* device);

/**
 * Initialize device profiling data buffers
 *
 * Return value: void
 *
 * | Argument      | Description                                       | Type            | Valid Range               |
 * Required |
 * |---------------|---------------------------------------------------|-----------------|---------------------------|----------|
 * | device        | The device holding the program being profiled.    | IDevice*        |                           |
 * True     |
 * */
void InitDeviceProfiler(IDevice* device);

/**
 * Sync TT devices with host
 *
 * Return value: void
 *
 * | Argument      | Description                                       | Type            | Valid Range               | Required |
 * |---------------|---------------------------------------------------|-----------------|---------------------------|----------|
 * */
void ProfilerSync(ProfilerSyncState state);

/**
 * Read device side profiler data and dump results into device side CSV log
 *
 * Return value: void
 *
 * | Argument      | Description                                       | Type | Valid Range               | Required |
 * |---------------|---------------------------------------------------|--------------------------------------------------------------|---------------------------|----------|
 * | device        | The device holding the program being profiled.    | IDevice* |                           | True |
 * | core_coords   | The logical core coordinates being profiled.      | const std::unordered_map<CoreType,
 * std::vector<CoreCoord>> & |
 * | satate        | Dumpprofiler various states                       | ProfilerDumpState |                  | False |
 * */
void DumpDeviceProfileResults(
    IDevice* device,
    std::vector<CoreCoord>& worker_cores,
    ProfilerDumpState = ProfilerDumpState::NORMAL,
    const std::optional<ProfilerOptionalMetadata>& metadata = {});

/**
 * Traverse all cores and read device side profiler data and dump results into device side CSV log
 *
 * Return value: void
 *
 * | Argument      | Description                                       | Type | Valid Range               | Required |
 * |---------------|---------------------------------------------------|--------------------------------------------------------------|---------------------------|----------|
 * | device        | The device holding the program being profiled.    | Device * |                           | True |
 * | satate        | Dumpprofiler various states                       | ProfilerDumpState |                  | False |
 * */
void DumpDeviceProfileResults(
    IDevice* device,
    ProfilerDumpState = ProfilerDumpState::NORMAL,
    const std::optional<ProfilerOptionalMetadata>& metadata = {});

/**
 * Set the directory for device-side CSV logs produced by the profiler instance in the tt-metal module
 *
 * Return value: void
 *
 * | Argument     | Description                                             |  Data type  | Valid range              |
 * required |
 * |--------------|---------------------------------------------------------|-------------|--------------------------|----------|
 * | output_dir   | The output directory that will hold the output CSV logs  | std::string | Any valid directory path |
 * No       |
 * */
void SetDeviceProfilerDir(const std::string& output_dir = "");

/**
 * Start a fresh log for the device side profile results
 *
 * Return value: void
 *
 * | Argument     | Description                                             |  Data type  | Valid range              |
 * required |
 * |--------------|---------------------------------------------------------|-------------|--------------------------|----------|
 * */
void FreshProfilerDeviceLog();

/**
 * Copies data from a host buffer into a buffer within the device DRAM channel
 *
 * Return value: bool
 *
 * | Argument     | Description                                            | Data type             | Valid range |
 * required |
 * |--------------|--------------------------------------------------------|-----------------------|-------------------------------------------|----------|
 * | device       | The device whose DRAM to write data into               | IDevice*              | | Yes      | |
 * dram_channel | Channel index of DRAM to write into                    | int                   | On Grayskull, [0, 7]
 * inclusive            | Yes      | | address      | Starting address on DRAM channel to begin writing data | uint32_t
 * | [DRAM_UNRESERVED_BASE, dram_size)         | Yes      | | host_buffer  | Buffer on host to copy data from |
 * std::vector<uint32_t> | Host buffer must be fully fit DRAM buffer | Yes      |
 */
bool WriteToDeviceDRAMChannel(IDevice* device, int dram_channel, uint32_t address, std::vector<uint32_t>& host_buffer);

/**
 * Copy data from a device DRAM channel to a host buffer
 *
 * Return value: bool
 *
 * | Argument     | Description                                                  | Data type             | Valid range
 * | required |
 * |--------------|--------------------------------------------------------------|-----------------------|--------------------------------|----------|
 * | device       | The device whose DRAM to read data from                      | IDevice*              | | Yes      |
 * | dram_channel | Channel index of DRAM to read from                           | int                   | On Grayskull,
 * [0, 7] inclusive | Yes      | | address      | Starting address on DRAM channel from which to begin reading |
 * uint32_t              |                                | Yes      | | size         | Size of buffer to read from
 * device in bytes                  | uint32_t              |                                | Yes      | | host_buffer
 * | Buffer on host to copy data into                             | std::vector<uint32_t> | | Yes      |
 */
bool ReadFromDeviceDRAMChannel(
    IDevice* device, int dram_channel, uint32_t address, uint32_t size, std::vector<uint32_t>& host_buffer);

/**
 * Copy data from a host buffer into an L1 buffer. (Note: Current Can not be a CircularBuffer.)
 *
 * Return value: bool
 *
 * | Argument      | Description                                     | Data type             | Valid range | required |
 * |---------------|-------------------------------------------------|-----------------------|-----------------------------------------------------|----------|
 * | device        | The device whose DRAM to write data into        | IDevice*              | | Yes      | |
 * logical_core  | Logical coordinate of core whose L1 to write to | CoreCoord             | On Grayskull, any valid
 * logical worker coordinate   | Yes      | | address       | Starting address in L1 to write into            | uint32_t
 * | Any non-reserved address in L1 that fits for buffer | Yes      | | host_buffer   | Buffer on host whose data to
 * copy from          | std::vector<uint32_t> | Buffer must fit into L1                             | Yes      |
 */
bool WriteToDeviceL1(
    IDevice* device,
    const CoreCoord& logical_core,
    uint32_t address,
    std::vector<uint32_t>& host_buffer,
    CoreType core_type = CoreType::WORKER);

bool WriteRegToDevice(IDevice* device, const CoreCoord& logical_core, uint32_t address, const uint32_t& regval);

/**
 * Copy data from an L1 buffer into a host buffer. Must be a buffer, and not a CB.
 *
 * Return value: bool
 *
 * | Argument             | Description                                 | Data type             | Valid range | required
 * |
 * |----------------------|---------------------------------------------|-----------------------|---------------------------------------------------|----------|
 * | device               | The device whose DRAM to read data from     | IDevice*              | | Yes      | |
 * logical_core         | Logical coordinate of core whose L1 to read | CoreCoord            | On Grayskull, any valid
 * logical worker coordinate | Yes      | | address              | Starting address in L1 to read from         |
 * uint32_t              |                                                   | Yes      | | size                 | Size
 * of L1 buffer in bytes                  | uint32_t              |                                                   |
 * Yes      | | host_buffer          | Buffer on host to copy data into            | std::vector<uint32_t> | Buffer must
 * fit L1 buffer                         | Yes      |
 */
bool ReadFromDeviceL1(
    IDevice* device,
    const CoreCoord& logical_core,
    uint32_t address,
    uint32_t size,
    std::vector<uint32_t>& host_buffer,
    CoreType core_type = CoreType::WORKER);

bool ReadRegFromDevice(IDevice* device, const CoreCoord& logical_core, uint32_t address, uint32_t& regval);

void SynchronizeWorkerThreads(const std::vector<IDevice*>& workers);
}  // namespace detail
}  // namespace tt::tt_metal<|MERGE_RESOLUTION|>--- conflicted
+++ resolved
@@ -53,12 +53,9 @@
     const size_t trace_region_size = DEFAULT_TRACE_REGION_SIZE,
     const tt_metal::DispatchCoreConfig& dispatch_core_config = tt_metal::DispatchCoreConfig{},
     const std::vector<uint32_t>& l1_bank_remap = {},
-<<<<<<< HEAD
+    const size_t worker_l1_size = DEFAULT_WORKER_L1_SIZE,
     bool init_profiler = true,
     bool use_max_eth_core_count_on_all_devices = false);
-=======
-    const size_t worker_l1_size = DEFAULT_WORKER_L1_SIZE);
->>>>>>> 786f29ec
 
 void CloseDevices(const std::map<chip_id_t, IDevice*>& devices);
 
