// SPDX-FileCopyrightText: © 2023 Tenstorrent Inc.
//
// SPDX-License-Identifier: Apache-2.0

#pragma once
#include <vector>
#include <map>

#include "umd/device/types/cluster_descriptor_types.h"
#include "umd/device/tt_soc_descriptor.h"
#include "hostdevcommon/common_values.hpp"
#include "core_coord.hpp"
#include "dispatch_core_manager.hpp"
#include "buffer.hpp"
#include "profiler_types.hpp"
#include "llrt/tt_cluster.hpp"

namespace tt::tt_metal {
class Program;
class Buffer;
class IDevice;
<<<<<<< HEAD
}  // namespace v0
namespace distributed {
class MeshDevice;
}
=======
>>>>>>> 27fd5123

namespace detail {

bool DispatchStateCheck(bool isFastDispatch);

bool InWorkerThread();
inline bool InMainThread() { return not InWorkerThread(); }

// Call before CreateDevices to enable fabric, which uses all free ethernet cores
void InitializeFabricConfig(FabricConfig fabric_config);

std::map<chip_id_t, IDevice*> CreateDevices(
    // TODO: delete this in favour of DevicePool
    const std::vector<chip_id_t>& device_ids,
    const uint8_t num_hw_cqs = 1,
    const size_t l1_small_size = DEFAULT_L1_SMALL_SIZE,
    const size_t trace_region_size = DEFAULT_TRACE_REGION_SIZE,
    const tt_metal::DispatchCoreConfig& dispatch_core_config = tt_metal::DispatchCoreConfig{},
    const std::vector<uint32_t>& l1_bank_remap = {},
    bool init_profiler = true);

void CloseDevices(const std::map<chip_id_t, IDevice*>& devices);

/**
 * Copies data from a host buffer into the specified buffer
 *
 * Return value: void
 *
 * | Argument    | Description                                     | Data type               | Valid range | Required |
 * |-------------|-------------------------------------------------|-------------------------|--------------------------------------------------|----------|
 * | buffer      | Buffer to send data to                          | Buffer &                | | Yes      | |
 * host_buffer | Buffer on host to copy data from                | Span<const uint8_t> &   | Host buffer size must match
 * buffer               | Yes      |
 */
void WriteToBuffer(Buffer& buffer, tt::stl::Span<const uint8_t> host_buffer);
/**
 * Copies data from a host buffer into the specified buffer
 *
 * Return value: void
 *
 * | Argument    | Description                                     | Data type               | Valid range | Required |
 * |-------------|-------------------------------------------------|-------------------------|--------------------------------------------------|----------|
 * | buffer      | Buffer to send data to                          | Buffer &                | | Yes      | |
 * host_buffer | Buffer on host to copy data from                | std::vector<DType> &    | Host buffer size must match
 * buffer               | Yes      |
 */
template <typename DType>
void WriteToBuffer(Buffer& buffer, const std::vector<DType>& host_buffer) {
    WriteToBuffer(
        buffer,
        tt::stl::Span<const uint8_t>(
            reinterpret_cast<const uint8_t*>(host_buffer.data()), host_buffer.size() * sizeof(DType)));
}
template <typename DType>
void WriteToBuffer(std::shared_ptr<Buffer> buffer, const std::vector<DType>& host_buffer) {
    WriteToBuffer(*buffer, host_buffer);
}

void ReadFromBuffer(Buffer& buffer, uint8_t* host_buffer, bool shard_order = false);
/**
 * Copies data from a buffer into a host buffer
 *
 * Return value: void
 *
 * | Argument    | Description                                     | Data type               | Valid range | Required |
 * |-------------|-------------------------------------------------|-------------------------|--------------------------------------------------|----------|
 * | buffer      | Buffer to read data from                        | Buffer &                | | Yes      | |
 * host_buffer | Buffer on host to copy data into                | std::vector<DType> &    | | Yes      | | shard_order
 * | For a sharded buffer we can read in shard order | bool                    | | No       |
 */
template <typename DType>
void ReadFromBuffer(Buffer& buffer, std::vector<DType>& host_buffer, bool shard_order = false) {
    auto buffer_size = buffer.size();
    TT_FATAL(buffer_size % sizeof(DType) == 0, "Buffer size is not divisible by dtype size");
    host_buffer.resize(buffer.size() / sizeof(DType));
    ReadFromBuffer(buffer, reinterpret_cast<uint8_t*>(host_buffer.data()), shard_order);
}
template <typename DType>
void ReadFromBuffer(std::shared_ptr<Buffer> buffer, std::vector<DType>& host_buffer, bool shard_order = false) {
    ReadFromBuffer(*buffer, host_buffer, shard_order);
}

void ReadShard(Buffer& buffer, uint8_t* host_buffer, const uint32_t& core_id);
/**
 * Copies data from a buffer into a host buffer
 *
 * Return value: void
 *
 * | Argument    | Description                                     | Data type               | Valid range | Required |
 * |-------------|-------------------------------------------------|-------------------------|--------------------------------------------------|----------|
 * | buffer      | Buffer to read data from                        | Buffer &                | | Yes      | |
 * host_buffer | Buffer on host to copy data into                | std::vector<DType> &    | | Yes      | | core_id | ID
 * of core                                      | const uint32_t &        | | Yes      |
 */
template <typename DType>
void ReadShard(Buffer& buffer, std::vector<DType>& host_buffer, const uint32_t& core_id) {
    host_buffer.resize(buffer.page_size() * buffer.shard_spec().num_pages());
    ReadShard(buffer, reinterpret_cast<uint8_t*>(host_buffer.data()), core_id);
}

// Launches all kernels on cores specified with kernels in the program.
// All kernels on a given Tensix core must be launched.
void LaunchProgram(IDevice* device, Program& program, bool wait_until_cores_done = true);
void LaunchProgram(IDevice* device, const std::shared_ptr<Program>& program, bool wait_until_cores_done = true);
void WaitProgramDone(IDevice* device, Program& program);

/**
 *  Compiles all kernels within the program, and generates binaries that are written to
 * `$TT_METAL_HOME/built/<device>/kernels/<kernel name>/<kernel hash>`
 *
 *  To speed up compilation there is a kernel compilation cache that skips over generating binaries for the previously
 * compiled kernels. Kernel uniqueness is determined by the kernel hash which is computed based on compile time args,
 * defines, and kernel type specific attributes such as NOC for data movement kernels and math fidelity for compute
 * kernels
 *  TODO: Kernel hash needs to account for device architecture as binaries are not the same across architectures.
 *  On cache hits the kernel is not recompiled if the output binary directory exists, otherwise the kernel is compiled.
 *  This cache is static is enabled for the duration of the running process.
 *  By default the cache does not persistent across runs, but can be enabled by calling EnablePersistentKernelCache().
 * Setting this will skip compilation when output binary directory exists.
 *
 *  Return value: void
 *
 * | Argument                  | Description                                                      | Type      | Valid
 * Range                                        | Required |
 * |---------------------------|------------------------------------------------------------------|-----------|----------------------------------------------------|----------|
 * | device                    | Which device the program is compiled for                         | IDevice*  | Must be
 * initialized via tt_metal::InitializeDevice | Yes      | | program                   | The program to compile |
 * Program & |                                                    | Yes      | | fd_bootloader_mode        | Set when
 * compiling program to initialize fast dispatch           | bool      | | No       |
 */
void CompileProgram(IDevice* device, Program& program, bool fd_bootloader_mode = false);

/**
 * Writes runtime args that are saved in the program to device
 *
 * Return value: void
 *
 * | Argument            | Description                                                            | Type | Valid Range
 * | Required |
 * |---------------------|------------------------------------------------------------------------|-------------------------------|------------------------------------|----------|
 * | device              | The device to whcih runtime args will be written                       | IDevice* | | Yes |
 * | program             | The program holding the runtime args                                   | const Program & | |
 * Yes      |
 */
void WriteRuntimeArgsToDevice(IDevice* device, Program& program, bool fd_bootloader_mode = false);

// Configures a given device with a given program.
// - Loads all kernel binaries into L1s of assigned Tensix cores
// - Configures circular buffers (inits regs with buffer data)
// - Takes the device out of reset
bool ConfigureDeviceWithProgram(IDevice* device, Program& program, bool fd_bootloader_mode = false);

/**
 * Clear profiler control buffer
 *
 * Return value: void
 *
 * | Argument      | Description                                                        | Type            | Valid Range
 * | Required |
 * |---------------|--------------------------------------------------------------------|-----------------|---------------------------|----------|
 * | device        | Clear profiler control buffer before any core attempts to profler  | IDevice*        | | True     |
 * */
void ClearProfilerControlBuffer(IDevice* device);

/**
 * Initialize device profiling data buffers
 *
 * Return value: void
 *
 * | Argument      | Description                                       | Type            | Valid Range               |
 * Required |
 * |---------------|---------------------------------------------------|-----------------|---------------------------|----------|
 * | device        | The device holding the program being profiled.    | IDevice*        |                           |
 * True     |
 * */
void InitDeviceProfiler(IDevice* device);

/**
 * Sync TT devices with host
 *
 * Return value: void
 *
 * | Argument      | Description                                       | Type            | Valid Range               | Required |
 * |---------------|---------------------------------------------------|-----------------|---------------------------|----------|
 * */
void ProfilerSync(ProfilerSyncState state);

/**
 * Read device side profiler data and dump results into device side CSV log
 *
 * Return value: void
 *
 * | Argument      | Description                                       | Type | Valid Range               | Required |
 * |---------------|---------------------------------------------------|--------------------------------------------------------------|---------------------------|----------|
 * | device        | The device holding the program being profiled.    | IDevice* |                           | True |
 * | core_coords   | The logical core coordinates being profiled.      | const std::unordered_map<CoreType,
 * std::vector<CoreCoord>> & |
 * | satate        | Dumpprofiler various states                       | ProfilerDumpState |                  | False |
 * */
void DumpDeviceProfileResults(
    IDevice* device, std::vector<CoreCoord>& worker_cores, ProfilerDumpState = ProfilerDumpState::NORMAL);

/**
 * Traverse all cores and read device side profiler data and dump results into device side CSV log
 *
 * Return value: void
 *
 * | Argument      | Description                                       | Type | Valid Range               | Required |
 * |---------------|---------------------------------------------------|--------------------------------------------------------------|---------------------------|----------|
 * | device        | The device holding the program being profiled.    | Device * |                           | True |
 * | satate        | Dumpprofiler various states                       | ProfilerDumpState |                  | False |
 * */
void DumpDeviceProfileResults(IDevice* device, ProfilerDumpState = ProfilerDumpState::NORMAL);

/**
 * Set the directory for device-side CSV logs produced by the profiler instance in the tt-metal module
 *
 * Return value: void
 *
 * | Argument     | Description                                             |  Data type  | Valid range              |
 * required |
 * |--------------|---------------------------------------------------------|-------------|--------------------------|----------|
 * | output_dir   | The output directory that will hold the output CSV logs  | std::string | Any valid directory path |
 * No       |
 * */
void SetDeviceProfilerDir(const std::string& output_dir = "");

/**
 * Start a fresh log for the device side profile results
 *
 * Return value: void
 *
 * | Argument     | Description                                             |  Data type  | Valid range              |
 * required |
 * |--------------|---------------------------------------------------------|-------------|--------------------------|----------|
 * */
void FreshProfilerDeviceLog();

/**
 * Copies data from a host buffer into a buffer within the device DRAM channel
 *
 * Return value: bool
 *
 * | Argument     | Description                                            | Data type             | Valid range |
 * required |
 * |--------------|--------------------------------------------------------|-----------------------|-------------------------------------------|----------|
 * | device       | The device whose DRAM to write data into               | IDevice*              | | Yes      | |
 * dram_channel | Channel index of DRAM to write into                    | int                   | On Grayskull, [0, 7]
 * inclusive            | Yes      | | address      | Starting address on DRAM channel to begin writing data | uint32_t
 * | [DRAM_UNRESERVED_BASE, dram_size)         | Yes      | | host_buffer  | Buffer on host to copy data from |
 * std::vector<uint32_t> | Host buffer must be fully fit DRAM buffer | Yes      |
 */
bool WriteToDeviceDRAMChannel(IDevice* device, int dram_channel, uint32_t address, std::vector<uint32_t>& host_buffer);

/**
 * Copy data from a device DRAM channel to a host buffer
 *
 * Return value: bool
 *
 * | Argument     | Description                                                  | Data type             | Valid range
 * | required |
 * |--------------|--------------------------------------------------------------|-----------------------|--------------------------------|----------|
 * | device       | The device whose DRAM to read data from                      | IDevice*              | | Yes      |
 * | dram_channel | Channel index of DRAM to read from                           | int                   | On Grayskull,
 * [0, 7] inclusive | Yes      | | address      | Starting address on DRAM channel from which to begin reading |
 * uint32_t              |                                | Yes      | | size         | Size of buffer to read from
 * device in bytes                  | uint32_t              |                                | Yes      | | host_buffer
 * | Buffer on host to copy data into                             | std::vector<uint32_t> | | Yes      |
 */
bool ReadFromDeviceDRAMChannel(
    IDevice* device, int dram_channel, uint32_t address, uint32_t size, std::vector<uint32_t>& host_buffer);

/**
 * Copy data from a host buffer into an L1 buffer. (Note: Current Can not be a CircularBuffer.)
 *
 * Return value: bool
 *
 * | Argument      | Description                                     | Data type             | Valid range | required |
 * |---------------|-------------------------------------------------|-----------------------|-----------------------------------------------------|----------|
 * | device        | The device whose DRAM to write data into        | IDevice*              | | Yes      | |
 * logical_core  | Logical coordinate of core whose L1 to write to | CoreCoord             | On Grayskull, any valid
 * logical worker coordinate   | Yes      | | address       | Starting address in L1 to write into            | uint32_t
 * | Any non-reserved address in L1 that fits for buffer | Yes      | | host_buffer   | Buffer on host whose data to
 * copy from          | std::vector<uint32_t> | Buffer must fit into L1                             | Yes      |
 */
bool WriteToDeviceL1(
    IDevice* device,
    const CoreCoord& logical_core,
    uint32_t address,
    std::vector<uint32_t>& host_buffer,
    CoreType core_type = CoreType::WORKER);

bool WriteRegToDevice(IDevice* device, const CoreCoord& logical_core, uint32_t address, const uint32_t& regval);

/**
 * Copy data from an L1 buffer into a host buffer. Must be a buffer, and not a CB.
 *
 * Return value: bool
 *
 * | Argument             | Description                                 | Data type             | Valid range | required
 * |
 * |----------------------|---------------------------------------------|-----------------------|---------------------------------------------------|----------|
 * | device               | The device whose DRAM to read data from     | IDevice*              | | Yes      | |
 * logical_core         | Logical coordinate of core whose L1 to read | CoreCoord            | On Grayskull, any valid
 * logical worker coordinate | Yes      | | address              | Starting address in L1 to read from         |
 * uint32_t              |                                                   | Yes      | | size                 | Size
 * of L1 buffer in bytes                  | uint32_t              |                                                   |
 * Yes      | | host_buffer          | Buffer on host to copy data into            | std::vector<uint32_t> | Buffer must
 * fit L1 buffer                         | Yes      |
 */
bool ReadFromDeviceL1(
    IDevice* device,
    const CoreCoord& logical_core,
    uint32_t address,
    uint32_t size,
    std::vector<uint32_t>& host_buffer,
    CoreType core_type = CoreType::WORKER);

bool ReadRegFromDevice(IDevice* device, const CoreCoord& logical_core, uint32_t address, uint32_t& regval);

void SynchronizeWorkerThreads(const std::vector<IDevice*>& workers);
}  // namespace detail
}  // namespace tt::tt_metal<|MERGE_RESOLUTION|>--- conflicted
+++ resolved
@@ -19,13 +19,6 @@
 class Program;
 class Buffer;
 class IDevice;
-<<<<<<< HEAD
-}  // namespace v0
-namespace distributed {
-class MeshDevice;
-}
-=======
->>>>>>> 27fd5123
 
 namespace detail {
 
