// SPDX-FileCopyrightText: © 2023 Tenstorrent Inc.
//
// SPDX-License-Identifier: Apache-2.0

#include <allocator.hpp>
#include <circular_buffer.hpp>
#include <circular_buffer_constants.h>
#include <dev_msgs.h>
#include <device_impl.hpp>
#include <device_pool.hpp>
#include <global_circular_buffer.hpp>
#include <global_circular_buffer_impl.hpp>
#include <global_semaphore.hpp>
#include <host_api.hpp>
#include <kernel.hpp>
#include <magic_enum/magic_enum.hpp>
#include <sub_device_types.hpp>
#include <trace.hpp>
#include <tt_metal.hpp>
#include <algorithm>
#include <cstdlib>
#include <cstring>
#include <functional>
#include <iostream>
#include <optional>
#include <string_view>
#include <thread>
#include <type_traits>
#include <unordered_map>
#include <unordered_set>
#include <utility>
#include <variant>

#include "buffer_types.hpp"
#include "circular_buffer_types.hpp"
#include "data_types.hpp"
#include "device.hpp"
#include "impl/context/metal_context.hpp"
#include "dispatch_settings.hpp"
#include "hal_types.hpp"
#include "kernel_types.hpp"
#include "lightmetal/host_api_capture_helpers.hpp"
#include "lightmetal/lightmetal_capture.hpp"
#include "lightmetal_binary.hpp"
#include "llrt.hpp"
#include "logger.hpp"
#include "tt-metalium/program.hpp"
#include "semaphore.hpp"
#include "system_memory_manager.hpp"
#include "tracy/Tracy.hpp"
#include <umd/device/tt_xy_pair.h>
#include <umd/device/types/xy_pair.h>
#include "utils.hpp"

namespace tt {

namespace tt_metal {
enum class FabricConfig : uint32_t;
struct RuntimeArgsData;
struct TraceDescriptor;

namespace {

CoreRangeSet GetCoreRangeSet(const std::variant<CoreCoord, CoreRange, CoreRangeSet>& specified_core_spec) {
    ZoneScoped;
    return std::visit(
        [](auto&& core_spec) -> CoreRangeSet {
            using T = std::decay_t<decltype(core_spec)>;
            if constexpr (std::is_same_v<T, CoreCoord>) {
                return CoreRangeSet(CoreRange(core_spec, core_spec));
            } else if constexpr (std::is_same_v<T, CoreRange>) {
                return CoreRangeSet(core_spec);
            } else if constexpr (std::is_same_v<T, CoreRangeSet>) {
                return core_spec;
            }
        },
        specified_core_spec);
}

struct DataMovementConfigStatus {
    bool riscv0_in_use;
    bool riscv1_in_use;
    bool noc0_in_use;
    bool noc1_in_use;
};

DataMovementConfigStatus CheckDataMovementConfig(
    const HalProgrammableCoreType& programmable_core, Program& program, const CoreRangeSet& core_ranges) {
    DataMovementConfigStatus data_movement_config_status{
        .riscv0_in_use = false, .riscv1_in_use = false, .noc0_in_use = false, .noc1_in_use = false};

    auto set_global_and_local_noc_usage = [&](KernelHandle kernel_id, bool& local_noc0_usage, bool& local_noc1_usage) {
        const auto kernel = detail::GetKernel(program, kernel_id);
        int noc_value;
        switch (programmable_core) {
            case HalProgrammableCoreType::TENSIX:
                noc_value = magic_enum::enum_integer(std::get<DataMovementConfig>(kernel->config()).noc);
                break;
            case HalProgrammableCoreType::ACTIVE_ETH:
            case HalProgrammableCoreType::IDLE_ETH:
                noc_value = magic_enum::enum_integer(std::get<EthernetConfig>(kernel->config()).noc);
                break;
            default:
                TT_THROW(
                    "Checking NoC and DataMovementProcessor is unsupported for programmable core {}",
                    magic_enum::enum_name(programmable_core));
        }
        local_noc0_usage = noc_value == 0;
        local_noc1_usage = noc_value == 1;
        data_movement_config_status.noc0_in_use = local_noc0_usage;
        data_movement_config_status.noc1_in_use = local_noc1_usage;
    };

    // TODO (abhullar): Clean this up when brisc/ncrisc are moved to be one processor class with two data movement
    // processor types
    uint32_t dm0_idx =
        programmable_core == HalProgrammableCoreType::TENSIX ? DISPATCH_CLASS_TENSIX_DM0 : DISPATCH_CLASS_ETH_DM0;
    uint32_t dm1_idx =
        programmable_core == HalProgrammableCoreType::TENSIX ? DISPATCH_CLASS_TENSIX_DM1 : DISPATCH_CLASS_ETH_DM1;
    const auto& hal = MetalContext::instance().hal();
    for (const auto& core_range : core_ranges.ranges()) {
        for (auto x = core_range.start_coord.x; x <= core_range.end_coord.x; x++) {
            for (auto y = core_range.start_coord.y; y <= core_range.end_coord.y; y++) {
                const KernelGroup* kernel_group =
                    program.kernels_on_core(CoreCoord(x, y), hal.get_programmable_core_type_index(programmable_core));
                if (kernel_group != nullptr) {
                    bool local_noc0_in_use = false;
                    bool local_noc1_in_use = false;
                    if (kernel_group->kernel_ids[dm0_idx].has_value()) {
                        data_movement_config_status.riscv0_in_use = true;
                        set_global_and_local_noc_usage(
                            kernel_group->kernel_ids[dm0_idx].value(), local_noc0_in_use, local_noc1_in_use);
                    }
                    if (kernel_group->kernel_ids[dm1_idx].has_value()) {
                        data_movement_config_status.riscv1_in_use = true;
                        set_global_and_local_noc_usage(
                            kernel_group->kernel_ids[dm1_idx].value(), local_noc0_in_use, local_noc1_in_use);
                    }
                    if (kernel_group->kernel_ids[dm0_idx].has_value() and
                        kernel_group->kernel_ids[dm1_idx].has_value()) {
                        TT_FATAL(
                            local_noc0_in_use and local_noc1_in_use,
                            "Illegal NOC usage: data movement kernels on logical core {} cannot use the same NOC, "
                            "doing so results in hangs!",
                            CoreCoord(x, y).str());
                    }
                }
            }
        }
    }

    return data_movement_config_status;
}

void ConfigureKernelGroup(
    Program& program,
    uint32_t programmable_core_type_index,
    const KernelGroup* kernel_group,
    IDevice* device,
    const CoreCoord& logical_core) {
    uint32_t kernel_config_base =
        MetalContext::instance().hal().get_dev_addr(programmable_core_type_index, HalL1MemAddrType::KERNEL_CONFIG);
    for (auto& optional_id : kernel_group->kernel_ids) {
        if (optional_id) {
            // Need the individual offsets of each bin
            detail::GetKernel(program, optional_id.value())
                ->configure(device, logical_core, kernel_config_base, kernel_group->kernel_text_offsets);
        }
    }
}

std::optional<uint32_t> get_semaphore_id(const Program &program, const CoreRange& core_range, CoreType core_type) {
    std::optional<uint32_t> semaphore_id = std::nullopt;
    std::vector<uint32_t> semaphore_histogram(NUM_SEMAPHORES, 0);
    for (auto x = core_range.start_coord.x; x <= core_range.end_coord.x; x++) {
        for (auto y = core_range.start_coord.y; y <= core_range.end_coord.y; y++) {
            CoreCoord logical_core(x, y);
            auto semaphores = program.semaphores_on_core(logical_core, core_type);
            if (semaphores.size() == NUM_SEMAPHORES) {
                TT_THROW(
                    "Cannot add semaphore on core {}. Max number of semaphores ({}) reached!",
                    logical_core.str(),
                    NUM_SEMAPHORES);
            }

            for (const auto& semaphore : semaphores) {
                semaphore_histogram[semaphore.get().id()]++;
            }
        }
    }

    std::optional<uint32_t> uninitialized_sem_id = std::nullopt;
    for (int sem_id = 0; sem_id < semaphore_histogram.size(); sem_id++) {
        if (semaphore_histogram.at(sem_id) == 0) {
            uninitialized_sem_id = sem_id;
            break;
        }
    }

    if (uninitialized_sem_id.has_value()) {
        semaphore_id = uninitialized_sem_id.value();
    } else {
        TT_THROW("Unable to initialize semaphores on core range {}", core_range.str());
    }

    return semaphore_id;
}

inline void SetRuntimeArgsImpl(
    const Program& program, KernelHandle kernel_id, const CoreCoord& c, stl::Span<const uint32_t> runtime_args) {
    if (runtime_args.size() != 0) {
        detail::GetKernel(program, kernel_id)->set_runtime_args(c, runtime_args);
    }
}

inline void SetRuntimeArgsImpl(
    const Program& program,
    KernelHandle kernel_id,
    const CoreRange& core_range,
    stl::Span<const uint32_t> runtime_args) {
    if (runtime_args.size() != 0) {
        auto kernel = detail::GetKernel(program, kernel_id);
        for (auto x = core_range.start_coord.x; x <= core_range.end_coord.x; ++x) {
            for (auto y = core_range.start_coord.y; y <= core_range.end_coord.y; ++y) {
                kernel->set_runtime_args(CoreCoord(x, y), runtime_args);
            }
        }
    }
}

inline void SetRuntimeArgsImpl(
    const Program& program,
    KernelHandle kernel_id,
    const CoreRangeSet& core_range_set,
    stl::Span<const uint32_t> runtime_args) {
    if (runtime_args.size() != 0) {
        auto kernel = detail::GetKernel(program, kernel_id);
        for (const auto& core_range : core_range_set.ranges()) {
            for (auto x = core_range.start_coord.x; x <= core_range.end_coord.x; ++x) {
                for (auto y = core_range.start_coord.y; y <= core_range.end_coord.y; ++y) {
                    kernel->set_runtime_args(CoreCoord(x, y), runtime_args);
                }
            }
        }
    }
}

void SetRuntimeArgsImpl(
    const std::shared_ptr<Kernel>& kernel,
    const CoreCoord& core_coord,
    const std::shared_ptr<RuntimeArgs>& runtime_args_ptr,
    bool /*blocking*/) {
    std::vector<uint32_t> resolved_runtime_args = {};
    resolved_runtime_args.reserve(runtime_args_ptr->size());

    for (const auto& arg : *(runtime_args_ptr)) {
        std::visit(
            [&resolved_runtime_args](auto&& a) {
                using T = std::decay_t<decltype(a)>;
                if constexpr (std::is_same_v<T, Buffer*>) {
                    resolved_runtime_args.push_back(a->address());
                } else {
                    resolved_runtime_args.push_back(a);
                }
            },
            arg);
    }
    kernel->set_runtime_args(core_coord, resolved_runtime_args);
}

inline void SetRuntimeArgsImpl(
    const std::shared_ptr<Kernel> kernel,
    const std::variant<CoreCoord, CoreRange, CoreRangeSet>& core_spec,
    const std::shared_ptr<RuntimeArgs>& runtime_args,
    bool blocking) {
    // SetRuntimeArgs API for Async CQ Mode
    std::visit(
        [&](auto&& core_spec) {
            using T = std::decay_t<decltype(core_spec)>;
            if constexpr (std::is_same_v<T, CoreCoord>) {
                SetRuntimeArgsImpl(kernel, core_spec, runtime_args, blocking);
            } else if constexpr (std::is_same_v<T, CoreRange>) {
                for (auto x = core_spec.start_coord.x; x <= core_spec.end_coord.x; x++) {
                    for (auto y = core_spec.start_coord.y; y <= core_spec.end_coord.y; y++) {
                        SetRuntimeArgsImpl(kernel, CoreCoord(x, y), runtime_args, blocking);
                    }
                }
            } else if constexpr (std::is_same_v<T, CoreRangeSet>) {
                for (const auto& core_range : core_spec.ranges()) {
                    for (auto x = core_range.start_coord.x; x <= core_range.end_coord.x; x++) {
                        for (auto y = core_range.start_coord.y; y <= core_range.end_coord.y; y++) {
                            SetRuntimeArgsImpl(kernel, CoreCoord(x, y), runtime_args, blocking);
                        }
                    }
                }
            }
        },
        core_spec);
}

inline void SetRuntimeArgsImpl(
    const std::shared_ptr<Kernel>& kernel,
    const std::vector<CoreCoord>& core_spec,
    const std::vector<std::shared_ptr<RuntimeArgs>>& runtime_args,
    bool blocking) {
    // SetRuntimeArgs API for Async CQ Mode (support vector of runtime args)
    for (size_t i = 0; i < core_spec.size(); i++) {
        SetRuntimeArgsImpl(kernel, core_spec[i], runtime_args[i], blocking);
    }
}

}  // namespace

namespace detail {

bool WriteToDeviceDRAMChannel(IDevice* device, int dram_channel, uint32_t address, std::vector<uint32_t>& host_buffer) {
    bool pass = true;
    TT_FATAL(
        address >= device->allocator()->get_base_allocator_addr(HalMemType::DRAM),
        "Cannot write to reserved DRAM region, addresses [0, {}) are reserved!",
        device->allocator()->get_base_allocator_addr(HalMemType::DRAM));
    tt::tt_metal::MetalContext::instance().get_cluster().write_dram_vec(
        host_buffer, tt_target_dram{device->id(), dram_channel, 0}, address);
    return pass;
}

bool ReadFromDeviceDRAMChannel(
    IDevice* device, int dram_channel, uint32_t address, uint32_t size, std::vector<uint32_t>& host_buffer) {
    bool pass = true;
    tt::tt_metal::MetalContext::instance().get_cluster().dram_barrier(device->id());
    tt::tt_metal::MetalContext::instance().get_cluster().read_dram_vec(
        host_buffer, size, tt_target_dram{device->id(), dram_channel, 0}, address);
    return pass;
}

bool WriteToDeviceL1(
    IDevice* device,
    const CoreCoord& logical_core,
    uint32_t address,
    std::vector<uint32_t>& host_buffer,
    CoreType core_type) {
    ZoneScoped;
    auto worker_core = device->virtual_core_from_logical_core(logical_core, core_type);
    llrt::write_hex_vec_to_core(device->id(), worker_core, host_buffer, address);
    return true;
}

bool WriteRegToDevice(IDevice* device, const CoreCoord& logical_core, uint32_t address, const uint32_t& regval) {
    auto worker_core = device->worker_core_from_logical_core(logical_core);
    tt::tt_metal::MetalContext::instance().get_cluster().write_reg(
        &regval, tt_cxy_pair(device->id(), worker_core), address);
    return true;
}

bool ReadFromDeviceL1(
    IDevice* device,
    const CoreCoord& logical_core,
    uint32_t address,
    uint32_t size,
    std::vector<uint32_t>& host_buffer,
    CoreType core_type) {
    tt::tt_metal::MetalContext::instance().get_cluster().l1_barrier(device->id());
    auto virtual_core = device->virtual_core_from_logical_core(logical_core, core_type);
    host_buffer = llrt::read_hex_vec_from_core(device->id(), virtual_core, address, size);
    return true;
}

bool ReadRegFromDevice(IDevice* device, const CoreCoord& logical_core, uint32_t address, uint32_t& regval) {
    tt::tt_metal::MetalContext::instance().get_cluster().l1_barrier(device->id());
    auto worker_core = device->worker_core_from_logical_core(logical_core);
    tt::tt_metal::MetalContext::instance().get_cluster().read_reg(
        &regval, tt_cxy_pair(device->id(), worker_core), address);
    return true;
}

void InitializeFabricConfig(FabricConfig fabric_config) {
    tt::tt_metal::MetalContext::instance().get_cluster().initialize_fabric_config(fabric_config);
}

std::map<chip_id_t, IDevice*> CreateDevices(
    const std::vector<chip_id_t>& device_ids,
    const uint8_t num_hw_cqs,
    const size_t l1_small_size,
    const size_t trace_region_size,
    const DispatchCoreConfig& dispatch_core_config,
    const std::vector<uint32_t>& /*l1_bank_remap*/,
    const size_t worker_l1_size,
    bool init_profiler,
<<<<<<< HEAD
    bool use_max_eth_core_count_on_all_devices) {
=======
    bool use_max_eth_core_count_on_all_devices,
    bool initialize_fabric_and_dispatch_fw) {
>>>>>>> 6cc4fb1f
    // Issue #19729: use_max_eth_core_count_on_all_devices is a workaround
    // to allow TT-Mesh Workload dispatch to target active ethernet cores.
    ZoneScoped;
    bool is_galaxy = tt::tt_metal::MetalContext::instance().get_cluster().is_galaxy_cluster();
    tt::DevicePool::initialize(
        device_ids,
        num_hw_cqs,
        l1_small_size,
        trace_region_size,
        dispatch_core_config,
        {},
        worker_l1_size,
        init_profiler,
<<<<<<< HEAD
        use_max_eth_core_count_on_all_devices);
=======
        use_max_eth_core_count_on_all_devices,
        initialize_fabric_and_dispatch_fw);
>>>>>>> 6cc4fb1f

    const auto devices = tt::DevicePool::instance().get_all_active_devices();
    std::map<chip_id_t, IDevice*> ret_devices;
    // Only include the mmio device in the active devices set returned to the caller if we are not running
    // on a Galaxy cluster.
    // On Galaxy, gateway (mmio devices) cannot run compute workloads.

    for (IDevice* dev : devices) {
        if (is_galaxy and dev->is_mmio_capable()) {
            continue;
        }
        ret_devices.insert({dev->id(), dev});
    }

    return ret_devices;
}

void CloseDevices(const std::map<chip_id_t, IDevice*>& devices) {
    std::vector<IDevice*> devices_to_close;
    for (auto& [id, device] : devices) {
        devices_to_close.push_back(device);
    }
    tt::DevicePool::instance().close_devices(devices_to_close);
}

bool InWorkerThread() {
    // These are values are cached per thread. in_worker_thread is a 1:1 function of the thread_id.
    // Therefore it does not need to be recomputed or looked up using the worker_thread_ids each time.
    // This is a performance optimization, since looking up the thread id inside worker_thread_ids for
    // each function call significantly degrades runtime perf.
    thread_local static bool in_worker_thread = false;
    thread_local static bool is_thread_status_checked = false;
    if (not is_thread_status_checked) {
        auto worker_thread_ids = tt::DevicePool::instance().get_worker_thread_ids();
        in_worker_thread = worker_thread_ids.find(std::this_thread::get_id()) != worker_thread_ids.end();
        is_thread_status_checked = true;
    }
    return in_worker_thread;
}

void print_page(
    uint32_t dev_page_id,
    CoreCoord core,
    uint32_t host_page_id,
    CoreCoord noc_coordinates,
    uint32_t l1_address,
    uint32_t bank_id,
    const std::vector<uint32_t>& page) {
    std::cout << "dev_page_index " << dev_page_id << " on core " << core.str() << std::endl;
    std::cout << "host_page_index " << host_page_id << std::endl;
    std::cout << "noc coordinates " << noc_coordinates.str() << std::endl;
    std::cout << "l1_address " << l1_address << std::endl;
    std::cout << "bank id " << bank_id << std::endl;

    std::cout << "0x";
    for (auto entry : page) {
        std::cout << std::hex << entry << std::dec;
    }
    std::cout << std::dec << std::endl;
}

void WriteToDeviceSharded(Buffer& buffer, tt::stl::Span<const uint8_t> host_buffer) {
    TT_FATAL(
        host_buffer.size() <= buffer.size(),
        "Bounds-Error -- Attempting to write {} bytes to a {} byte buffer",
        host_buffer.size(),
        buffer.size());

    uint32_t page_size = buffer.page_size();
    TT_ASSERT(page_size == 0 ? buffer.size() == 0 : buffer.size() % page_size == 0);

    auto device = buffer.device();

    const auto& buffer_page_mapping = *buffer.get_buffer_page_mapping();
    auto total_pages = buffer.num_pages();
    std::vector<uint32_t> page;
    page.resize(page_size / sizeof(uint32_t));
    for (int host_page_id = 0; host_page_id < total_pages; host_page_id++) {
        auto dev_page_id = buffer_page_mapping.host_page_to_dev_page_mapping_[host_page_id];
        auto core = buffer_page_mapping.all_cores_[buffer_page_mapping.dev_page_to_core_mapping_[dev_page_id]];
        auto bank_id = device->allocator()->get_bank_ids_from_logical_core(buffer.buffer_type(), core)[0];
        auto absolute_address = buffer.sharded_page_address(bank_id, dev_page_id);
        auto bank_local_address = buffer.bank_local_page_address(bank_id, dev_page_id);
        auto data_index = host_page_id * page_size;
        std::memcpy(page.data(), host_buffer.data() + data_index, page_size);
        if (buffer.is_l1()) {
            auto core_coordinates =
                device->worker_core_from_logical_core(buffer.allocator()->get_logical_core_from_bank_id(bank_id));
            llrt::write_hex_vec_to_core(device->id(), core_coordinates, page, absolute_address);
        } else {
            WriteToDeviceDRAMChannel(device, bank_id, bank_local_address, page);
        }
    }
}

DeviceAddr CalculateAddressDeviceInterleavedContiguous(const Buffer& buffer, uint32_t bank_index, uint32_t page_index) {
    DeviceAddr addr = 0;
    if (buffer.is_dram()) {
        addr = buffer.bank_local_page_address(bank_index, page_index);
    } else {
        TT_ASSERT(buffer.is_l1());
        addr = buffer.page_address(bank_index, page_index);
    }

    return addr;
}

void WriteToDeviceInterleavedContiguous(const Buffer& buffer, tt::stl::Span<const uint8_t> host_buffer) {
    uint32_t host_buffer_size_bytes = host_buffer.size();
    TT_FATAL(
        host_buffer_size_bytes <= buffer.size(),
        "Bounds-Error -- Attempting to write {} bytes to a {} byte buffer",
        host_buffer_size_bytes,
        buffer.size());

    uint32_t page_size = buffer.page_size();
    uint32_t num_pages = buffer.num_pages();

    auto device = buffer.device();
    auto num_banks = device->allocator()->get_num_banks(buffer.buffer_type());
    uint32_t bank_index = 0;
    int data_index = 0;
    std::vector<uint32_t> page;
    page.resize(page_size / sizeof(uint32_t));
    for (int page_index = 0; page_index < num_pages; page_index++) {
        const DeviceAddr address = CalculateAddressDeviceInterleavedContiguous(buffer, bank_index, page_index);
        std::memcpy(page.data(), host_buffer.data() + data_index, page_size);
        switch (buffer.buffer_type()) {
            case BufferType::DRAM: WriteToDeviceDRAMChannel(device, bank_index, address, page); break;
            case BufferType::L1:
            case BufferType::L1_SMALL: {
                CoreCoord logical_core = buffer.allocator()->get_logical_core_from_bank_id(bank_index);
                WriteToDeviceL1(device, logical_core, address, page, CoreType::WORKER);
            } break;
            default: TT_THROW("Unsupported buffer type to write to device!");
        }

        bank_index = (bank_index + 1) % num_banks;
        data_index += page_size;
    }
}

void WriteToDevice(Buffer& buffer, tt::stl::Span<const uint8_t> host_buffer) {
    ZoneScoped;
    if (buffer.buffer_layout() == TensorMemoryLayout::INTERLEAVED ||
        buffer.buffer_layout() == TensorMemoryLayout::SINGLE_BANK) {
        WriteToDeviceInterleavedContiguous(buffer, host_buffer);
    } else if (is_sharded(buffer.buffer_layout())) {
        WriteToDeviceSharded(buffer, host_buffer);
    } else {
        TT_ASSERT(false && "Unsupported buffer layout");
    }
}

void WriteToBuffer(Buffer& buffer, tt::stl::Span<const uint8_t> host_buffer) {
    switch (buffer.buffer_type()) {
        case BufferType::DRAM:  // fallthrough
        case BufferType::L1:    // fallthrough
        case BufferType::L1_SMALL: {
            WriteToDevice(buffer, host_buffer);
        } break;
        case BufferType::SYSTEM_MEMORY: {
            TT_THROW("Writing to host memory is unsupported!");
        } break;
        default: TT_THROW("Unsupported buffer type!");
    }
}

void ReadFromDeviceInterleavedContiguous(const Buffer& buffer, uint8_t* host_buffer) {
    uint32_t page_size = buffer.page_size();
    uint32_t num_pages = buffer.num_pages();

    auto device = buffer.device();
    auto num_banks = device->allocator()->get_num_banks(buffer.buffer_type());

    size_t host_idx = 0;
    uint32_t bank_index = 0;
    std::vector<uint32_t> page;
    page.resize(page_size / sizeof(uint32_t));
    for (int page_index = 0; page_index < num_pages; page_index++) {
        const DeviceAddr address = CalculateAddressDeviceInterleavedContiguous(buffer, bank_index, page_index);
        page.clear();
        switch (buffer.buffer_type()) {
            case BufferType::DRAM:
            case BufferType::TRACE: ReadFromDeviceDRAMChannel(device, bank_index, address, page_size, page); break;
            case BufferType::L1:
            case BufferType::L1_SMALL: {
                auto core_coordinates = device->worker_core_from_logical_core(
                    buffer.allocator()->get_logical_core_from_bank_id(bank_index));
                tt::tt_metal::MetalContext::instance().get_cluster().read_core(
                    page.data(), page_size, tt_cxy_pair(device->id(), core_coordinates), address);
            } break;
            default: TT_THROW("Unsupported buffer type to read from device!");
        }

        // Copy page into host buffer
        std::memcpy(host_buffer + host_idx, page.data(), page_size);
        host_idx += page_size;

        bank_index = (bank_index + 1) % num_banks;
    }
}

void read_pages_to_host_helper(
    IDevice* device,
    Buffer& dev_buffer,
    uint8_t* host_buffer,
    const uint32_t& page_size,
    const uint32_t& host_page_id,
    const uint32_t& dev_page_id,
    const uint32_t& bank_id) {
    auto absolute_address = dev_buffer.sharded_page_address(bank_id, dev_page_id);
    uint32_t host_buffer_start = host_page_id * page_size;
    if (dev_buffer.is_l1()) {
        auto core_coordinates =
            device->worker_core_from_logical_core(dev_buffer.allocator()->get_logical_core_from_bank_id(bank_id));
        tt::tt_metal::MetalContext::instance().get_cluster().read_core(
            host_buffer + host_buffer_start, page_size, tt_cxy_pair(device->id(), core_coordinates), absolute_address);
    } else {
        std::vector<uint32_t> page;
        page.resize(page_size / sizeof(uint32_t));
        auto bank_local_address = dev_buffer.bank_local_page_address(bank_id, dev_page_id);
        ReadFromDeviceDRAMChannel(device, bank_id, bank_local_address, page_size, page);
        std::memcpy(host_buffer + host_buffer_start, page.data(), page_size);
    }
}

void ReadFromDeviceSharded(Buffer& buffer, uint8_t* host_buffer, bool shard_order) {
    TensorMemoryLayout buffer_layout = buffer.buffer_layout();

    auto device = buffer.device();

    auto total_pages = buffer.num_dev_pages();
    uint32_t page_size = buffer.page_size();

    const auto& buffer_page_mapping = *buffer.get_buffer_page_mapping();
    for (int dev_page_id = 0; dev_page_id < total_pages; dev_page_id++) {
        auto core = buffer_page_mapping.all_cores_[buffer_page_mapping.dev_page_to_core_mapping_[dev_page_id]];
        auto bank_id = device->allocator()->get_bank_ids_from_logical_core(buffer.buffer_type(), core)[0];
        auto host_page_id = buffer_page_mapping.dev_page_to_host_page_mapping_[dev_page_id];
        if (host_page_id.has_value()) {
            if (!shard_order) {
                read_pages_to_host_helper(
                    device, buffer, host_buffer, page_size, host_page_id.value(), dev_page_id, bank_id);
            } else {
                read_pages_to_host_helper(device, buffer, host_buffer, page_size, dev_page_id, dev_page_id, bank_id);
            }
        }
    }
}

void ReadFromDevice(Buffer& buffer, uint8_t* host_buffer, bool shard_order) {
    ZoneScoped;
    if (buffer.buffer_layout() == TensorMemoryLayout::INTERLEAVED ||
        buffer.buffer_layout() == TensorMemoryLayout::SINGLE_BANK) {
        ReadFromDeviceInterleavedContiguous(buffer, host_buffer);
    } else if (is_sharded(buffer.buffer_layout())) {
        ReadFromDeviceSharded(buffer, host_buffer, shard_order);
    } else {
        TT_ASSERT(false && "Unsupported buffer layout");
    }
}

void ReadFromBuffer(const std::shared_ptr<Buffer>& buffer, std::vector<uint32_t>& host_buffer, bool shard_order) {
    ReadFromBuffer(*buffer, host_buffer, shard_order);
}

void ReadFromBuffer(Buffer& buffer, uint8_t* host_buffer, bool shard_order) {
    IDevice* device = buffer.device();
    switch (buffer.buffer_type()) {
        case BufferType::DRAM:
        case BufferType::TRACE:
        case BufferType::L1:  // fallthrough
        case BufferType::L1_SMALL: {
            if (buffer.is_dram()) {
                tt::tt_metal::MetalContext::instance().get_cluster().dram_barrier(device->id());
            } else {
                tt::tt_metal::MetalContext::instance().get_cluster().l1_barrier(device->id());
            }
            ReadFromDevice(buffer, host_buffer, shard_order);
        } break;
        case BufferType::SYSTEM_MEMORY: {
            TT_THROW("Reading from host memory is unsupported!");
        } break;
        default: TT_THROW("Unsupported buffer type!");
    }
}

void ReadShard(Buffer& buffer, uint8_t* host_buffer, const uint32_t& core_id) {
    IDevice* device = buffer.device();
    TT_ASSERT(is_sharded(buffer.buffer_layout()));

    std::vector<uint32_t> page_ids;
    const auto& buffer_page_mapping = *buffer.get_buffer_page_mapping();
    for (uint32_t i = 0; i < buffer_page_mapping.dev_page_to_core_mapping_.size(); i++) {
        if (buffer_page_mapping.dev_page_to_core_mapping_[i] == core_id) {
            page_ids.push_back(i);
        }
    }

    uint32_t host_page_id = 0;
    for (auto dev_page_id : page_ids) {
        auto core = buffer_page_mapping.all_cores_[buffer_page_mapping.dev_page_to_core_mapping_[dev_page_id]];
        auto bank_id = device->allocator()->get_bank_ids_from_logical_core(buffer.buffer_type(), core)[0];
        read_pages_to_host_helper(device, buffer, host_buffer, buffer.page_size(), host_page_id, dev_page_id, bank_id);
        host_page_id++;
    }
}

void LaunchProgram(
    IDevice* device, const std::shared_ptr<Program>& program, bool wait_until_cores_done, bool force_slow_dispatch) {
    LaunchProgram(device, *program, wait_until_cores_done, force_slow_dispatch);
}

void LaunchProgram(IDevice* device, Program& program, bool wait_until_cores_done, bool force_slow_dispatch) {
    {  // Profiler scope start
        ZoneScoped;
        /// This function is shared between FD and SD.
        // We call this function when initializing HW Command Queues or when reading Profiler Device to Device
        // sync information from the accelerators.
        // Must be set by the user only when its safe to mix slow dispatch with fast dispatch (advanced feature).
        if (!force_slow_dispatch) {
            detail::DispatchStateCheck(false);
        }
        detail::CompileProgram(device, program);
        if (!program.is_finalized()) {
            program_dispatch::finalize_program_offsets(program, device);
        }

        detail::WriteRuntimeArgsToDevice(device, program, force_slow_dispatch);
        detail::ConfigureDeviceWithProgram(device, program, force_slow_dispatch);

        auto device_id = device->id();

        tt::tt_metal::MetalContext::instance().get_cluster().dram_barrier(device_id);

        // Note: the l1_barrier below is needed to be sure writes to cores that
        // don't get the GO mailbox (eg, storage cores) have all landed
        tt::tt_metal::MetalContext::instance().get_cluster().l1_barrier(device->id());

        std::vector<std::vector<CoreCoord>> logical_cores_used_in_program = program.logical_cores();
        std::unordered_set<CoreCoord> not_done_cores;
        const auto& hal = MetalContext::instance().hal();
        for (uint32_t programmable_core_type_index = 0;
             programmable_core_type_index < logical_cores_used_in_program.size();
             programmable_core_type_index++) {
            CoreType core_type = hal.get_core_type(programmable_core_type_index);
            for (const auto& logical_core : logical_cores_used_in_program[programmable_core_type_index]) {
                launch_msg_t* msg = &program.kernels_on_core(logical_core, programmable_core_type_index)->launch_msg;
                go_msg_t* go_msg = &program.kernels_on_core(logical_core, programmable_core_type_index)->go_msg;
                msg->kernel_config.host_assigned_id = program.get_runtime_id();

                auto physical_core = device->virtual_core_from_logical_core(logical_core, core_type);
                not_done_cores.insert(physical_core);
                tt::llrt::write_launch_msg_to_core(
                    device->id(),
                    physical_core,
                    msg,
                    go_msg,
                    device->get_dev_addr(physical_core, HalL1MemAddrType::LAUNCH));
            }
        }
        if (wait_until_cores_done) {
            // Wait for all cores to be done
            llrt::internal_::wait_until_cores_done(device_id, RUN_MSG_GO, not_done_cores);
        }
    }  // Profiler scope end
    if (wait_until_cores_done) {
        DumpDeviceProfileResults(device, program);
    }
}

void WaitProgramDone(IDevice* device, Program& program, bool dump_device_profile_results) {
    auto device_id = device->id();
    std::vector<std::vector<CoreCoord>> logical_cores_used_in_program = program.logical_cores();
    std::unordered_set<CoreCoord> not_done_cores;
    const auto& hal = MetalContext::instance().hal();
    for (uint32_t index = 0; index < hal.get_programmable_core_type_count(); index++) {
        const auto& logical_cores = logical_cores_used_in_program[index];
        CoreType core_type = hal.get_core_type(index);
        for (const auto& logical_core : logical_cores) {
            auto physical_core = device->virtual_core_from_logical_core(logical_core, core_type);
            not_done_cores.insert(physical_core);
        }
    }
    llrt::internal_::wait_until_cores_done(device_id, RUN_MSG_GO, not_done_cores);
    if (dump_device_profile_results) {
        DumpDeviceProfileResults(device, program);
    }
}

bool ConfigureDeviceWithProgram(IDevice* device, Program& program, bool force_slow_dispatch) {
    ZoneScoped;
    bool pass = true;
    // This function is shared between FD and SD.
    // We call this function when initializing HW Command Queues or when reading Profiler Device to Device
    // sync information from the accelerators.
    // Must be set by the user only when its safe to mix slow dispatch with fast dispatch (advanced feature).
    if (!force_slow_dispatch) {
        detail::DispatchStateCheck(false);
    }

    auto device_id = device->id();

    program.allocate_circular_buffers(device);
    detail::ValidateCircularBufferRegion(program, device);

    std::vector<std::vector<CoreCoord>> logical_cores_used_in_program = program.logical_cores();
    const auto& hal = MetalContext::instance().hal();
    for (uint32_t index = 0; index < hal.get_programmable_core_type_count(); index++) {
        const auto& logical_cores = logical_cores_used_in_program[index];
        CoreType core_type = hal.get_core_type(index);
        for (const auto& logical_core : logical_cores) {
            KernelGroup* kernel_group = program.kernels_on_core(logical_core, index);
            CoreCoord physical_core = device->virtual_core_from_logical_core(logical_core, core_type);
            ConfigureKernelGroup(program, index, kernel_group, device, logical_core);
            // TODO: add support for CB for ethernet cores
            if (core_type == CoreType::WORKER) {
                const auto& cbs_on_core = program.circular_buffers_on_core(logical_core);
                if (cbs_on_core.size()) {
                    // CircularBufferConfigVec -- common across all kernels, so written once to the core
                    std::vector<uint32_t> circular_buffer_config_vec(
                        program.get_program_config(index).cb_size / sizeof(uint32_t));

                    uint32_t remote_offset_index = program.get_program_config(index).local_cb_size / sizeof(uint32_t);
                    for (const auto& circular_buffer : cbs_on_core) {
                        for (uint32_t buffer_index : circular_buffer->local_buffer_indices()) {
                            uint32_t base_index = buffer_index * UINT32_WORDS_PER_LOCAL_CIRCULAR_BUFFER_CONFIG;
                            uint32_t addr_in_bytes = circular_buffer->address();
                            uint32_t size_in_bytes = circular_buffer->size();
                            uint32_t num_pages = circular_buffer->num_pages(buffer_index);
                            uint32_t page_size = size_in_bytes / num_pages;
                            circular_buffer_config_vec[base_index] = addr_in_bytes;      // convert to addr in 16B words
                            circular_buffer_config_vec[base_index + 1] = size_in_bytes;  // convert to addr in 16B words
                            circular_buffer_config_vec[base_index + 2] = num_pages;
                            circular_buffer_config_vec[base_index + 3] = page_size;
                        }
                        for (uint32_t buffer_index : circular_buffer->remote_buffer_indices()) {
                            uint32_t base_index =
                                remote_offset_index + (NUM_CIRCULAR_BUFFERS - 1 - buffer_index) *
                                                          UINT32_WORDS_PER_REMOTE_CIRCULAR_BUFFER_CONFIG;
                            uint32_t config_address = circular_buffer->config_address();
                            circular_buffer_config_vec[base_index] = config_address;
                            circular_buffer_config_vec[base_index + 1] = circular_buffer->page_size(buffer_index);
                        }
                    }  // PROF_END("CBS")
                    uint64_t kernel_config_base = hal.get_dev_addr(index, HalL1MemAddrType::KERNEL_CONFIG);
                    uint64_t addr = kernel_config_base + program.get_program_config(index).cb_offset;
                    llrt::write_hex_vec_to_core(device_id, physical_core, circular_buffer_config_vec, addr);
                }
            }
            program.init_semaphores(*device, logical_core, index);
        }
    }

    return pass;
}

void WriteRuntimeArgsToDevice(IDevice* device, Program& program, bool force_slow_dispatch) {
    ZoneScoped;
    auto device_id = device->id();
    // This function is shared between FD and SD.
    // We call this function when initializing HW Command Queues or when reading Profiler Device to Device
    // sync information from the accelerators.
    // Must be set by the user only when its safe to mix slow dispatch with fast dispatch (advanced feature).
    if (!force_slow_dispatch) {
        detail::DispatchStateCheck(false);
    }

    const auto& hal = MetalContext::instance().hal();
    for (uint32_t index = 0; index < hal.get_programmable_core_type_count(); index++) {
        CoreType core_type = hal.get_core_type(index);
        uint32_t processor_classes = hal.get_processor_classes_count(index);
        for (const auto& kg : program.get_kernel_groups(index)) {
            uint32_t kernel_config_base = kg->launch_msg.kernel_config.kernel_config_base[index];
            for (const CoreRange& core_range : kg->core_ranges.ranges()) {
                for (auto x = core_range.start_coord.x; x <= core_range.end_coord.x; x++) {
                    for (auto y = core_range.start_coord.y; y <= core_range.end_coord.y; y++) {
                        CoreCoord logical_core(x, y);
                        auto physical_core = device->virtual_core_from_logical_core(logical_core, core_type);
                        for (int dispatch_class = 0; dispatch_class < processor_classes; dispatch_class++) {
                            auto& optional_id = kg->kernel_ids[dispatch_class];
                            if (optional_id) {
                                const auto& kernel = detail::GetKernel(program, optional_id.value());
                                const auto& rt_args = kernel->runtime_args(logical_core);

                                if (rt_args.size() > 0) {
                                    auto rt_args_addr =
                                        kernel_config_base +
                                        kg->launch_msg.kernel_config.rta_offset[dispatch_class].rta_offset;
                                    log_trace(
                                        tt::LogMetal,
                                        "{} - Writing {} unique rtargs to core {} (physical: {}) addr 0x{:x} => args: "
                                        "{}",
                                        __FUNCTION__,
                                        rt_args.size(),
                                        logical_core.str(),
                                        physical_core.str(),
                                        rt_args_addr,
                                        rt_args);
                                    tt::llrt::write_hex_vec_to_core(device_id, physical_core, rt_args, rt_args_addr);
                                }

                                const auto& common_rt_args = kernel->common_runtime_args();
                                if (common_rt_args.size() > 0) {
                                    auto common_rt_args_addr =
                                        kernel_config_base +
                                        kg->launch_msg.kernel_config.rta_offset[dispatch_class].crta_offset;
                                    log_trace(
                                        tt::LogMetal,
                                        "{} - Writing {} common rtargs to core {} (physical: {}) addr 0x{:x} => args: "
                                        "{}",
                                        __FUNCTION__,
                                        common_rt_args.size(),
                                        logical_core.str(),
                                        physical_core.str(),
                                        common_rt_args_addr,
                                        common_rt_args);
                                    tt::llrt::write_hex_vec_to_core(
                                        device_id, physical_core, common_rt_args, common_rt_args_addr);
                                }
                            }
                        }
                    }
                }
            }
        }
    }
}

void CompileProgram(IDevice* device, Program& program, bool force_slow_dispatch) {
    ZoneScoped;
    program.compile(device, force_slow_dispatch);
}

void SynchronizeWorkerThreads(const std::vector<IDevice*>& workers) {
    if (tt::tt_metal::detail::InWorkerThread()) {
        // Early exit if in a worker thread, since waiting for the worker
        // queue to become empty inside a worker thread leads to a deadlock
        // Synchronizing in a worker thread should be a nop by definition
        return;
    }
    // Push empty work to threads and ensure its been picked up
    for (auto target_device : workers) {
        target_device->push_work([]() {});
    }
    // Block until work has been picked up, to flush the queue
    for (auto target_device : workers) {
        while (not target_device->is_worker_queue_empty());
    }
}

}  // namespace detail

size_t GetNumAvailableDevices() {
    return tt::tt_metal::MetalContext::instance().get_cluster().number_of_user_devices();
}

bool IsGalaxyCluster() { return tt::tt_metal::MetalContext::instance().get_cluster().is_galaxy_cluster(); }

size_t GetNumPCIeDevices() { return tt::tt_metal::MetalContext::instance().get_cluster().number_of_pci_devices(); }

chip_id_t GetPCIeDeviceID(chip_id_t device_id) {
    return tt::tt_metal::MetalContext::instance().get_cluster().get_associated_mmio_device(device_id);
}

IDevice* CreateDevice(
    chip_id_t device_id,
    const uint8_t num_hw_cqs,
    const size_t l1_small_size,
    const size_t trace_region_size,
    const DispatchCoreConfig& dispatch_core_config,
    const std::vector<uint32_t>& l1_bank_remap,
    const size_t worker_l1_size) {
    ZoneScoped;

    tt::DevicePool::initialize(
        {device_id}, num_hw_cqs, l1_small_size, trace_region_size, dispatch_core_config, l1_bank_remap, worker_l1_size);
    auto dev = tt::DevicePool::instance().get_active_device(device_id);
    return dev;
}

IDevice* CreateDeviceMinimal(
    chip_id_t device_id, const uint8_t num_hw_cqs, const DispatchCoreConfig& dispatch_core_config) {
    ZoneScoped;
    tt::tt_metal::MetalContext::instance().initialize(dispatch_core_config, num_hw_cqs, {});
    auto dev = new Device(device_id, num_hw_cqs, DEFAULT_L1_SMALL_SIZE, DEFAULT_TRACE_REGION_SIZE, {}, true);
    tt::tt_metal::MetalContext::instance().get_cluster().set_internal_routing_info_for_ethernet_cores(true);
    return dev;
}

bool CloseDevice(IDevice* device) {
    ZoneScoped;
    auto device_id = device->id();
    return tt::DevicePool::instance().close_device(device_id);
}

Program CreateProgram() { return Program(); }

KernelHandle CreateDataMovementKernel(
    Program& program,
    const KernelSource& kernel_src,
    const CoreRangeSet& core_range_set,
    const DataMovementConfig& config) {
    const DataMovementConfigStatus& data_movement_config_status =
        CheckDataMovementConfig(HalProgrammableCoreType::TENSIX, program, core_range_set);
    const bool are_both_riscv_in_use =
        data_movement_config_status.riscv0_in_use && data_movement_config_status.riscv1_in_use;
    const bool are_both_noc_in_use = data_movement_config_status.noc0_in_use && data_movement_config_status.noc1_in_use;

    string kernel_name;
    if (kernel_src.source_type_ == KernelSource::FILE_PATH) {
        kernel_name = kernel_src.source_;
    } else {
        TT_FATAL(kernel_src.source_type_ == KernelSource::SOURCE_CODE, "Unsupported kernel source type!");
        kernel_name = "kernel";
    }

    TT_FATAL(
        !(are_both_riscv_in_use),
        "DataMovementKernel creation failure: Cannot create data movement kernel for {} across specified "
        "cores because both data movement processors are in use!",
        kernel_name);
    TT_FATAL(
        !(are_both_noc_in_use),
        "DataMovementKernel creation failure: Cannot create data movement kernels for {} across specified "
        "cores because both NOCs are in use!",
        kernel_name);

    std::shared_ptr<Kernel> kernel = std::make_shared<DataMovementKernel>(kernel_src, core_range_set, config);
    return detail::AddKernel(program, kernel, HalProgrammableCoreType::TENSIX);
}

KernelHandle CreateComputeKernel(
    Program& program, const KernelSource& kernel_src, const CoreRangeSet& core_range_set, const ComputeConfig& config) {
    std::shared_ptr<Kernel> kernel = std::make_shared<ComputeKernel>(kernel_src, core_range_set, config);
    return detail::AddKernel(program, kernel, HalProgrammableCoreType::TENSIX);
}

KernelHandle CreateEthernetKernel(
    Program& program,
    const KernelSource& kernel_src,
    const CoreRangeSet& core_range_set,
    const EthernetConfig& config) {
    KernelHandle kernel_handle;
    HalProgrammableCoreType eth_core_type =
        config.eth_mode == Eth::IDLE ? HalProgrammableCoreType::IDLE_ETH : HalProgrammableCoreType::ACTIVE_ETH;
    const DataMovementConfigStatus& data_movement_config_status =
        CheckDataMovementConfig(eth_core_type, program, core_range_set);
    const bool are_both_riscv_in_use =
        data_movement_config_status.riscv0_in_use && data_movement_config_status.riscv1_in_use;
    const bool are_both_noc_in_use = data_movement_config_status.noc0_in_use && data_movement_config_status.noc1_in_use;

    std::shared_ptr<Kernel> kernel = std::make_shared<EthernetKernel>(kernel_src, core_range_set, config);

    TT_FATAL(
        utils::underlying_type<DataMovementProcessor>(config.processor) <
            MetalContext::instance().hal().get_processor_classes_count(eth_core_type),
        "EthernetKernel creation failure: {} kernel cannot target processor {} because Ethernet core only has {} "
        "processors. "
        "Update DataMovementProcessor in the config.",
        kernel->name(),
        magic_enum::enum_name(config.processor),
        MetalContext::instance().hal().get_processor_classes_count(eth_core_type));
    TT_FATAL(
        !(are_both_riscv_in_use),
        "EthernetKernel creation failure: Cannot create data movement kernel for {} across specified "
        "cores because both data movement processors are in use!",
        kernel->name());
    TT_FATAL(
        !(are_both_noc_in_use),
        "EthernetKernel creation failure: Cannot create data movement kernels for {} across specified "
        "cores because both NOCs are in use!",
        kernel->name());

    return detail::AddKernel(program, kernel, eth_core_type);
}

KernelHandle CreateKernel(
    Program& program,
    const std::string& file_name,
    const std::variant<CoreCoord, CoreRange, CoreRangeSet>& core_spec,
    const std::variant<DataMovementConfig, ComputeConfig, EthernetConfig>& config) {
    LIGHT_METAL_TRACE_FUNCTION_ENTRY();
    KernelHandle kernel = std::visit(
        [&](auto&& cfg) -> KernelHandle {
            CoreRangeSet core_ranges = GetCoreRangeSet(core_spec);
            KernelSource kernel_src(file_name, KernelSource::FILE_PATH);
            using T = std::decay_t<decltype(cfg)>;
            if constexpr (std::is_same_v<T, DataMovementConfig>) {
                return CreateDataMovementKernel(program, kernel_src, core_ranges, cfg);
            } else if constexpr (std::is_same_v<T, ComputeConfig>) {
                return CreateComputeKernel(program, kernel_src, core_ranges, cfg);
            } else if constexpr (std::is_same_v<T, EthernetConfig>) {
                return CreateEthernetKernel(program, kernel_src, core_ranges, cfg);
            }
        },
        config);

    LIGHT_METAL_TRACE_FUNCTION_CALL(CaptureCreateKernel, kernel, program, file_name, core_spec, config);
    return kernel;
}

KernelHandle CreateKernelFromString(
    Program& program,
    const std::string& kernel_src_code,
    const std::variant<CoreCoord, CoreRange, CoreRangeSet>& core_spec,
    const std::variant<DataMovementConfig, ComputeConfig, EthernetConfig>& config) {
    return std::visit(
        [&](auto&& cfg) -> KernelHandle {
            CoreRangeSet core_ranges = GetCoreRangeSet(core_spec);
            KernelSource kernel_src(kernel_src_code, KernelSource::SOURCE_CODE);
            using T = std::decay_t<decltype(cfg)>;
            if constexpr (std::is_same_v<T, DataMovementConfig>) {
                return CreateDataMovementKernel(program, kernel_src, core_ranges, cfg);
            } else if constexpr (std::is_same_v<T, ComputeConfig>) {
                return CreateComputeKernel(program, kernel_src, core_ranges, cfg);
            } else if constexpr (std::is_same_v<T, EthernetConfig>) {
                return CreateEthernetKernel(program, kernel_src, core_ranges, cfg);
            }
        },
        config);
}

CBHandle CreateCircularBuffer(
    Program& program,
    const std::variant<CoreCoord, CoreRange, CoreRangeSet>& core_spec,
    const CircularBufferConfig& config) {
    LIGHT_METAL_TRACE_FUNCTION_ENTRY();
    CoreRangeSet core_ranges = GetCoreRangeSet(core_spec);
    auto cb_handle = program.add_circular_buffer(core_ranges, config);
    LIGHT_METAL_TRACE_FUNCTION_CALL(CaptureCreateCircularBuffer, cb_handle, program, core_spec, config);
    return cb_handle;
}

const CircularBufferConfig& GetCircularBufferConfig(Program& program, CBHandle cb_handle) {
    return detail::GetCircularBuffer(program, cb_handle)->config();
}

void UpdateCircularBufferTotalSize(Program& program, CBHandle cb_handle, uint32_t total_size) {
    std::shared_ptr<CircularBuffer> circular_buffer = detail::GetCircularBuffer(program, cb_handle);
    if (not circular_buffer->globally_allocated()) {
        program.invalidate_circular_buffer_allocation();
    }
    circular_buffer->config().set_total_size(total_size);
}

void UpdateCircularBufferPageSize(Program& program, CBHandle cb_handle, uint8_t buffer_index, uint32_t page_size) {
    detail::GetCircularBuffer(program, cb_handle)->config().set_page_size(buffer_index, page_size);
}

void UpdateDynamicCircularBufferAddress(Program& program, CBHandle cb_handle, const Buffer& buffer) {
    auto circular_buffer = detail::GetCircularBuffer(program, cb_handle);
    TT_FATAL(!circular_buffer->is_global_circular_buffer(), "CircularBuffer must not be a GlobalCircularBuffer!");
    circular_buffer->config().set_globally_allocated_address(buffer);
    circular_buffer->assign_global_address();
}

void UpdateDynamicCircularBufferAddressAndTotalSize(
    Program& program, CBHandle cb_handle, const Buffer& buffer, uint32_t total_size) {
    auto circular_buffer = detail::GetCircularBuffer(program, cb_handle);
    circular_buffer->config().set_globally_allocated_address_and_total_size(buffer, total_size);
    circular_buffer->assign_global_address();
}

uint32_t CreateSemaphore(
    Program& program,
    const std::variant<CoreRange, CoreRangeSet>& core_spec,
    uint32_t initial_value,
    CoreType core_type) {
    return std::visit(
        [&](auto&& c) -> uint32_t {
            using T = std::decay_t<decltype(c)>;
            CoreRangeSet crs;
            if constexpr (std::is_same_v<T, CoreRange>) {
                crs = CoreRangeSet(c);
            } else {
                // Merge ranges to reduce the number of multicasts needed to initialize semaphores.
                crs = c.merge_ranges();
            }
            std::optional<uint32_t> semaphore_id;
            TT_FATAL(crs.ranges().size() > 0, "Expecting a non-empty CoreRangeSet!");
            for (const auto& core_range : crs.ranges()) {
                CoreCoord start_core = core_range.start_coord;
                CoreCoord end_core = core_range.end_coord;
                std::optional<uint32_t> semaphore_id_candidate = get_semaphore_id(program, core_range, core_type);
                if (!semaphore_id.has_value()) {
                    semaphore_id = semaphore_id_candidate;
                } else {
                    semaphore_id = std::max(semaphore_id.value(), semaphore_id_candidate.value());
                }
            }
            TT_FATAL(semaphore_id.has_value(), "Unable to initialize Semaphore!");

            program.add_semaphore(crs, semaphore_id.value(), initial_value, core_type);

            return semaphore_id.value();
        },
        core_spec);
}

GlobalSemaphore CreateGlobalSemaphore(
    IDevice* device, const CoreRangeSet& cores, uint32_t initial_value, BufferType buffer_type) {
    return GlobalSemaphore(device, cores, initial_value, buffer_type);
}

GlobalSemaphore CreateGlobalSemaphore(
    IDevice* device, CoreRangeSet&& cores, uint32_t initial_value, BufferType buffer_type) {
    return GlobalSemaphore(device, std::move(cores), initial_value, buffer_type);
}

std::shared_ptr<Buffer> CreateBuffer(const InterleavedBufferConfig& config) {
    return Buffer::create(
        config.device,
        config.size,
        config.page_size,
        config.buffer_type,
        config.buffer_layout,
        std::nullopt,
        std::nullopt,
        std::nullopt);
}
std::shared_ptr<Buffer> CreateBuffer(const InterleavedBufferConfig& config, DeviceAddr address) {
    return Buffer::create(
        config.device,
        address,
        config.size,
        config.page_size,
        config.buffer_type,
        config.buffer_layout,
        std::nullopt,
        std::nullopt);
}
std::shared_ptr<Buffer> CreateBuffer(const InterleavedBufferConfig& config, SubDeviceId sub_device_id) {
    return Buffer::create(
        config.device,
        config.size,
        config.page_size,
        config.buffer_type,
        config.buffer_layout,
        std::nullopt,
        std::nullopt,
        sub_device_id);
}
std::shared_ptr<Buffer> CreateBuffer(const ShardedBufferConfig& config) {
    return Buffer::create(
        config.device,
        config.size,
        config.page_size,
        config.buffer_type,
        config.buffer_layout,
        config.shard_parameters,
        std::nullopt,
        std::nullopt);
}
std::shared_ptr<Buffer> CreateBuffer(const ShardedBufferConfig& config, DeviceAddr address) {
    return Buffer::create(
        config.device,
        address,
        config.size,
        config.page_size,
        config.buffer_type,
        config.buffer_layout,
        config.shard_parameters,
        std::nullopt,
        std::nullopt);
}
std::shared_ptr<Buffer> CreateBuffer(const ShardedBufferConfig& config, SubDeviceId sub_device_id) {
    return Buffer::create(
        config.device,
        config.size,
        config.page_size,
        config.buffer_type,
        config.buffer_layout,
        config.shard_parameters,
        std::nullopt,
        sub_device_id);
}

void DeallocateBuffer(Buffer& buffer) { buffer.deallocate(); }

void AssignGlobalBufferToProgram(const std::shared_ptr<Buffer>& buffer, Program& program) {
    detail::DispatchStateCheck(not buffer->device()->using_slow_dispatch());
    program.add_buffer(buffer);
}

void SetRuntimeArgs(
    const Program& program,
    KernelHandle kernel_id,
    const std::variant<CoreCoord, CoreRange, CoreRangeSet>& core_spec,
    stl::Span<const uint32_t> runtime_args) {
    LIGHT_METAL_TRACE_FUNCTION_ENTRY();
    LIGHT_METAL_TRACE_FUNCTION_CALL(CaptureSetRuntimeArgsUint32, program, kernel_id, core_spec, runtime_args);
    ZoneScoped;
    std::visit([&](auto&& core_spec) { SetRuntimeArgsImpl(program, kernel_id, core_spec, runtime_args); }, core_spec);
}

void SetRuntimeArgs(
    const Program& program,
    KernelHandle kernel,
    const std::vector<CoreCoord>& core_spec,
    const std::vector<std::vector<uint32_t>>& runtime_args) {
    ZoneScoped;
    LIGHT_METAL_TRACE_FUNCTION_ENTRY();
    LIGHT_METAL_TRACE_FUNCTION_CALL(CaptureSetRuntimeArgsUint32VecPerCore, program, kernel, core_spec, runtime_args);
    TT_FATAL(
        core_spec.size() == runtime_args.size(),
        "Mistmatch between number of cores {} and number of runtime args {} getting updated",
        core_spec.size(),
        runtime_args.size());
    auto k = detail::GetKernel(program, kernel);
    for (size_t i = 0; i < core_spec.size(); i++) {
        k->set_runtime_args(core_spec[i], runtime_args[i]);
    }
}

void SetRuntimeArgs(
    IDevice* device,
    const std::shared_ptr<Kernel>& kernel,
    const std::variant<CoreCoord, CoreRange, CoreRangeSet>& core_spec,
    const std::shared_ptr<RuntimeArgs>& runtime_args) {
    LIGHT_METAL_TRACE_FUNCTION_ENTRY();
    detail::DispatchStateCheck(not device->using_slow_dispatch());
    LIGHT_METAL_TRACE_FUNCTION_CALL(CaptureSetRuntimeArgs, device, kernel, core_spec, runtime_args);
    SetRuntimeArgsImpl(kernel, core_spec, std::move(runtime_args), false);
}

void SetRuntimeArgs(
    IDevice* device,
    const std::shared_ptr<Kernel>& kernel,
    const std::vector<CoreCoord>& core_spec,
    const std::vector<std::shared_ptr<RuntimeArgs>>& runtime_args) {
    TT_FATAL(
        core_spec.size() == runtime_args.size(),
        "Mismatch between number of cores {} and number of runtime args {} getting updated",
        core_spec.size(),
        runtime_args.size());
    detail::DispatchStateCheck(not device->using_slow_dispatch());
    SetRuntimeArgsImpl(kernel, core_spec, runtime_args, false);
}

void SetCommonRuntimeArgs(const Program& program, KernelHandle kernel_id, stl::Span<const uint32_t> runtime_args) {
    ZoneScoped;
    if (runtime_args.size() != 0) {
        detail::GetKernel(program, kernel_id)->set_common_runtime_args(runtime_args);
    }
}

RuntimeArgsData& GetRuntimeArgs(const Program& program, KernelHandle kernel_id, const CoreCoord& logical_core) {
    return detail::GetKernel(program, kernel_id)->runtime_args_data(logical_core);
}

std::vector<std::vector<RuntimeArgsData>>& GetRuntimeArgs(const Program& program, KernelHandle kernel_id) {
    return detail::GetKernel(program, kernel_id)->runtime_args_data();
}

RuntimeArgsData& GetCommonRuntimeArgs(const Program& program, KernelHandle kernel_id) {
    return detail::GetKernel(program, kernel_id)->common_runtime_args_data();
}

uint32_t BeginTraceCapture(IDevice* device, const uint8_t cq_id) {
    const uint32_t tid = Trace::next_id();
    device->begin_trace(cq_id, tid);
    return tid;
}

void EndTraceCapture(IDevice* device, const uint8_t cq_id, const uint32_t tid) {
    LIGHT_METAL_TRACE_FUNCTION_ENTRY();
    device->end_trace(cq_id, tid);
    // When light metal tracing is enabled, TraceDescriptor will be serialized via end_trace() and this
    // will serialize the LightMetalLoadTraceId call to be used during replay to load trace back to device.
    LIGHT_METAL_TRACE_FUNCTION_CALL(CaptureLoadTrace, device, cq_id, tid);
    LIGHT_METAL_TRACE_FUNCTION_CALL(CaptureReplayTrace, device, cq_id, tid, true);  // blocking=true
}

void ReplayTrace(IDevice* device, const uint8_t cq_id, const uint32_t tid, const bool blocking) {
    LIGHT_METAL_TRACE_FUNCTION_ENTRY();
    LIGHT_METAL_TRACE_FUNCTION_CALL(CaptureReplayTrace, device, cq_id, tid, blocking);
    device->replay_trace(cq_id, tid, blocking /* block_on_device */, blocking /* block_on_worker_thread */);
}

void ReleaseTrace(IDevice* device, const uint32_t tid) {
    LIGHT_METAL_TRACE_FUNCTION_ENTRY();
    LIGHT_METAL_TRACE_FUNCTION_CALL(CaptureReleaseTrace, device, tid);
    device->release_trace(tid);
}

// This is nop if compile time define not set.
void LightMetalBeginCapture() {
#if defined(TT_ENABLE_LIGHT_METAL_TRACE) && (TT_ENABLE_LIGHT_METAL_TRACE == 1)
    log_debug(tt::LogMetalTrace, "Begin LightMetalBinary Capture");
    auto& lm_capture_ctx = LightMetalCaptureContext::get();
    lm_capture_ctx.reset();            // Clear previous traces if any, ensure tracing disabled
    lm_capture_ctx.set_tracing(true);  // Enable tracing
#else
    log_warning(tt::LogMetalTrace, "TT_ENABLE_LIGHT_METAL_TRACE!=1, ignoring LightMetalBeginCapture()");
#endif
}

// This is nop if compile time define not set, return empty vector.
LightMetalBinary LightMetalEndCapture() {
#if defined(TT_ENABLE_LIGHT_METAL_TRACE) && (TT_ENABLE_LIGHT_METAL_TRACE == 1)
    log_debug(tt::LogMetalTrace, "End LightMetalBinary Capture");
    auto& lm_capture_ctx = LightMetalCaptureContext::get();
    TT_ASSERT(lm_capture_ctx.is_tracing(), "Light Metal Capture was not enabled.");
    lm_capture_ctx.set_tracing(false);  // Disable tracing
    return lm_capture_ctx.create_light_metal_binary();
#else
    log_warning(tt::LogMetalTrace, "TT_ENABLE_LIGHT_METAL_TRACE!=1, ignoring LightMetalEndCapture()");
    return {};
#endif
}

void LoadTrace(IDevice* device, const uint8_t cq_id, const uint32_t trace_id, const TraceDescriptor& trace_desc) {
    device->load_trace(cq_id, trace_id, trace_desc);
}

void Synchronize(IDevice* device, const std::optional<uint8_t> cq_id, tt::stl::Span<const SubDeviceId> sub_device_ids) {
    if (std::getenv("TT_METAL_SLOW_DISPATCH_MODE") == nullptr) {
        if (cq_id.has_value()) {
            Finish(device->command_queue(cq_id.value()), sub_device_ids);
        } else {
            for (uint8_t cq_id = 0; cq_id < device->num_hw_cqs(); ++cq_id) {
                Finish(device->command_queue(cq_id), sub_device_ids);
            }
        }
    }
}

namespace experimental {

GlobalCircularBuffer CreateGlobalCircularBuffer(
    IDevice* device,
    const std::vector<std::pair<CoreCoord, CoreRangeSet>>& sender_receiver_core_mapping,
    uint32_t size,
    BufferType buffer_type) {
    return GlobalCircularBuffer(device, sender_receiver_core_mapping, size, buffer_type);
}

CBHandle CreateCircularBuffer(
    Program& program,
    const std::variant<CoreCoord, CoreRange, CoreRangeSet>& core_spec,
    const CircularBufferConfig& config,
    const GlobalCircularBuffer& global_circular_buffer) {
    CoreRangeSet core_ranges = GetCoreRangeSet(core_spec);
    return program.add_circular_buffer(core_ranges, config, global_circular_buffer);
}

void UpdateDynamicCircularBufferAddress(
    Program& program, CBHandle cb_handle, const GlobalCircularBuffer& global_circular_buffer) {
    auto circular_buffer = detail::GetCircularBuffer(program, cb_handle);
    TT_FATAL(circular_buffer->is_global_circular_buffer(), "CircularBuffer must be linked to a GlobalCircularBuffer!");
    circular_buffer->set_global_circular_buffer(global_circular_buffer);
}

}  // namespace experimental

}  // namespace tt_metal

}  // namespace tt<|MERGE_RESOLUTION|>--- conflicted
+++ resolved
@@ -386,12 +386,8 @@
     const std::vector<uint32_t>& /*l1_bank_remap*/,
     const size_t worker_l1_size,
     bool init_profiler,
-<<<<<<< HEAD
-    bool use_max_eth_core_count_on_all_devices) {
-=======
     bool use_max_eth_core_count_on_all_devices,
     bool initialize_fabric_and_dispatch_fw) {
->>>>>>> 6cc4fb1f
     // Issue #19729: use_max_eth_core_count_on_all_devices is a workaround
     // to allow TT-Mesh Workload dispatch to target active ethernet cores.
     ZoneScoped;
@@ -405,12 +401,8 @@
         {},
         worker_l1_size,
         init_profiler,
-<<<<<<< HEAD
-        use_max_eth_core_count_on_all_devices);
-=======
         use_max_eth_core_count_on_all_devices,
         initialize_fabric_and_dispatch_fw);
->>>>>>> 6cc4fb1f
 
     const auto devices = tt::DevicePool::instance().get_all_active_devices();
     std::map<chip_id_t, IDevice*> ret_devices;
