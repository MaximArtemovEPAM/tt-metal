--- conflicted
+++ resolved
@@ -127,13 +127,8 @@
  // clang-format on
 ALWI void mm_init_short_with_dt(
     uint32_t in0_cb_id, uint32_t in1_cb_id, uint32_t c_in_old_srca, const uint32_t transpose = 0) {
-<<<<<<< HEAD
-    UNPACK((llk_unpack_reconfig_data_format_srca<false /*to_from_int8*/, DST_ACCUM_MODE /*is_fp32_dest_acc_en*/>(c_in_old_srca, in1_cb_id)));
-    MATH((llk_math_reconfig_data_format_srca<false /*to_from_int8*/, DST_ACCUM_MODE /*is_fp32_dest_acc_en*/>(c_in_old_srca, in1_cb_id)));
-=======
     UNPACK((llk_unpack_reconfig_data_format_srca<DST_ACCUM_MODE>(c_in_old_srca, in1_cb_id)));
     MATH((llk_math_reconfig_data_format_srca<DST_ACCUM_MODE>(c_in_old_srca, in1_cb_id)));
->>>>>>> e0a9c599
     mm_init_short(in0_cb_id, in1_cb_id, transpose);
 }
 
@@ -262,13 +257,8 @@
     uint32_t ct_dim = 1,
     uint32_t rt_dim = 1,
     uint32_t kt_dim = 1) {
-<<<<<<< HEAD
-    UNPACK((llk_unpack_reconfig_data_format_srca<false /*to_from_int8*/, DST_ACCUM_MODE /*is_fp32_dest_acc_en*/>(old_in1_cb_id, in1_cb_id)));
-    MATH((llk_math_reconfig_data_format_srca<false /*to_from_int8*/, DST_ACCUM_MODE /*is_fp32_dest_acc_en*/>(old_in1_cb_id, in1_cb_id)));
-=======
     UNPACK((llk_unpack_reconfig_data_format_srca<DST_ACCUM_MODE>(old_in1_cb_id, in1_cb_id)));
     MATH((llk_math_reconfig_data_format_srca<DST_ACCUM_MODE>(old_in1_cb_id, in1_cb_id)));
->>>>>>> e0a9c599
     mm_block_init_short(in0_cb_id, in1_cb_id, transpose, ct_dim, rt_dim, kt_dim);
 }
 
