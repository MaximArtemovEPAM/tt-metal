// SPDX-FileCopyrightText: © 2024 Tenstorrent Inc.
//
// SPDX-License-Identifier: Apache-2.0

#pragma once

#include "compute_kernel_api/common.h"
#ifdef TRISC_MATH
#include "llk_math_unary_datacopy_api.h"
#include "llk_math_reduce_api.h"
#include "llk_math_matmul_api.h"
#endif
#ifdef TRISC_UNPACK
#include "llk_unpack_tilize_api.h"
#endif

namespace ckernel {

/**
 * Initialize the tilize operation. To be called once at beginning of a kernel.
 */
ALWI void tilize_init(uint32_t icb, uint32_t block, uint32_t ocb) {
    MATH((llk_math_eltwise_unary_datacopy_init<
          A2D,
          DST_ACCUM_MODE,
          BroadcastType::NONE,
          false /*is_int_en*/,
          true /*tilize en*/>(false /*transpose of faces*/, false /*transpose within 16x16 face*/, icb)));
    MATH((llk_math_pack_sync_init<DST_ACCUM_MODE>()));
    MATH((llk_math_hw_configure_disaggregated(icb, icb)));

    PACK((llk_pack_hw_configure_disaggregated<DST_ACCUM_MODE, false, ReluType::NO_RELU, 0, true /*tilize en*/>(ocb)));
    PACK((llk_pack_init<false, false, true /*tilize en*/>(ocb)));
    PACK((llk_pack_dest_init<DST_ACCUM_MODE, false>(ocb)));

    UNPACK((llk_unpack_tilize_hw_configure_disaggregated<DST_ACCUM_MODE>(icb)));
    UNPACK((llk_unpack_tilize_init(icb, block)));
}

#if (defined(REDUCE_OP) and defined(REDUCE_DIM)) or defined(__DOXYGEN__)
/**
 * Initialize the tilize operation. To be called once at beginning of a kernel.
 */
template <bool neginf_srcA = true, bool zero_srcA_reduce = false>
ALWI void tilizeA_B_reduce_init(
    uint32_t icb0,
    uint32_t icb1_scaler,
    uint32_t block,
    uint32_t ocb,
    uint32_t num_faces = 4,
    uint32_t face_r_dim = 16) {
    UNPACK((llk_unpack_tilizeA_B_hw_configure_disaggregated<DST_ACCUM_MODE>(icb0, icb1_scaler)));
    UNPACK((llk_unpack_tilizeA_B_init<neginf_srcA, true, false, zero_srcA_reduce>(
        icb0, icb1_scaler, block, num_faces, face_r_dim, 1)));

    MATH((llk_math_reduce_init<REDUCE_OP, REDUCE_DIM, MATH_FIDELITY>()));
    MATH((llk_math_pack_sync_init<DST_ACCUM_MODE>()));
    MATH((llk_math_hw_configure_disaggregated(icb0, icb1_scaler)));

    PACK((llk_pack_hw_configure_disaggregated<DST_ACCUM_MODE, false>(ocb)));
    PACK((llk_pack_init(ocb)));
    PACK((llk_pack_dest_init<DST_ACCUM_MODE, false>(ocb)));
}
#endif

// clang-format off
/**
 * Initialize unpack_tilizeA_B and matmul for the dot product operation.
 * To be called once at beginning of a kernel.
 *
 * Return value: None
 *
 * | Argument       | Description                                              | Data type | Valid range | Required |
 * |----------------|----------------------------------------------------------|-----------|-------------|----------|
 * | icb0           | The identifier of the source A circular buffer (CB)      | uint32_t  | 0 to 31     | Yes      |
 * | icb1           | The identifier of the source B circular buffer (CB)      | uint32_t  | 0 to 31     | Yes      |
 * | block          | Size of tile block to work on for source A               | uint32_t  | > 0         | Yes      |
 * | ocb            | The identifier of the output circular buffer (CB)        | uint32_t  | 0 to 31     | Yes      |
 * | num_faces      | The number of faces to in each tile being unpacked       | uint32_t  | 1 to 4      | Yes      |
 * | face_r_dim     | The number of rows in each face                          | uint32_t  | 1 to 16     | Yes      |
 * */
// clang-format on
ALWI void tilizeA_B_dot_product_init(
    uint32_t icb0, uint32_t icb1, uint32_t block, uint32_t ocb, uint32_t num_faces = 4, uint32_t face_r_dim = 16) {
    UNPACK((llk_unpack_tilizeA_B_hw_configure_disaggregated<DST_ACCUM_MODE>(icb0, icb1)));
    UNPACK((llk_unpack_tilizeA_B_init<false, false, true>(icb0, icb1, block, num_faces, face_r_dim, face_r_dim)));

    MATH((llk_math_matmul_init<MATH_FIDELITY>(icb0, icb1)));
    MATH((llk_math_pack_sync_init<DST_ACCUM_MODE>()));
    MATH((llk_math_hw_configure_disaggregated(icb0, icb1)));

    PACK((llk_pack_hw_configure_disaggregated<DST_ACCUM_MODE, false>(ocb)));
    PACK((llk_pack_init(ocb)));
    PACK((llk_pack_dest_init<DST_ACCUM_MODE, false>(ocb)));
}

/**
 * Re-initialize for the tilize operation. This can be called after a full init.
 */
ALWI void tilize_init_short(uint32_t icb, uint32_t block, uint32_t ocb) {
    MATH((llk_math_eltwise_unary_datacopy_init<
          A2D,
          DST_ACCUM_MODE,
          BroadcastType::NONE,
          false /*is_int_en*/,
          true /*tilize en*/>(false /*transpose of faces*/, false /*transpose within 16x16 face*/, icb)));
    UNPACK((llk_unpack_tilize_init(icb, block)));

#ifdef ARCH_BLACKHOLE
    PACK((llk_pack_init<false, false, true /*tilize en*/>(ocb)));
#endif
}

ALWI void tilize_init_unpack(uint32_t icb, uint32_t block) { UNPACK((llk_unpack_tilize_init(icb, block))); }

/**
 * Re-initialize for the tilize operation. This also reconfigure the unpacker with CB data type.
 */
ALWI void tilize_init_short_with_dt(uint32_t old_icb, uint32_t new_icb, uint32_t block, uint32_t ocb) {
    MATH((llk_math_eltwise_unary_datacopy_init<
          A2D,
          DST_ACCUM_MODE,
          BroadcastType::NONE,
          false /*is_int_en*/,
          true /*tilize en*/>(false /*transpose of faces*/, false /*transpose within 16x16 face*/, new_icb)));
    // This reconfig call checks if old operand has different data format to
    // new operand idx, otherwise no reconfig call occurs
<<<<<<< HEAD
    UNPACK((llk_unpack_reconfig_data_format_srca<false /*to_from_int8*/, DST_ACCUM_MODE /*is_fp32_dest_acc_en*/>(old_icb, new_icb)));
    MATH((llk_math_reconfig_data_format_srca<false /*to_from_int8*/, DST_ACCUM_MODE /*is_fp32_dest_acc_en*/>(old_icb, new_icb)));
=======
    UNPACK((llk_unpack_reconfig_data_format_srca<DST_ACCUM_MODE>(old_icb, new_icb)));
    MATH((llk_math_reconfig_data_format_srca<DST_ACCUM_MODE>(old_icb, new_icb)));
>>>>>>> e0a9c599
    UNPACK((llk_unpack_tilize_init(new_icb, block)));

#ifdef ARCH_BLACKHOLE
    PACK((llk_pack_init<false, false, true /*tilize en*/>(ocb)));
#endif
}

/**
 * Perform tilize operation on a block. This simply loops over the provided blocks.
 */
ALWI void tilize_block(uint32_t icb, uint32_t block, uint32_t ocb) {
    UNPACK((llk_unpack_tilize_block(icb, block)));

    for (uint32_t t = 0; t < block; t++) {
        // Acquire dst
        MATH((llk_math_wait_for_dest_available()));
        PACK((llk_packer_wait_for_math_done()));

        // Datacopy
        MATH((llk_math_eltwise_unary_datacopy<A2D, DST_ACCUM_MODE, BroadcastType::NONE, UnpackToDestEn>(
            0 /*dst index*/)));
<<<<<<< HEAD
        PACK((llk_pack<false, false, DST_ACCUM_MODE>(0 /*tile index*/, ocb)));
=======
        PACK((llk_pack<DST_ACCUM_MODE, false, false>(0 /*tile index*/, ocb)));
>>>>>>> e0a9c599

        // Release dest
        MATH((llk_math_dest_section_done<DST_ACCUM_MODE>()));
        PACK((llk_pack_dest_section_done<DST_ACCUM_MODE>()));
    }
}

ALWI void unpack_tilize_block(uint32_t icb, uint32_t block) { UNPACK((llk_unpack_tilize_block(icb, block))); }

template <bool neginf_srcA = true, std::uint32_t reload_srcB = true, bool zero_srcA = false, bool zero_srcA_reduce = false>
ALWI void unpack_tilizeA_B_block(
    uint32_t icb0,
    uint32_t icb1,
    uint32_t block,
    uint32_t tile_idx_b,
    uint32_t num_faces = 4,
    uint32_t srca_face_r_dim = 16) {
    UNPACK((llk_unpack_tilizeA_B_block<neginf_srcA, reload_srcB, zero_srcA, zero_srcA_reduce>(
        icb0, icb1, block, tile_idx_b, num_faces, srca_face_r_dim)));
}

// clang-format off
/**
 * Loads a single tile from the specified input CBs into SRCA and SRCB.
 * The function will employ one unpacker to unpack and tilize data from the
 * first input CB into SRCA, and the second unpacker to unpack from the
 * second input CB into SRCB. For the tile_idx_b and block to be valid
 * for this call, cb_wait_front(n) had to be previously called on each
 * input CB to ensure that at least some number n>0 of tiles are available
 * in the input CBs. The CB index 0 then references the first tile in the
 * received section of the CB, up to index n-1 (in a FIFO order). The DST
 * register buffer must be in acquired state via *acquire_dst* call.
 * This call is blocking and is only available on the compute engine.
 *
 * Return value: None
 *
 * | Argument       | Description                                              | Data type | Valid range                          | Required |
 * |----------------|----------------------------------------------------------|-----------|--------------------------------------|----------|
 * | icb0           | The identifier of the source A circular buffer (CB)      | uint32_t  | 0 to 31                              | Yes      |
 * | icb1.          | The identifier of the source B circular buffer (CB)      | uint32_t  | 0 to 31                              | Yes      |
 * | block          | Size of tile block to work on for source A               | uint32_t  | > 0                                  | Yes      |
 * | tile_idx_b     | The index of the tile to copy from the source B input CB | uint32_t  | Must be less than the size of the CB | Yes      |
 * | num_faces      | The number of faces to in each tile being unpacked       | uint32_t  | 1 to 4                               | Yes      |
 * */
// clang-format on
ALWI void unpack_tilizeA_B_dot_product_block(
    uint32_t icb0, uint32_t icb1, uint32_t block, uint32_t tile_idx_b, uint32_t num_faces = 4) {
    UNPACK((llk_unpack_tilizeA_B_block<false, false, true>(icb0, icb1, block, tile_idx_b, num_faces)));
}

/**
 * Uninitialize tilize operation before re-initializing for another operation.
 */
ALWI void tilize_uninit(uint32_t icb, uint32_t ocb) {
    UNPACK((llk_unpack_tilize_uninit(icb)));
#ifdef ARCH_BLACKHOLE
    PACK((llk_pack_init(ocb)));
#endif
}

/**
 * Uninitialize the tilize operation along with re-configuring unpacker with the CB data types.
 */
ALWI void tilize_uninit_with_dt(uint32_t old_icb, uint32_t new_icb, uint32_t ocb) {
    UNPACK((llk_unpack_tilize_uninit(old_icb)));
<<<<<<< HEAD
    UNPACK((llk_unpack_reconfig_data_format_srca<false /*to_from_int8*/, DST_ACCUM_MODE /*is_fp32_dest_acc_en*/>(old_icb, new_icb)));
    MATH((llk_math_reconfig_data_format_srca<false /*to_from_int8*/, DST_ACCUM_MODE /*is_fp32_dest_acc_en*/>(old_icb, new_icb)));
=======
    UNPACK((llk_unpack_reconfig_data_format_srca<DST_ACCUM_MODE>(old_icb, new_icb)));
    MATH((llk_math_reconfig_data_format_srca<DST_ACCUM_MODE>(old_icb, new_icb)));
>>>>>>> e0a9c599
#ifdef ARCH_BLACKHOLE
    PACK((llk_pack_init(ocb)));
#endif
}

}  // namespace ckernel<|MERGE_RESOLUTION|>--- conflicted
+++ resolved
@@ -125,13 +125,8 @@
           true /*tilize en*/>(false /*transpose of faces*/, false /*transpose within 16x16 face*/, new_icb)));
     // This reconfig call checks if old operand has different data format to
     // new operand idx, otherwise no reconfig call occurs
-<<<<<<< HEAD
-    UNPACK((llk_unpack_reconfig_data_format_srca<false /*to_from_int8*/, DST_ACCUM_MODE /*is_fp32_dest_acc_en*/>(old_icb, new_icb)));
-    MATH((llk_math_reconfig_data_format_srca<false /*to_from_int8*/, DST_ACCUM_MODE /*is_fp32_dest_acc_en*/>(old_icb, new_icb)));
-=======
     UNPACK((llk_unpack_reconfig_data_format_srca<DST_ACCUM_MODE>(old_icb, new_icb)));
     MATH((llk_math_reconfig_data_format_srca<DST_ACCUM_MODE>(old_icb, new_icb)));
->>>>>>> e0a9c599
     UNPACK((llk_unpack_tilize_init(new_icb, block)));
 
 #ifdef ARCH_BLACKHOLE
@@ -153,11 +148,7 @@
         // Datacopy
         MATH((llk_math_eltwise_unary_datacopy<A2D, DST_ACCUM_MODE, BroadcastType::NONE, UnpackToDestEn>(
             0 /*dst index*/)));
-<<<<<<< HEAD
-        PACK((llk_pack<false, false, DST_ACCUM_MODE>(0 /*tile index*/, ocb)));
-=======
         PACK((llk_pack<DST_ACCUM_MODE, false, false>(0 /*tile index*/, ocb)));
->>>>>>> e0a9c599
 
         // Release dest
         MATH((llk_math_dest_section_done<DST_ACCUM_MODE>()));
@@ -223,13 +214,8 @@
  */
 ALWI void tilize_uninit_with_dt(uint32_t old_icb, uint32_t new_icb, uint32_t ocb) {
     UNPACK((llk_unpack_tilize_uninit(old_icb)));
-<<<<<<< HEAD
-    UNPACK((llk_unpack_reconfig_data_format_srca<false /*to_from_int8*/, DST_ACCUM_MODE /*is_fp32_dest_acc_en*/>(old_icb, new_icb)));
-    MATH((llk_math_reconfig_data_format_srca<false /*to_from_int8*/, DST_ACCUM_MODE /*is_fp32_dest_acc_en*/>(old_icb, new_icb)));
-=======
     UNPACK((llk_unpack_reconfig_data_format_srca<DST_ACCUM_MODE>(old_icb, new_icb)));
     MATH((llk_math_reconfig_data_format_srca<DST_ACCUM_MODE>(old_icb, new_icb)));
->>>>>>> e0a9c599
 #ifdef ARCH_BLACKHOLE
     PACK((llk_pack_init(ocb)));
 #endif
