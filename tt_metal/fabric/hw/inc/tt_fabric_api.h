// SPDX-FileCopyrightText: © 2023 Tenstorrent Inc.
//
// SPDX-License-Identifier: Apache-2.0

#pragma once

#include "risc_attribs.h"
#include "dataflow_api.h"
#include "noc_overlay_parameters.h"
#include "ethernet/dataflow_api.h"
#include "tt_fabric.h"
#include "tt_fabric_interface.h"
#include "eth_chan_noc_mapping.h"
#include <type_traits>

namespace tt::tt_fabric {

enum AsyncWriteMode : uint8_t {
    ADD_PR = 0x01,
    SEND_PR = 0x02,
    PUSH = SEND_PR,
    ADD_HEADER = 0x04,
    ADD_AND_SEND_PR = ADD_PR | SEND_PR,
    ALL = ADD_HEADER | ADD_PR | SEND_PR,
};

enum ClientDataMode : uint8_t {
    PACKETIZED_DATA = 0x0,
    RAW_DATA = 0x1,
};

enum RoutingType : uint8_t {
    ROUTING_TABLE,
    ROUTER_XY,
};

template <typename T>
inline uint32_t get_next_hop_router_noc_xy(
    T* client_interface, uint32_t routing_plane, uint32_t dst_mesh_id, uint32_t dst_dev_id) {
    ASSERT(routing_plane < client_interface->num_routing_planes);
    fabric_router_l1_config_t* routing_table = (fabric_router_l1_config_t*)client_interface->routing_tables_l1_offset;
    if (dst_mesh_id != routing_table[routing_plane].my_mesh_id) {
        uint32_t next_port = routing_table[routing_plane].inter_mesh_table.dest_entry[dst_mesh_id];
        return eth_chan_to_noc_xy[noc_index][next_port];
    } else {
        uint32_t next_port = routing_table[routing_plane].intra_mesh_table.dest_entry[dst_dev_id];
        return eth_chan_to_noc_xy[noc_index][next_port];
    }
}

inline uint32_t get_next_hop_router_direction(
    volatile tt_l1_ptr fabric_push_client_interface_t* client_interface,
    uint32_t routing_plane,
    uint32_t dst_mesh_id,
    uint32_t dst_dev_id) {
    ASSERT(routing_plane < client_interface->num_routing_planes);
    fabric_router_l1_config_t* routing_table = (fabric_router_l1_config_t*)client_interface->routing_tables_l1_offset;
    uint32_t next_port = 0;
    uint32_t direction = 0;
    if (dst_mesh_id != routing_table[routing_plane].my_mesh_id) {
        next_port = routing_table[routing_plane].inter_mesh_table.dest_entry[dst_mesh_id];
    } else {
        next_port = routing_table[routing_plane].intra_mesh_table.dest_entry[dst_dev_id];
    }

    if (routing_table[routing_plane].port_direction.directions[eth_chan_directions::EAST] == next_port) {
        direction = eth_chan_directions::EAST;
    } else if (routing_table[routing_plane].port_direction.directions[eth_chan_directions::WEST] == next_port) {
        direction = eth_chan_directions::WEST;
    } else if (routing_table[routing_plane].port_direction.directions[eth_chan_directions::NORTH] == next_port) {
        direction = eth_chan_directions::NORTH;
    } else if (routing_table[routing_plane].port_direction.directions[eth_chan_directions::SOUTH] == next_port) {
        direction = eth_chan_directions::SOUTH;
    }
    return direction;
}

template <ClientDataMode data_mode = ClientDataMode::PACKETIZED_DATA>
inline void fabric_setup_pull_request(
    volatile tt_l1_ptr fabric_pull_client_interface_t* client_interface, uint32_t src_addr, uint32_t size) {
    uint32_t size_in_words = (size + PACKET_WORD_SIZE_BYTES - 1) >> 4;
    // TODO: Could return this value to the user and take this as an arg to avoid repeated lookup
    // Added here to avoid user having to declare globals
    uint64_t xy_local_addr = get_noc_addr(0);
    client_interface->local_pull_request.pull_request.wr_ptr = size_in_words;
    client_interface->local_pull_request.pull_request.rd_ptr = 0;
    client_interface->local_pull_request.pull_request.size = size;
    client_interface->local_pull_request.pull_request.buffer_size = size_in_words;
    client_interface->local_pull_request.pull_request.buffer_start = xy_local_addr + src_addr;
    client_interface->local_pull_request.pull_request.words_written = size_in_words;
    client_interface->local_pull_request.pull_request.words_read = 0;
    client_interface->local_pull_request.pull_request.ack_addr =
        xy_local_addr + (uint32_t)&client_interface->local_pull_request.pull_request.words_read;
    if constexpr (data_mode == ClientDataMode::PACKETIZED_DATA) {
        client_interface->local_pull_request.pull_request.flags = FORWARD;
    } else {
        client_interface->local_pull_request.pull_request.flags = PACK_N_FORWARD;
    }
}

template <ClientDataMode data_mode = ClientDataMode::PACKETIZED_DATA, RoutingType routing_type = RoutingType::ROUTER_XY>
inline void fabric_send_pull_request(
    volatile tt_l1_ptr fabric_pull_client_interface_t* client_interface,
    uint32_t routing,  // routing refers to the router noc xy to use when using ROUTER_XY,
                       // and the routing plane to use when using ROUTING_TABLE
    uint16_t dst_mesh_id,
    uint16_t dst_dev_id,
    volatile tt_l1_ptr packet_header_t* header) {
    uint64_t router_addr;
    if constexpr (routing_type == RoutingType::ROUTING_TABLE) {
        router_addr = get_noc_addr_helper(
            get_next_hop_router_noc_xy(client_interface, routing, dst_mesh_id, dst_dev_id),
            FABRIC_ROUTER_REQ_QUEUE_START);
    } else {
        router_addr = get_noc_addr_helper(routing, FABRIC_ROUTER_REQ_QUEUE_START);
    }

    volatile local_pull_request_t* pull_request = (volatile local_pull_request_t*)&client_interface->local_pull_request;

    uint32_t increment;
    if constexpr (data_mode == ClientDataMode::PACKETIZED_DATA) {
        increment = 1;
    } else {
        // when sending raw data, we reserve two request slots in router.
        // first slot is pull request, second slot holds packet header
        // since the client data buffer does not contain the packet header.
        increment = 2;
    }

    tt_fabric_reserve_pull_request_slot(router_addr, pull_request, increment);
    uint32_t wrptr = pull_request->wrptr.ptr;
    if constexpr (data_mode == ClientDataMode::RAW_DATA) {
        uint32_t header_wrptr = (wrptr + 1) & CHAN_REQ_BUF_PTR_MASK;
        tt_fabric_check_pull_request_slot<true>(router_addr, pull_request, header_wrptr);
        uint32_t header_wr_index = header_wrptr & CHAN_REQ_BUF_SIZE_MASK;
        uint64_t noc_addr = router_addr + offsetof(chan_req_buf, chan_req) + header_wr_index * sizeof(pull_request_t);
        noc_async_write_one_packet((uint32_t)header, noc_addr, sizeof(pull_request_t), noc_index);
    } else {
        tt_fabric_check_pull_request_slot<true>(router_addr, pull_request, wrptr);
    }

    tt_fabric_send_pull_request(router_addr, pull_request);
}

template <ClientDataMode data_mode = ClientDataMode::PACKETIZED_DATA, RoutingType routing_type = RoutingType::ROUTER_XY>
inline void fabric_send_pull_request(
    volatile tt_l1_ptr fabric_pull_client_interface_t* client_interface,
    uint32_t routing,  // routing refers to the router noc xy to use when using ROUTER_XY,
                       // and the routing plane to use when using ROUTING_TABLE
    uint16_t dst_mesh_id,
    uint16_t dst_dev_id,
    uint32_t header_id = 0) {
    fabric_send_pull_request<data_mode, routing_type>(
        client_interface,
        routing,
        dst_mesh_id,
        dst_dev_id,
        reinterpret_cast<volatile tt_l1_ptr packet_header_t*>(
            &client_interface->header_buffer[header_id]) /*only used for raw mode*/);
}

FORCE_INLINE void fabric_wait_for_pull_request_words_flushed(
    volatile tt_l1_ptr fabric_pull_client_interface_t* client_interface, uint32_t words) {
    while (client_interface->local_pull_request.pull_request.words_read < words) {
#pragma GCC unroll 4
        for (int i = 0; i < 4; i++) {
            asm("nop");
        }
    }
}

inline void fabric_wait_for_pull_request_bytes_flushed(
    volatile tt_l1_ptr fabric_pull_client_interface_t* client_interface, uint32_t size) {
    uint32_t size_in_words = (size + PACKET_WORD_SIZE_BYTES - 1) >> 4;
    fabric_wait_for_pull_request_words_flushed(client_interface, size_in_words);
}

inline void fabric_wait_for_pull_request_flushed(volatile tt_l1_ptr fabric_pull_client_interface_t* client_interface) {
    uint32_t words_written = client_interface->local_pull_request.pull_request.words_written;
    fabric_wait_for_pull_request_words_flushed(client_interface, words_written);
}

template <typename T>
inline void fabric_async_write_add_header(
    T client_interface,
    uint32_t src_addr,  // source address in sender’s memory
    uint16_t dst_mesh_id,
    uint16_t dst_dev_id,
    uint64_t dst_addr,
    uint32_t size,  // number of bytes to write to remote destination
<<<<<<< HEAD
    uint32_t header_id = 0) {
    static_assert(
        std::is_same_v<T, volatile fabric_pull_client_interface_t*> ||
            std::is_same_v<T, volatile fabric_push_client_interface_t*>,
        "T must be either volatile fabric_pull_client_interface_t* or volatile fabric_push_client_interface_t*");

#if defined(FVC_MODE_PULL) || !defined(LOW_LATENCY_ROUTING)
    packet_header_t* packet_header;
    if constexpr (data_mode == ClientDataMode::PACKETIZED_DATA) {
        packet_header = (packet_header_t*)(src_addr);
    } else {
        packet_header = (packet_header_t*)&client_interface->header_buffer[header_id];
    }
=======
    packet_header_t* packet_header) {
>>>>>>> 4db49626
    packet_header->routing.flags = FORWARD;
    packet_header->routing.packet_size_bytes = size;
    packet_header->routing.dst_mesh_id = dst_mesh_id;
    packet_header->routing.dst_dev_id = dst_dev_id;
    packet_header->session.command = ASYNC_WR;
    packet_header->session.target_offset_l = (uint32_t)dst_addr;
    packet_header->session.target_offset_h = dst_addr >> 32;
    tt_fabric_add_header_checksum(packet_header);
<<<<<<< HEAD
#else
    low_latency_packet_header_t* packet_header;
    if constexpr (data_mode == ClientDataMode::PACKETIZED_DATA) {
        packet_header = (low_latency_packet_header_t*)(src_addr);
    } else {
        packet_header = (low_latency_packet_header_t*)&client_interface->header_buffer[header_id];
    }
=======
}

template <typename T>
inline void fabric_async_write_add_header(
    T client_interface,
    uint32_t src_addr,  // source address in sender’s memory
    uint16_t dst_mesh_id,
    uint16_t dst_dev_id,
    uint64_t dst_addr,
    uint32_t size,  // number of bytes to write to remote destination
    low_latency_packet_header_t* packet_header) {
>>>>>>> 4db49626
    packet_header->routing.packet_size_bytes = size;
    packet_header->routing.target_offset_l = (uint32_t)dst_addr;
    packet_header->routing.target_offset_h = dst_addr >> 32;
    packet_header->routing.command = ASYNC_WR;
<<<<<<< HEAD
=======
}

template <typename T, ClientDataMode data_mode = ClientDataMode::PACKETIZED_DATA>
inline void fabric_async_write_add_header(
    T client_interface,
    uint32_t src_addr,  // source address in sender’s memory
    uint16_t dst_mesh_id,
    uint16_t dst_dev_id,
    uint64_t dst_addr,
    uint32_t size,  // number of bytes to write to remote destination
    uint32_t header_id = 0) {
#if defined(FVC_MODE_PULL) || !defined(LOW_LATENCY_ROUTING)
    packet_header_t* packet_header;
#else
    low_latency_packet_header_t* packet_header;
#endif

    if constexpr (data_mode == ClientDataMode::PACKETIZED_DATA) {
#if defined(FVC_MODE_PULL) || !defined(LOW_LATENCY_ROUTING)
        packet_header = (packet_header_t*)(src_addr);
#else
        packet_header = (low_latency_packet_header_t*)(src_addr);
#endif
    } else {
#if defined(FVC_MODE_PULL) || !defined(LOW_LATENCY_ROUTING)
        packet_header = (packet_header_t*)&client_interface->header_buffer[header_id];
#else
        packet_header = (low_latency_packet_header_t*)&client_interface->header_buffer[header_id];
>>>>>>> 4db49626
#endif
    }
    fabric_async_write_add_header(client_interface, src_addr, dst_mesh_id, dst_dev_id, dst_addr, size, packet_header);
}

template <bool mcast = false>
void fabric_set_route(
    low_latency_packet_header_t* packet_header,
    eth_chan_directions direction,
    uint32_t start_hop,
    uint32_t num_hops,
    bool terminate = false) {
    uint32_t local_packet = 0;
    uint32_t forward_packet = 0;
    uint32_t value = 0;
    switch (direction) {
        case eth_chan_directions::EAST:
            local_packet = tt_low_latency_routing_vector::FORWARD_WEST;
            forward_packet = tt_low_latency_routing_vector::FORWARD_EAST;
            break;
        case eth_chan_directions::WEST:
            local_packet = tt_low_latency_routing_vector::FORWARD_EAST;
            forward_packet = tt_low_latency_routing_vector::FORWARD_WEST;
            break;
        case eth_chan_directions::NORTH:
            local_packet = tt_low_latency_routing_vector::FORWARD_SOUTH;
            forward_packet = tt_low_latency_routing_vector::FORWARD_NORTH;
            break;
        case eth_chan_directions::SOUTH:
            local_packet = tt_low_latency_routing_vector::FORWARD_NORTH;
            forward_packet = tt_low_latency_routing_vector::FORWARD_SOUTH;
            break;
        default: ASSERT(false);
    }

    uint8_t* route_vector = (uint8_t*)packet_header->routing.route_vector.value;
    uint32_t local_val;
    uint32_t forward_val;
    uint32_t end_hop = start_hop + num_hops;
    for (uint32_t i = start_hop; i < end_hop; i++) {
        if constexpr (mcast) {
            forward_val = i == end_hop - 1 ? 0 : forward_packet;
            local_val = local_packet;
        } else {
            forward_val = terminate ? (i == end_hop - 1 ? 0 : forward_packet) : forward_packet;
            local_val = terminate ? (i == end_hop - 1 ? local_packet : 0) : 0;
        }
        route_vector[i] = local_val | forward_val;
    }
    packet_header->routing.route_vector.hop_index = 0;
}

void fabric_set_unicast_route(
    volatile fabric_push_client_interface_t* client_interface,
    low_latency_packet_header_t* packet_header,
    uint32_t outgoing_direction,
    uint16_t dst_dev_id) {
    fabric_router_l1_config_t* routing_table = (fabric_router_l1_config_t*)client_interface->routing_tables_l1_offset;
    uint32_t my_dev_id = routing_table->my_device_id;
    uint32_t ew_dim = routing_table->east_dim;
    if (outgoing_direction == eth_chan_directions::EAST || outgoing_direction == eth_chan_directions::WEST) {
        uint32_t ew_hops = my_dev_id < dst_dev_id ? dst_dev_id - my_dev_id : my_dev_id - dst_dev_id;
        fabric_set_route(packet_header, (eth_chan_directions)outgoing_direction, 0, ew_hops, true);
    } else {
        // First hop is north/south. Calculate the number of required hops before turning east/west
        uint32_t ns_hops = 0;
        uint32_t target_dev = dst_dev_id;
        uint32_t target_col = 0;

        while (target_dev >= ew_dim) {
            target_dev -= ew_dim;
            target_col++;
        }
        uint32_t my_col = 0;
        uint32_t my_dev = my_dev_id;
        while (my_dev >= ew_dim) {
            my_dev -= ew_dim;
            my_col++;
        }
        ns_hops = target_col > my_col ? target_col - my_col : my_col - target_col;
        // determine the east/west hops
        uint32_t turn_direction = my_dev < target_dev ? eth_chan_directions::EAST : eth_chan_directions::WEST;
        uint32_t ew_hops = (my_dev < target_dev) ? target_dev - my_dev : my_dev - target_dev;
        if (ew_hops) {
            ns_hops--;
            ew_hops++;
        }
        fabric_set_route(packet_header, (eth_chan_directions)outgoing_direction, 0, ns_hops, ew_hops == 0);
        if (ew_hops) {
            fabric_set_route(packet_header, (eth_chan_directions)turn_direction, ns_hops, ew_hops, true);
        }
    }
}

void fabric_set_mcast_route(low_latency_packet_header_t* packet_header, eth_chan_directions direction, uint32_t hops) {
    fabric_set_route<true>(packet_header, (eth_chan_directions)direction, 0, hops);
}

inline void fabric_client_connect(
    volatile fabric_push_client_interface_t* client_interface,
    int32_t routing_plane,
    uint16_t dst_mesh_id,
    uint16_t dst_dev_id) {
    uint32_t direction = get_next_hop_router_direction(client_interface, routing_plane, dst_mesh_id, dst_dev_id);
    uint32_t router_addr_h = get_next_hop_router_noc_xy(client_interface, routing_plane, dst_mesh_id, dst_dev_id);

    uint64_t client_q_addr = get_noc_addr_helper(router_addr_h, FABRIC_ROUTER_CLIENT_QUEUE_START);
    volatile fabric_push_client_queue_local_t* local_req_entry = &(client_interface->local_client_req_entry);

    // get client 'id'
    noc_fast_atomic_increment<DM_DEDICATED_NOC, true>(
        noc_index,
        NCRISC_AT_CMD_BUF,
        client_q_addr + offsetof(fabric_push_client_queue_t, client_idx_counter),
        NOC_UNICAST_WRITE_VC,
        1,
        31,
        false,
        false,
        (uint32_t)&(local_req_entry->my_client_idx.ptr));
    while (!ncrisc_noc_nonposted_atomics_flushed(noc_index));

    uint64_t curr_client_idx_addr = client_q_addr + offsetof(fabric_push_client_queue_t, curr_client_idx);
    // wait until the client ahead in the queue disconnects
    while (true) {
        noc_async_read_one_packet(curr_client_idx_addr, (uint32_t)&(local_req_entry->remote_curr_client_idx.ptr), 4);
        noc_async_read_barrier();
        if (local_req_entry->my_client_idx.ptr == local_req_entry->remote_curr_client_idx.ptr) {
            break;
        }
    }

    uint64_t router_wr_ptr_addr = client_q_addr + offsetof(fabric_push_client_queue_t, router_wr_ptr);
    noc_async_read_one_packet(router_wr_ptr_addr, (uint32_t)&(local_req_entry->remote_router_wr_ptr.ptr), 4);
    noc_async_read_barrier();

    uint64_t router_addr = get_noc_addr_helper(router_addr_h, FABRIC_ROUTER_REQ_QUEUE_START);
    router_addr += direction * sizeof(uint64_t);
    // stream register to receive router buffer space available updates.
    uint64_t xy_local_addr = get_noc_addr(0);
    noc_inline_dw_write<true>(
        router_addr,
        (STREAM_REG_ADDR(
            STREAM_ID_NOC_RECEIVER_BUFFER_SPACE, STREAM_REMOTE_DEST_BUF_SPACE_AVAILABLE_UPDATE_REG_INDEX)));
    noc_inline_dw_write(router_addr + sizeof(uint32_t), xy_local_addr >> 32);
    client_interface->router_addr_h = router_addr_h;
    client_interface->buffer_size = FABRIC_ROUTER_OUTBOUND_BUF_SLOTS;
    client_interface->wr_ptr = local_req_entry->remote_router_wr_ptr.ptr;
    client_interface->buffer_start = FABRIC_ROUTER_DATA_BUF_START + direction * FABRIC_ROUTER_OUTBOUND_BUF_SIZE;
    client_interface->router_push_addr = (STREAM_REG_ADDR(
        STREAM_ID_NOC_WORDS_RECEIVED + direction, STREAM_REMOTE_DEST_BUF_SPACE_AVAILABLE_UPDATE_REG_INDEX));
    client_interface->router_space =
        (STREAM_REG_ADDR(STREAM_ID_NOC_RECEIVER_BUFFER_SPACE, STREAM_REMOTE_DEST_BUF_SPACE_AVAILABLE_REG_INDEX));
    client_interface->update_router_space =
        (STREAM_REG_ADDR(STREAM_ID_NOC_RECEIVER_BUFFER_SPACE, STREAM_REMOTE_DEST_BUF_SPACE_AVAILABLE_UPDATE_REG_INDEX));
    *(uint32_t*)(STREAM_REG_ADDR(STREAM_ID_NOC_RECEIVER_BUFFER_SPACE, STREAM_REMOTE_DEST_BUF_SIZE_REG_INDEX)) =
        client_interface->buffer_size;
}

inline void fabric_client_disconnect(volatile tt_l1_ptr fabric_push_client_interface_t* client_interface) {
    // wait for slots to drain
    while (*(uint32_t*)(client_interface->router_space) != FABRIC_ROUTER_OUTBOUND_BUF_SLOTS);

    uint64_t client_q_addr = get_noc_addr_helper(client_interface->router_addr_h, FABRIC_ROUTER_CLIENT_QUEUE_START);

    // update wr ptr for the next client
    noc_inline_dw_write<true>(
        client_q_addr + offsetof(fabric_push_client_queue_t, router_wr_ptr), client_interface->wr_ptr);

    // update curr client index so that the next client in the queue can connect
    noc_fast_atomic_increment<DM_DEDICATED_NOC, true>(
        noc_index,
        NCRISC_AT_CMD_BUF,
        client_q_addr + offsetof(fabric_push_client_queue_t, curr_client_idx),
        NOC_UNICAST_WRITE_VC,
        1,
        31,
        false,
        false);
    while (!ncrisc_noc_nonposted_atomics_flushed(noc_index));
}

template <ClientDataMode data_mode = ClientDataMode::PACKETIZED_DATA>
inline void fabric_async_write_push_data(
    volatile tt_l1_ptr fabric_push_client_interface_t* client_interface, uint32_t src_addr, uint32_t size, uint32_t header_id) {
    uint64_t push_addr = get_noc_addr_helper(client_interface->router_addr_h, client_interface->router_push_addr);
    uint32_t router_buf_space = *(volatile uint32_t*)client_interface->router_space;
    while (router_buf_space == 0) {
        router_buf_space = *(volatile uint32_t*)client_interface->router_space;
    }

    uint64_t buffer_wr_addr = get_noc_addr_helper(
        client_interface->router_addr_h,
        (client_interface->buffer_start + (client_interface->wr_ptr * FABRIC_ROUTER_BUF_SLOT_SIZE)));
    if constexpr (data_mode == ClientDataMode::RAW_DATA) {
        // In raw mode, pick up the header from header buffer in client interface.
        noc_async_write_one_packet(
            (uint32_t)&client_interface->header_buffer[header_id],
            buffer_wr_addr,
            PACKET_HEADER_SIZE_BYTES,
            noc_index);
        buffer_wr_addr += PACKET_HEADER_SIZE_BYTES;
        size -= PACKET_HEADER_SIZE_BYTES;
    }
    noc_async_write_one_packet(src_addr, buffer_wr_addr, size, noc_index);
    noc_inline_dw_write(push_addr, 1 << REMOTE_DEST_BUF_WORDS_FREE_INC);
    client_interface->wr_ptr++;
    *(volatile uint32_t*)client_interface->update_router_space = (-1) << REMOTE_DEST_BUF_WORDS_FREE_INC;
    if (client_interface->wr_ptr >= client_interface->buffer_size) {
        client_interface->wr_ptr -= client_interface->buffer_size;
    }
}

template <
    typename T,
    ClientDataMode data_mode = ClientDataMode::PACKETIZED_DATA,
    AsyncWriteMode mode = AsyncWriteMode::ALL,
    RoutingType routing_type = RoutingType::ROUTER_XY>
inline void fabric_async_write(
    T client_interface,
    uint32_t routing,   // routing refers to router noc xy or routing plane
                        // and the routing plane to use when using ROUTING_TABLE
                        // or the network plane to use for this transaction for push mode
    uint32_t src_addr,  // source address in sender memory
    uint16_t dst_mesh_id,
    uint16_t dst_dev_id,
    uint64_t dst_addr,
    uint32_t size,
    uint32_t header_id = 0) {
    static_assert(
        std::is_same_v<T, volatile fabric_pull_client_interface_t*> ||
            std::is_same_v<T, volatile fabric_push_client_interface_t*>,
        "T must be either volatile fabric_pull_client_interface_t* or volatile fabric_push_client_interface_t*");

    if constexpr (mode & AsyncWriteMode::ADD_HEADER) {
        fabric_async_write_add_header<T, data_mode>(
            client_interface, src_addr, dst_mesh_id, dst_dev_id, dst_addr, size, header_id);
#if !defined(FVC_MODE_PULL) && defined(LOW_LATENCY_ROUTING)
        uint32_t outgoing_direction = get_next_hop_router_direction(client_interface, routing, dst_mesh_id, dst_dev_id);
        if constexpr (data_mode == ClientDataMode::PACKETIZED_DATA) {
            fabric_set_unicast_route(
                client_interface, (low_latency_packet_header_t*)(src_addr), outgoing_direction, dst_dev_id);
        } else {
            fabric_set_unicast_route(
                client_interface,
                (low_latency_packet_header_t*)&client_interface->header_buffer[header_id],
                outgoing_direction,
                dst_dev_id);
        }
#endif
    }

    if constexpr (std::is_same_v<T, volatile fabric_pull_client_interface_t*>) {
        if constexpr (mode & AsyncWriteMode::ADD_PR) {
            if constexpr (data_mode == ClientDataMode::PACKETIZED_DATA) {
                fabric_setup_pull_request<data_mode>(client_interface, src_addr, size);
            } else {
                fabric_setup_pull_request<data_mode>(client_interface, src_addr, size - PACKET_HEADER_SIZE_BYTES);
            }
        }
        if constexpr (mode & AsyncWriteMode::SEND_PR) {
            fabric_send_pull_request<data_mode, routing_type>(
                client_interface, routing, dst_mesh_id, dst_dev_id, header_id);
        }
    } else {
        if constexpr (mode & AsyncWriteMode::PUSH) {
            fabric_async_write_push_data<data_mode>(client_interface, src_addr, size, header_id);
        }
    }
}

template <typename T, ClientDataMode data_mode = ClientDataMode::PACKETIZED_DATA>
inline void fabric_async_write_multicast_add_header(
    T client_interface,
    uint32_t src_addr,  // source address in sender’s memory
    uint16_t dst_mesh_id,
    uint16_t dst_dev_id,
    uint64_t dst_addr,
    uint32_t size,  // number of bytes to write to remote destination
    uint16_t e_depth,
    uint16_t w_depth,
    uint16_t n_depth,
    uint16_t s_depth,
    uint32_t header_id = 0) {
    static_assert(
        std::is_same_v<T, volatile fabric_pull_client_interface_t*> ||
            std::is_same_v<T, volatile fabric_push_client_interface_t*>,
        "T must be either volatile fabric_pull_client_interface_t* or volatile fabric_push_client_interface_t*");
    if constexpr (std::is_same_v<T, volatile fabric_pull_client_interface_t*>) {
        packet_header_t* packet_header;
        if constexpr (data_mode == ClientDataMode::PACKETIZED_DATA) {
            packet_header = (packet_header_t*)(src_addr);
        } else {
            packet_header = (packet_header_t*)&client_interface->header_buffer[header_id];
        }
        packet_header->routing.flags = FORWARD | MCAST_DATA;
        packet_header->routing.packet_size_bytes = size;
        packet_header->routing.dst_mesh_id = dst_mesh_id;
        packet_header->routing.dst_dev_id = dst_dev_id;
        packet_header->session.command = ASYNC_WR;
        packet_header->session.target_offset_l = (uint32_t)dst_addr;
        packet_header->session.target_offset_h = dst_addr >> 32;
        packet_header->packet_parameters.mcast_parameters.east = e_depth;
        packet_header->packet_parameters.mcast_parameters.west = w_depth;
        packet_header->packet_parameters.mcast_parameters.north = n_depth;
        packet_header->packet_parameters.mcast_parameters.south = s_depth;
        tt_fabric_add_header_checksum(packet_header);
    } else {
        low_latency_packet_header_t* packet_header;
        if constexpr (data_mode == ClientDataMode::PACKETIZED_DATA) {
            packet_header = (low_latency_packet_header_t*)(src_addr);
        } else {
            packet_header = (low_latency_packet_header_t*)&client_interface->header_buffer[header_id];
        }
        packet_header->routing.packet_size_bytes = size;
        packet_header->routing.command = ASYNC_WR;
        packet_header->routing.target_offset_l = (uint32_t)dst_addr;
        packet_header->routing.target_offset_h = dst_addr >> 32;
        if (e_depth) {
            fabric_set_mcast_route(packet_header, eth_chan_directions::EAST, e_depth);
        } else if (w_depth) {
            fabric_set_mcast_route(packet_header, eth_chan_directions::WEST, w_depth);
        } else if (n_depth) {
            fabric_set_mcast_route(packet_header, eth_chan_directions::NORTH, n_depth);
        } else if (s_depth) {
            fabric_set_mcast_route(packet_header, eth_chan_directions::SOUTH, s_depth);
        }
    }
}

// Write packetized data over fabric to dst_mesh, dst_dev.
// Packet is at src_addr in sender L1.
template <
    typename T,
    ClientDataMode data_mode = ClientDataMode::PACKETIZED_DATA,
    AsyncWriteMode mode = AsyncWriteMode::ALL,
    RoutingType routing_type = RoutingType::ROUTER_XY>
inline void fabric_async_write_multicast(
    T client_interface,
    uint32_t routing,   // routing refers to the router noc xy to use when using ROUTER_XY,
                        // and the routing plane to use when using ROUTING_TABLE
    uint32_t src_addr,  // source address in sender’s memory
    uint16_t dst_mesh_id,
    uint16_t dst_dev_id,
    uint64_t dst_addr,
    uint32_t size,  // number of bytes to write to remote destination
    uint16_t e_depth,
    uint16_t w_depth,
    uint16_t n_depth,
    uint16_t s_depth,
    uint32_t header_id = 0) {
    static_assert(
        std::is_same_v<T, volatile fabric_pull_client_interface_t*> ||
            std::is_same_v<T, volatile fabric_push_client_interface_t*>,
        "T must be either volatile fabric_pull_client_interface_t* or volatile fabric_push_client_interface_t*");

    if constexpr (mode & AsyncWriteMode::ADD_HEADER) {
        fabric_async_write_multicast_add_header<T, data_mode>(
            client_interface,
            src_addr,
            dst_mesh_id,
            dst_dev_id,
            dst_addr,
            size,
            e_depth,
            w_depth,
            n_depth,
            s_depth,
            header_id);
    }

    if constexpr (std::is_same_v<T, volatile fabric_pull_client_interface_t*>) {
        if constexpr (mode & AsyncWriteMode::ADD_PR) {
            if constexpr (data_mode == ClientDataMode::PACKETIZED_DATA) {
                fabric_setup_pull_request<data_mode>(client_interface, src_addr, size);
            } else {
                fabric_setup_pull_request<data_mode>(client_interface, src_addr, size - PACKET_HEADER_SIZE_BYTES);
            }
        }

        if constexpr (mode & AsyncWriteMode::SEND_PR) {
            fabric_send_pull_request<data_mode, routing_type>(client_interface, routing, dst_mesh_id, dst_dev_id);
        }
    } else {
        if constexpr (mode & AsyncWriteMode::PUSH) {
            fabric_async_write_push_data<data_mode>(client_interface, src_addr, size, header_id);
        }
    }
}

inline void fabric_atomic_inc_add_header(
    uint32_t src_addr,  // source address in sender’s memory
    uint16_t dst_mesh_id,
    uint16_t dst_dev_id,
    uint64_t dst_addr,
    uint32_t atomic_inc,
    uint32_t wrap_boundary) {
#if defined(FVC_MODE_PULL) || !defined(LOW_LATENCY_ROUTING)
    packet_header_t* packet_header = (packet_header_t*)(src_addr);
    packet_header->routing.flags = INLINE_FORWARD;
    packet_header->routing.packet_size_bytes = PACKET_HEADER_SIZE_BYTES;
    packet_header->routing.dst_mesh_id = dst_mesh_id;
    packet_header->routing.dst_dev_id = dst_dev_id;
    packet_header->session.command = ATOMIC_INC;
    packet_header->session.target_offset_l = (uint32_t)dst_addr;
    packet_header->session.target_offset_h = dst_addr >> 32;
    packet_header->packet_parameters.atomic_parameters.wrap_boundary = wrap_boundary;
    packet_header->packet_parameters.atomic_parameters.increment = atomic_inc;
    tt_fabric_add_header_checksum(packet_header);
#else
    low_latency_packet_header_t* packet_header = (low_latency_packet_header_t*)(src_addr);
    packet_header->routing.packet_size_bytes = PACKET_HEADER_SIZE_BYTES;
    packet_header->routing.atomic_offset_l = (uint32_t)dst_addr;
    packet_header->routing.atomic_offset_h = dst_addr >> 32;
    packet_header->routing.atomic_increment = atomic_inc;
    packet_header->routing.atomic_wrap = wrap_boundary;
    packet_header->routing.command = ATOMIC_INC;
#endif
}

// Write packetized data over fabric to dst_mesh, dst_dev.
// Packet is at src_addr in sender L1.
template <
    typename T,
    ClientDataMode data_mode = ClientDataMode::PACKETIZED_DATA,
    AsyncWriteMode mode = AsyncWriteMode::ALL,
    RoutingType routing_type = RoutingType::ROUTER_XY>
inline void fabric_atomic_inc(
    T client_interface,
    uint32_t routing,   // routing refers to the router noc xy to use when using ROUTER_XY,
                        // and the routing plane to use when using ROUTING_TABLE
    uint32_t src_addr,  // source address in sender’s memory
    uint16_t dst_mesh_id,
    uint16_t dst_dev_id,
    uint64_t dst_addr,
    uint32_t atomic_inc,
    uint32_t wrap_boundary) {
    static_assert(
        std::is_same_v<T, volatile fabric_pull_client_interface_t*> ||
            std::is_same_v<T, volatile fabric_push_client_interface_t*>,
        "T must be either volatile fabric_pull_client_interface_t* or volatile fabric_push_client_interface_t*");

    if constexpr (mode & AsyncWriteMode::ADD_HEADER) {
        fabric_atomic_inc_add_header(src_addr, dst_mesh_id, dst_dev_id, dst_addr, atomic_inc, wrap_boundary);
#if !defined(FVC_MODE_PULL) && defined(LOW_LATENCY_ROUTING)
        uint32_t outgoing_direction = get_next_hop_router_direction(client_interface, routing, dst_mesh_id, dst_dev_id);
        fabric_set_unicast_route(
            client_interface, (low_latency_packet_header_t*)(src_addr), outgoing_direction, dst_dev_id);
#endif
    }

    if constexpr (std::is_same_v<T, volatile fabric_pull_client_interface_t*>) {
        if constexpr (mode & AsyncWriteMode::ADD_PR) {
            fabric_setup_pull_request(client_interface, src_addr, PACKET_HEADER_SIZE_BYTES);
        }

        if constexpr (mode & AsyncWriteMode::SEND_PR) {
            fabric_send_pull_request<data_mode, routing_type>(client_interface, routing, dst_mesh_id, dst_dev_id);
        }
    } else {
        if constexpr (mode & AsyncWriteMode::PUSH) {
            fabric_async_write_push_data<data_mode>(client_interface, src_addr, PACKET_HEADER_SIZE_BYTES, 0);
        }
    }
}

template <typename T, ClientDataMode data_mode = ClientDataMode::PACKETIZED_DATA>
inline void fabric_async_write_atomic_inc_add_header(
    T client_interface,
    uint32_t src_addr,  // source address in sender’s memory
    uint16_t dst_mesh_id,
    uint16_t dst_dev_id,
    uint64_t dst_write_addr,
    uint64_t dst_atomic_addr,
    uint32_t size,  // number of bytes to write to remote destination
    uint32_t atomic_inc,
    uint32_t header_id = 0) {
    static_assert(
        std::is_same_v<T, volatile fabric_pull_client_interface_t*> ||
            std::is_same_v<T, volatile fabric_push_client_interface_t*>,
        "T must be either volatile fabric_pull_client_interface_t* or volatile fabric_push_client_interface_t*");

#if defined(FVC_MODE_PULL) || !defined(LOW_LATENCY_ROUTING)
    packet_header_t* packet_header;
    if constexpr (data_mode == ClientDataMode::PACKETIZED_DATA) {
        packet_header = (packet_header_t*)(src_addr);
    } else {
        packet_header = (packet_header_t*)&client_interface->header_buffer[header_id];
    }
    packet_header->routing.flags = FORWARD;
    packet_header->routing.packet_size_bytes = size;
    packet_header->routing.dst_mesh_id = dst_mesh_id;
    packet_header->routing.dst_dev_id = dst_dev_id;
    packet_header->session.command = ASYNC_WR | ATOMIC_INC;
    packet_header->session.target_offset_l = (uint32_t)dst_write_addr;
    packet_header->session.target_offset_h = dst_atomic_addr >> 32;
    packet_header->packet_parameters.async_wr_atomic_parameters.noc_xy = dst_atomic_addr >> 32;
    packet_header->packet_parameters.async_wr_atomic_parameters.l1_offset = (uint32_t)dst_atomic_addr;
    packet_header->packet_parameters.async_wr_atomic_parameters.increment = atomic_inc;
    tt_fabric_add_header_checksum(packet_header);
#else
    low_latency_packet_header_t* packet_header;
    if constexpr (data_mode == ClientDataMode::PACKETIZED_DATA) {
        packet_header = (low_latency_packet_header_t*)(src_addr);
    } else {
        packet_header = (low_latency_packet_header_t*)&client_interface->header_buffer[header_id];
    }
    packet_header->routing.packet_size_bytes = size;
    packet_header->routing.target_offset_l = (uint32_t)dst_write_addr;
    packet_header->routing.target_offset_h = dst_write_addr >> 32;
    packet_header->routing.atomic_offset_l = (uint32_t)dst_atomic_addr;
    packet_header->routing.atomic_offset_h = dst_atomic_addr >> 32;
    packet_header->routing.atomic_increment = atomic_inc;
    packet_header->routing.command = ASYNC_WR | ATOMIC_INC;
#endif
}

// Write packetized data over fabric to dst_mesh, dst_dev.
// Packet is at src_addr in sender L1.
template <
    typename T,
    ClientDataMode data_mode = ClientDataMode::PACKETIZED_DATA,
    AsyncWriteMode mode = AsyncWriteMode::ALL,
    RoutingType routing_type = RoutingType::ROUTER_XY>
inline void fabric_async_write_atomic_inc(
    T client_interface,
    uint32_t routing,   // routing refers to the router noc xy to use when using ROUTER_XY,
                        // and the routing plane to use when using ROUTING_TABLE
    uint32_t src_addr,  // source address in sender’s memory
    uint16_t dst_mesh_id,
    uint16_t dst_dev_id,
    uint64_t dst_write_addr,
    uint64_t dst_atomic_addr,
    uint32_t size,  // number of bytes to write to remote destination
    uint32_t atomic_inc,
    uint32_t header_id = 0) {
    static_assert(
        std::is_same_v<T, volatile fabric_pull_client_interface_t*> ||
            std::is_same_v<T, volatile fabric_push_client_interface_t*>,
        "T must be either volatile fabric_pull_client_interface_t* or volatile fabric_push_client_interface_t*");

    if constexpr (mode & AsyncWriteMode::ADD_HEADER) {
        fabric_async_write_atomic_inc_add_header<T, data_mode>(
            client_interface,
            src_addr,
            dst_mesh_id,
            dst_dev_id,
            dst_write_addr,
            dst_atomic_addr,
            size,
            atomic_inc,
            header_id);
#if !defined(FVC_MODE_PULL) && defined(LOW_LATENCY_ROUTING)
        uint32_t outgoing_direction = get_next_hop_router_direction(client_interface, routing, dst_mesh_id, dst_dev_id);
        if constexpr (data_mode == ClientDataMode::PACKETIZED_DATA) {
            fabric_set_unicast_route(
                client_interface, (low_latency_packet_header_t*)(src_addr), outgoing_direction, dst_dev_id);
        } else {
            fabric_set_unicast_route(
                client_interface,
                (low_latency_packet_header_t*)&client_interface->header_buffer[header_id],
                outgoing_direction,
                dst_dev_id);
        }
#endif
    }

    if constexpr (std::is_same_v<T, volatile fabric_pull_client_interface_t*>) {
        if constexpr (mode & AsyncWriteMode::ADD_PR) {
            if constexpr (data_mode == ClientDataMode::PACKETIZED_DATA) {
                fabric_setup_pull_request<data_mode>(client_interface, src_addr, size);
            } else {
                fabric_setup_pull_request<data_mode>(client_interface, src_addr, size - PACKET_HEADER_SIZE_BYTES);
            }
        }

        if constexpr (mode & AsyncWriteMode::SEND_PR) {
            fabric_send_pull_request<data_mode, routing_type>(
                client_interface, routing, dst_mesh_id, dst_dev_id, header_id);
        }
    } else {
        if constexpr (mode & AsyncWriteMode::PUSH) {
            fabric_async_write_push_data<data_mode>(client_interface, src_addr, size, header_id);
        }
    }
}

template <typename T = volatile fabric_pull_client_interface_t*, RoutingType routing_type = RoutingType::ROUTER_XY>
inline void fabric_endpoint_init(T client_interface, uint32_t outbound_eth_chan) {
    static_assert(
        std::is_same_v<T, volatile fabric_pull_client_interface_t*> ||
            std::is_same_v<T, volatile fabric_push_client_interface_t*>,
        "T must be either volatile fabric_pull_client_interface_t* or volatile fabric_push_client_interface_t*");
    // TODO: Should not assume routing tables are immediately after the client interface
    // This should be a separate address we take in
    uint32_t routing_tables_offset = (uint32_t)client_interface + sizeof(*client_interface);
    zero_l1_buf((uint32_t*)client_interface, sizeof(*client_interface));
    client_interface->routing_tables_l1_offset = routing_tables_offset;
    client_interface->num_routing_planes = 1;

    if constexpr (routing_type == RoutingType::ROUTING_TABLE) {
        // read routing table
        uint64_t dest_addr = get_noc_addr_helper(
            eth_chan_to_noc_xy[noc_index][outbound_eth_chan], eth_l1_mem::address_map::FABRIC_ROUTER_CONFIG_BASE);
        noc_async_read_one_packet(dest_addr, routing_tables_offset, sizeof(fabric_router_l1_config_t));
        noc_async_read_barrier();
    }
}

}  // namespace tt::tt_fabric<|MERGE_RESOLUTION|>--- conflicted
+++ resolved
@@ -188,23 +188,7 @@
     uint16_t dst_dev_id,
     uint64_t dst_addr,
     uint32_t size,  // number of bytes to write to remote destination
-<<<<<<< HEAD
-    uint32_t header_id = 0) {
-    static_assert(
-        std::is_same_v<T, volatile fabric_pull_client_interface_t*> ||
-            std::is_same_v<T, volatile fabric_push_client_interface_t*>,
-        "T must be either volatile fabric_pull_client_interface_t* or volatile fabric_push_client_interface_t*");
-
-#if defined(FVC_MODE_PULL) || !defined(LOW_LATENCY_ROUTING)
-    packet_header_t* packet_header;
-    if constexpr (data_mode == ClientDataMode::PACKETIZED_DATA) {
-        packet_header = (packet_header_t*)(src_addr);
-    } else {
-        packet_header = (packet_header_t*)&client_interface->header_buffer[header_id];
-    }
-=======
     packet_header_t* packet_header) {
->>>>>>> 4db49626
     packet_header->routing.flags = FORWARD;
     packet_header->routing.packet_size_bytes = size;
     packet_header->routing.dst_mesh_id = dst_mesh_id;
@@ -213,15 +197,6 @@
     packet_header->session.target_offset_l = (uint32_t)dst_addr;
     packet_header->session.target_offset_h = dst_addr >> 32;
     tt_fabric_add_header_checksum(packet_header);
-<<<<<<< HEAD
-#else
-    low_latency_packet_header_t* packet_header;
-    if constexpr (data_mode == ClientDataMode::PACKETIZED_DATA) {
-        packet_header = (low_latency_packet_header_t*)(src_addr);
-    } else {
-        packet_header = (low_latency_packet_header_t*)&client_interface->header_buffer[header_id];
-    }
-=======
 }
 
 template <typename T>
@@ -233,13 +208,10 @@
     uint64_t dst_addr,
     uint32_t size,  // number of bytes to write to remote destination
     low_latency_packet_header_t* packet_header) {
->>>>>>> 4db49626
     packet_header->routing.packet_size_bytes = size;
     packet_header->routing.target_offset_l = (uint32_t)dst_addr;
     packet_header->routing.target_offset_h = dst_addr >> 32;
     packet_header->routing.command = ASYNC_WR;
-<<<<<<< HEAD
-=======
 }
 
 template <typename T, ClientDataMode data_mode = ClientDataMode::PACKETIZED_DATA>
@@ -268,7 +240,6 @@
         packet_header = (packet_header_t*)&client_interface->header_buffer[header_id];
 #else
         packet_header = (low_latency_packet_header_t*)&client_interface->header_buffer[header_id];
->>>>>>> 4db49626
 #endif
     }
     fabric_async_write_add_header(client_interface, src_addr, dst_mesh_id, dst_dev_id, dst_addr, size, packet_header);
