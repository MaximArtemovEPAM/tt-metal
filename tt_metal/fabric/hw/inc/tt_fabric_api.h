--- conflicted
+++ resolved
@@ -194,15 +194,6 @@
     tt_fabric_add_header_checksum(packet_header);
 }
 
-<<<<<<< HEAD
-template <typename T>
-inline void fabric_client_router_reserve(
-    tt_l1_ptr T client_interface, int32_t routing_plane, uint16_t dst_mesh_id, uint16_t dst_dev_id) {
-    static_assert(
-        std::is_same_v<std::remove_pointer_t<std::remove_volatile_t<T>>, fabric_push_client_interface_t>,
-        "T must be volatile fabric_push_client_interface_t*");
-
-=======
 #ifdef FVC_MODE_PULL
 // Write packetized data over fabric to dst_mesh, dst_dev.
 // Packet is at src_addr in sender L1.
@@ -244,7 +235,9 @@
     int32_t routing_plane,
     uint16_t dst_mesh_id,
     uint16_t dst_dev_id) {
->>>>>>> 3ceade04
+    static_assert(
+        std::is_same_v<std::remove_pointer_t<std::remove_volatile_t<T>>, fabric_push_client_interface_t>,
+        "T must be volatile fabric_push_client_interface_t*");
     uint32_t direction = get_next_hop_router_direction(client_interface, routing_plane, dst_mesh_id, dst_dev_id);
     uint32_t router_addr_h = get_next_hop_router_noc_xy(client_interface, routing_plane, dst_mesh_id, dst_dev_id);
 
