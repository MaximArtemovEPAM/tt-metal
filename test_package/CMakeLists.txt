cmake_minimum_required(VERSION 3.25)
project(test_package)

<<<<<<< HEAD
find_package(hwloc)
find_package(libnuma)
find_package(
    tt-metalium
    REQUIRED
    COMPONENTS
        tt-metalium::ttnn
        tt-metalium::tt-metalium
        tt-metalium::tt_stl
)

add_executable(${PROJECT_NAME})
target_sources(${PROJECT_NAME} PRIVATE main.cpp)
target_link_libraries(
    ${PROJECT_NAME}
    PUBLIC
        tt-metalium::ttnn
        hwloc::hwloc
        libnuma::libnuma
)
target_compile_definitions(${PROJECT_NAME} PUBLIC "$<$<CXX_COMPILER_ID:GNU>:DISABLE_NAMESPACE_STATIC_ASSERT>")
=======
find_package(ttnn REQUIRED)

add_executable(${PROJECT_NAME})
target_sources(${PROJECT_NAME} PRIVATE main.cpp)
target_link_libraries(${PROJECT_NAME} PUBLIC ttnn::ttnn)
>>>>>>> 09696433
<|MERGE_RESOLUTION|>--- conflicted
+++ resolved
@@ -1,32 +1,8 @@
 cmake_minimum_required(VERSION 3.25)
 project(test_package)
 
-<<<<<<< HEAD
-find_package(hwloc)
-find_package(libnuma)
-find_package(
-    tt-metalium
-    REQUIRED
-    COMPONENTS
-        tt-metalium::ttnn
-        tt-metalium::tt-metalium
-        tt-metalium::tt_stl
-)
-
-add_executable(${PROJECT_NAME})
-target_sources(${PROJECT_NAME} PRIVATE main.cpp)
-target_link_libraries(
-    ${PROJECT_NAME}
-    PUBLIC
-        tt-metalium::ttnn
-        hwloc::hwloc
-        libnuma::libnuma
-)
-target_compile_definitions(${PROJECT_NAME} PUBLIC "$<$<CXX_COMPILER_ID:GNU>:DISABLE_NAMESPACE_STATIC_ASSERT>")
-=======
 find_package(ttnn REQUIRED)
 
 add_executable(${PROJECT_NAME})
 target_sources(${PROJECT_NAME} PRIVATE main.cpp)
-target_link_libraries(${PROJECT_NAME} PUBLIC ttnn::ttnn)
->>>>>>> 09696433
+target_link_libraries(${PROJECT_NAME} PUBLIC ttnn::ttnn)