--- conflicted
+++ resolved
@@ -8,12 +8,8 @@
 
 import ttnn
 
-<<<<<<< HEAD
 from tests.ttnn.utils_for_testing import assert_with_pcc, comp_pcc
-=======
 from tests.ttnn.utils_for_testing import tt_dtype_to_torch_dtype
-from tests.ttnn.utils_for_testing import assert_with_pcc
->>>>>>> 04549075
 
 bfloat4_pcc = 0.960
 torch.manual_seed(0)
@@ -51,78 +47,6 @@
         assert output_tensor.layout == ttnn.ROW_MAJOR_LAYOUT
 
     output_tensor = ttnn.to_torch(output_tensor, dtype=torch_input_tensor.dtype)
-    assert_with_pcc(torch_input_tensor, output_tensor, bfloat4_pcc if to_dtype == ttnn.bfloat4_b else 0.9999)
-
-
-@pytest.mark.parametrize("height", [32])
-@pytest.mark.parametrize("width", [32])
-@pytest.mark.parametrize("to_dtype", FLOAT_TYPES)
-@pytest.mark.parametrize("from_dtype", FLOAT_TYPES)
-def test_to_float_dtype(height, width, from_dtype, to_dtype):
-    torch_input_tensor = torch.rand((height, width), dtype=tt_dtype_to_torch_dtype[from_dtype])
-
-    input_tensor = ttnn.from_torch(torch_input_tensor)
-    assert input_tensor.layout == ttnn.ROW_MAJOR_LAYOUT
-
-    output_tensor = ttnn.to_dtype(input_tensor, to_dtype)
-
-    assert output_tensor.dtype == to_dtype
-    assert tuple(output_tensor.shape) == (height, width)
-    if to_dtype == ttnn.bfloat8_b or to_dtype == ttnn.bfloat4_b:
-        assert output_tensor.layout == ttnn.TILE_LAYOUT
-    else:
-        assert output_tensor.layout == ttnn.ROW_MAJOR_LAYOUT
-
-    output_tensor = ttnn.to_torch(output_tensor, dtype=torch_input_tensor.dtype)
-    assert_with_pcc(torch_input_tensor, output_tensor, bfloat4_pcc if to_dtype == ttnn.bfloat4_b else 0.9999)
-
-
-@pytest.mark.parametrize("height", [36])
-@pytest.mark.parametrize("width", [36])
-@pytest.mark.parametrize("to_dtype", ALL_TYPES)
-@pytest.mark.parametrize("from_dtype", ALL_TYPES)
-def test_to_dtype_unaligned_shape(height, width, from_dtype, to_dtype):
-    if (
-        from_dtype == ttnn.bfloat4_b
-        or from_dtype == ttnn.bfloat8_b
-        or to_dtype == ttnn.bfloat4_b
-        or to_dtype == ttnn.bfloat8_b
-    ):
-        pytest.skip("bfloat4_b and bfloat8_b require align shape divisible by tile")
-
-    torch_input_tensor = torch.randint(0, 10, (height, width), dtype=tt_dtype_to_torch_dtype[from_dtype])
-
-    input_tensor = ttnn.from_torch(torch_input_tensor)
-    assert input_tensor.layout == ttnn.ROW_MAJOR_LAYOUT
-
-    output_tensor = ttnn.to_dtype(input_tensor, to_dtype)
-
-    assert output_tensor.dtype == to_dtype
-    assert tuple(output_tensor.shape) == (height, width)
-    assert output_tensor.layout == ttnn.ROW_MAJOR_LAYOUT
-
-    output_tensor = ttnn.to_torch(output_tensor, dtype=torch_input_tensor.dtype)
-    assert_with_pcc(torch_input_tensor, output_tensor, bfloat4_pcc if to_dtype == ttnn.bfloat4_b else 0.9999)
-
-
-@pytest.mark.parametrize("height", [32])
-@pytest.mark.parametrize("width", [32])
-@pytest.mark.parametrize("to_dtype", ALL_TYPES)
-@pytest.mark.parametrize("from_dtype", ALL_TYPES)
-def test_to_dtype_with_tile_layout(height, width, from_dtype, to_dtype):
-    torch_input_tensor = torch.randint(0, 10, (height, width), dtype=tt_dtype_to_torch_dtype[from_dtype])
-
-    input_tensor = ttnn.from_torch(torch_input_tensor, layout=ttnn.TILE_LAYOUT)
-    assert input_tensor.layout == ttnn.TILE_LAYOUT
-
-    output_tensor = ttnn.to_dtype(input_tensor, to_dtype)
-
-    assert output_tensor.dtype == to_dtype
-    assert tuple(output_tensor.shape) == (height, width)
-    assert output_tensor.layout == ttnn.TILE_LAYOUT
-
-    output_tensor = ttnn.to_torch(output_tensor, dtype=torch_input_tensor.dtype)
-<<<<<<< HEAD
     assert_with_pcc(torch_input_tensor, output_tensor)
 
 
@@ -330,6 +254,75 @@
 ttnn.to_torch(ttnn_target_tensor):
 {ttnn.to_torch(ttnn_target_tensor)}
     """
-=======
     assert_with_pcc(torch_input_tensor, output_tensor, bfloat4_pcc if to_dtype == ttnn.bfloat4_b else 0.9999)
->>>>>>> 04549075
+
+
+@pytest.mark.parametrize("height", [32])
+@pytest.mark.parametrize("width", [32])
+@pytest.mark.parametrize("to_dtype", FLOAT_TYPES)
+@pytest.mark.parametrize("from_dtype", FLOAT_TYPES)
+def test_to_float_dtype(height, width, from_dtype, to_dtype):
+    torch_input_tensor = torch.rand((height, width), dtype=tt_dtype_to_torch_dtype[from_dtype])
+
+    input_tensor = ttnn.from_torch(torch_input_tensor)
+    assert input_tensor.layout == ttnn.ROW_MAJOR_LAYOUT
+
+    output_tensor = ttnn.to_dtype(input_tensor, to_dtype)
+
+    assert output_tensor.dtype == to_dtype
+    assert tuple(output_tensor.shape) == (height, width)
+    if to_dtype == ttnn.bfloat8_b or to_dtype == ttnn.bfloat4_b:
+        assert output_tensor.layout == ttnn.TILE_LAYOUT
+    else:
+        assert output_tensor.layout == ttnn.ROW_MAJOR_LAYOUT
+
+    output_tensor = ttnn.to_torch(output_tensor, dtype=torch_input_tensor.dtype)
+    assert_with_pcc(torch_input_tensor, output_tensor, bfloat4_pcc if to_dtype == ttnn.bfloat4_b else 0.9999)
+
+
+@pytest.mark.parametrize("height", [36])
+@pytest.mark.parametrize("width", [36])
+@pytest.mark.parametrize("to_dtype", ALL_TYPES)
+@pytest.mark.parametrize("from_dtype", ALL_TYPES)
+def test_to_dtype_unaligned_shape(height, width, from_dtype, to_dtype):
+    if (
+        from_dtype == ttnn.bfloat4_b
+        or from_dtype == ttnn.bfloat8_b
+        or to_dtype == ttnn.bfloat4_b
+        or to_dtype == ttnn.bfloat8_b
+    ):
+        pytest.skip("bfloat4_b and bfloat8_b require align shape divisible by tile")
+
+    torch_input_tensor = torch.randint(0, 10, (height, width), dtype=tt_dtype_to_torch_dtype[from_dtype])
+
+    input_tensor = ttnn.from_torch(torch_input_tensor)
+    assert input_tensor.layout == ttnn.ROW_MAJOR_LAYOUT
+
+    output_tensor = ttnn.to_dtype(input_tensor, to_dtype)
+
+    assert output_tensor.dtype == to_dtype
+    assert tuple(output_tensor.shape) == (height, width)
+    assert output_tensor.layout == ttnn.ROW_MAJOR_LAYOUT
+
+    output_tensor = ttnn.to_torch(output_tensor, dtype=torch_input_tensor.dtype)
+    assert_with_pcc(torch_input_tensor, output_tensor, bfloat4_pcc if to_dtype == ttnn.bfloat4_b else 0.9999)
+
+
+@pytest.mark.parametrize("height", [32])
+@pytest.mark.parametrize("width", [32])
+@pytest.mark.parametrize("to_dtype", ALL_TYPES)
+@pytest.mark.parametrize("from_dtype", ALL_TYPES)
+def test_to_dtype_with_tile_layout(height, width, from_dtype, to_dtype):
+    torch_input_tensor = torch.randint(0, 10, (height, width), dtype=tt_dtype_to_torch_dtype[from_dtype])
+
+    input_tensor = ttnn.from_torch(torch_input_tensor, layout=ttnn.TILE_LAYOUT)
+    assert input_tensor.layout == ttnn.TILE_LAYOUT
+
+    output_tensor = ttnn.to_dtype(input_tensor, to_dtype)
+
+    assert output_tensor.dtype == to_dtype
+    assert tuple(output_tensor.shape) == (height, width)
+    assert output_tensor.layout == ttnn.TILE_LAYOUT
+
+    output_tensor = ttnn.to_torch(output_tensor, dtype=torch_input_tensor.dtype)
+    assert_with_pcc(torch_input_tensor, output_tensor, bfloat4_pcc if to_dtype == ttnn.bfloat4_b else 0.9999)