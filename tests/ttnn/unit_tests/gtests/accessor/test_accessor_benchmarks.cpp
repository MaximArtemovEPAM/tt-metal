// SPDX-FileCopyrightText: © 2025 Tenstorrent AI ULC
//
// SPDX-License-Identifier: Apache-2.0

#include "gtest/gtest.h"
#include <fmt/format.h>

#include "tests/tt_metal/tt_metal/common/multi_device_fixture.hpp"

#include <string>
#include <tt-metalium/shape.hpp>
#include <tt-metalium/distributed.hpp>
#include <tt-metalium/buffer_distribution_spec.hpp>

#include "ttnn/cpp/ttnn/operations/sharding_utilities.hpp"

namespace accessor_benchmarks {

// TODO: Very similar to test_buffer_distribution_spec.cpp; refactor to common header?
struct InputBufferParams {
    std::string test_name;  // Used for generating unique files
    tt::tt_metal::Shape physical_tensor_shape;
    tt::tt_metal::Shape2D page_shape;
    float bytes_per_element;
    tt::DataFormat data_format;  // Used for setting up CBs

    struct DistributionSpecParams {
        tt::tt_metal::Shape physical_shard_shape;
        tt::tt_metal::CoreRangeSet grid;
        tt::tt_metal::ShardOrientation shard_orientation;
        tt::tt_metal::BufferType buffer_type;
    };
    DistributionSpecParams input_shard_spec;
};

std::shared_ptr<tt::tt_metal::distributed::MeshBuffer> create_replicated_input_mesh_buffer_from_inputs(
    const InputBufferParams& inputs, tt::tt_metal::distributed::MeshDevice* mesh_device) {
    // These values would be passed from tensor correctly based on PageConfig
    const auto host_size_in_bytes = inputs.physical_tensor_shape.volume() * inputs.bytes_per_element;
    const auto page_size = inputs.page_shape.height() * inputs.page_shape.width() * inputs.bytes_per_element;

    // Mirrors allocate_mesh_buffer_on_device in ttnn
    const tt::tt_metal::distributed::ReplicatedBufferConfig mesh_buffer_config{.size = host_size_in_bytes};

    // Create input mesh buffer
    auto input_buffer_distribution_spec = tt::tt_metal::BufferDistributionSpec::from_shard_spec(
        inputs.physical_tensor_shape,
        inputs.input_shard_spec.physical_shard_shape,
        inputs.page_shape,
        inputs.input_shard_spec.grid,
        inputs.input_shard_spec.shard_orientation);
    const tt::tt_metal::distributed::DeviceLocalBufferConfig input_device_local_config{
        .page_size = page_size,
        .buffer_type = inputs.input_shard_spec.buffer_type,
        .buffer_layout = tt::tt_metal::TensorMemoryLayout::BLOCK_SHARDED,
        .shard_parameters = input_buffer_distribution_spec,
    };
    const auto input_mesh_buffer =
        tt::tt_metal::distributed::MeshBuffer::create(mesh_buffer_config, input_device_local_config, mesh_device);

    return input_mesh_buffer;
}

}  // namespace accessor_benchmarks

using namespace accessor_benchmarks;
using namespace tt::tt_metal;

class AccessorBenchmarks : public GenericMeshDeviceFixture, public ::testing::WithParamInterface<InputBufferParams> {};

void benchmark_all_args_combinations_single_core(
    const InputBufferParams& params,
    std::shared_ptr<tt::tt_metal::distributed::MeshDevice> mesh_device_,
    const std::string& kernel_path) {
    using tt::tt_metal::sharded_accessor_utils::ArgConfig;
    using tt::tt_metal::sharded_accessor_utils::ArgsConfig;

    // Create input and output replicated mesh buffers across generic mesh device; tests will only use first device
    const auto input_mesh_buffer = create_replicated_input_mesh_buffer_from_inputs(params, mesh_device_.get());

    // Extract local single-device buffer (ie. shard_view) concepts for testing
    const tt::tt_metal::distributed::MeshCoordinate mesh_coordinate{0, 0};
    const auto input_shard_view = input_mesh_buffer->get_device_buffer(mesh_coordinate);
    const auto local_device = input_shard_view->device();

    const auto input_bank_base_address = input_mesh_buffer->address();

    tt::tt_metal::detail::SetDeviceProfilerDir("accessor_consructor_benchmarks/" + params.test_name);
    tt::tt_metal::detail::FreshProfilerDeviceLog();
<<<<<<< HEAD
    for (uint8_t i = 0; i < 1 << 5; ++i) {
        ArgsConfig args_loc_cnf(i);
        if (args_loc_cnf.test(ArgConfig::RankCRTA) and
            (!args_loc_cnf.test(ArgConfig::TensorShapeCRTA) or !args_loc_cnf.test(ArgConfig::ShardShapeCRTA))) {
            // If rank is runtime, tensor and shard shapes must also be runtime
            continue;
        }
        if (args_loc_cnf.test(ArgConfig::NumBanksCRTA) and !args_loc_cnf.test(ArgConfig::BankCoordsCRTA)) {
            // If number of banks is runtime, bank coordinates must also be runtime
            continue;
        }
        auto args_bitmask = args_loc_cnf.raw();

        std::string crta_config_str = fmt::format("\"SHARDED_ACCESSOR_{:05b}\"", args_bitmask);
        tt::log_info("Creating single-core benchmarking program with the following args config: {}", crta_config_str);
=======
    {
        log_info(tt::LogTest, "Creating single-core benchmarking program");
>>>>>>> 581e5d19
        auto program = CreateProgram();

        constexpr CoreCoord grid = {0, 0};
        const auto data_format = params.data_format;
        const auto aligned_page_size = input_shard_view->aligned_page_size();

        // Set up sharded accessor compile-time args for reader kernel
        using tt::tt_metal::sharded_accessor_utils::ArgConfig;
        const auto& input_buffer_distribution_spec =
            std::get<BufferDistributionSpec>(input_mesh_buffer->device_local_config().shard_parameters.value());
        const auto sharded_accessor_args = tt::tt_metal::sharded_accessor_utils::get_sharded_accessor_args(
            *mesh_device_, input_buffer_distribution_spec, input_shard_view->core_type(), args_loc_cnf);

        std::map<std::string, std::string> defines{{"ACCESSOR_CONFIG_NAME", crta_config_str}};
        // Create reader kernel
        KernelHandle reader_kernel_id = CreateKernel(
            program,
            kernel_path,
            grid,
            DataMovementConfig{
                .processor = DataMovementProcessor::RISCV_0,
                .noc = NOC::RISCV_0_default,
                .compile_args = sharded_accessor_args.compile_time_args,
                .defines = defines});

        // Set up runtime args for reader kernel
        SetCommonRuntimeArgs(program, reader_kernel_id, sharded_accessor_args.runtime_args);

        // Launch program
        auto mesh_work_load = tt::tt_metal::distributed::CreateMeshWorkload();
        AddProgramToMeshWorkload(
            mesh_work_load, std::move(program), (tt::tt_metal::distributed::MeshCoordinateRange)mesh_coordinate);
        EnqueueMeshWorkload(mesh_device_->mesh_command_queue(), mesh_work_load, false);

        // Wait for program to finish
        log_info(tt::LogTest, "Program launched!");
        Finish(mesh_device_->mesh_command_queue());
        log_info(tt::LogTest, "Program finished!");
    }
    tt::tt_metal::detail::DumpDeviceProfileResults(local_device);
}

TEST_P(AccessorBenchmarks, GetNocAddr) {
    benchmark_all_args_combinations_single_core(
        GetParam(),
        mesh_device_,
        "tests/ttnn/unit_tests/gtests/accessor/kernels/accessor_get_noc_addr_page_id_benchmark.cpp");
}

TEST_P(AccessorBenchmarks, Constructor) {
    benchmark_all_args_combinations_single_core(
        GetParam(), mesh_device_, "tests/ttnn/unit_tests/gtests/accessor/kernels/accessor_constructor_benchmark.cpp");
}

INSTANTIATE_TEST_SUITE_P(
    AccessorTests,
    AccessorBenchmarks,
    ::testing::Values(
        // Sweep across shape ranks since ShardedAccessor calculations scale with rank
        // TODO: Other interesting parameters to try:
        // - Page size: Possible that compiler optimizes division for power of 2 page sizes
        // - Shape dim: Possible that compiler optimizes division or modulo for certain values
        // - Try out other accessors as well, especially legacy ShardedAddrGen
        InputBufferParams{
            .test_name = "rank_2",
            .physical_tensor_shape = tt::tt_metal::Shape{160, 160},
            .page_shape = tt::tt_metal::Shape2D{32, 32},
            .bytes_per_element = 2,
            .data_format = tt::DataFormat::Float16,

            .input_shard_spec =
                InputBufferParams::DistributionSpecParams{
                    .physical_shard_shape = tt::tt_metal::Shape{96, 96},
                    .grid = CoreRangeSet(CoreRange({0, 0}, {3, 3})),
                    .shard_orientation = ShardOrientation::ROW_MAJOR,
                    .buffer_type = BufferType::L1,
                },
        },
        InputBufferParams{
            .test_name = "rank_3",
            .physical_tensor_shape = tt::tt_metal::Shape{5, 160, 160},
            .page_shape = tt::tt_metal::Shape2D{32, 32},
            .bytes_per_element = 2,
            .data_format = tt::DataFormat::Float16,

            .input_shard_spec =
                InputBufferParams::DistributionSpecParams{
                    .physical_shard_shape = tt::tt_metal::Shape{3, 96, 96},
                    .grid = CoreRangeSet(CoreRange({0, 0}, {3, 3})),
                    .shard_orientation = ShardOrientation::ROW_MAJOR,
                    .buffer_type = BufferType::L1,
                },
        },
        InputBufferParams{
            .test_name = "rank_4",
            .physical_tensor_shape = tt::tt_metal::Shape{5, 5, 160, 160},
            .page_shape = tt::tt_metal::Shape2D{32, 32},
            .bytes_per_element = 2,
            .data_format = tt::DataFormat::Float16,

            .input_shard_spec =
                InputBufferParams::DistributionSpecParams{
                    .physical_shard_shape = tt::tt_metal::Shape{3, 3, 96, 96},
                    .grid = CoreRangeSet(CoreRange({0, 0}, {3, 3})),
                    .shard_orientation = ShardOrientation::ROW_MAJOR,
                    .buffer_type = BufferType::L1,
                },
        },
        InputBufferParams{
            .test_name = "rank_5",
            .physical_tensor_shape = tt::tt_metal::Shape{5, 5, 5, 160, 160},
            .page_shape = tt::tt_metal::Shape2D{32, 32},
            .bytes_per_element = 2,
            .data_format = tt::DataFormat::Float16,

            .input_shard_spec =
                InputBufferParams::DistributionSpecParams{
                    .physical_shard_shape = tt::tt_metal::Shape{3, 3, 3, 96, 96},
                    .grid = CoreRangeSet(CoreRange({0, 0}, {3, 3})),
                    .shard_orientation = ShardOrientation::ROW_MAJOR,
                    .buffer_type = BufferType::L1,
                },
        },
        InputBufferParams{
            .test_name = "rank_6",
            .physical_tensor_shape = tt::tt_metal::Shape{3, 3, 3, 3, 160, 160},
            .page_shape = tt::tt_metal::Shape2D{32, 32},
            .bytes_per_element = 2,
            .data_format = tt::DataFormat::Float16,

            .input_shard_spec =
                InputBufferParams::DistributionSpecParams{
                    .physical_shard_shape = tt::tt_metal::Shape{2, 2, 2, 2, 96, 96},
                    .grid = CoreRangeSet(CoreRange({0, 0}, {3, 3})),
                    .shard_orientation = ShardOrientation::ROW_MAJOR,
                    .buffer_type = BufferType::L1,
                },
        },
        InputBufferParams{
            .test_name = "rank_7",
            .physical_tensor_shape = tt::tt_metal::Shape{3, 3, 3, 3, 3, 64, 64},
            .page_shape = tt::tt_metal::Shape2D{32, 32},
            .bytes_per_element = 2,
            .data_format = tt::DataFormat::Float16,

            .input_shard_spec =
                InputBufferParams::DistributionSpecParams{
                    .physical_shard_shape = tt::tt_metal::Shape{2, 2, 2, 2, 2, 96, 96},
                    .grid = CoreRangeSet(CoreRange({0, 0}, {3, 3})),
                    .shard_orientation = ShardOrientation::ROW_MAJOR,
                    .buffer_type = BufferType::L1,
                },
        }));<|MERGE_RESOLUTION|>--- conflicted
+++ resolved
@@ -87,7 +87,6 @@
 
     tt::tt_metal::detail::SetDeviceProfilerDir("accessor_consructor_benchmarks/" + params.test_name);
     tt::tt_metal::detail::FreshProfilerDeviceLog();
-<<<<<<< HEAD
     for (uint8_t i = 0; i < 1 << 5; ++i) {
         ArgsConfig args_loc_cnf(i);
         if (args_loc_cnf.test(ArgConfig::RankCRTA) and
@@ -102,11 +101,10 @@
         auto args_bitmask = args_loc_cnf.raw();
 
         std::string crta_config_str = fmt::format("\"SHARDED_ACCESSOR_{:05b}\"", args_bitmask);
-        tt::log_info("Creating single-core benchmarking program with the following args config: {}", crta_config_str);
-=======
-    {
-        log_info(tt::LogTest, "Creating single-core benchmarking program");
->>>>>>> 581e5d19
+        log_info(
+            tt::LogTest,
+            "Creating single-core benchmarking program with the following args config: {}",
+            crta_config_str);
         auto program = CreateProgram();
 
         constexpr CoreCoord grid = {0, 0};
