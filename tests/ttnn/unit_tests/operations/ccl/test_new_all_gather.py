--- conflicted
+++ resolved
@@ -183,15 +183,12 @@
 
     # create global semaphore handles
     ccl_semaphore_handles = [ttnn.create_global_semaphore(mesh_device, ccl_sub_device_crs, 0) for _ in range(num_iters)]
-<<<<<<< HEAD
-=======
     if dynamic_alloc_semaphore:
         ccl_semaphore_handles = [None]
     else:
         ccl_semaphore_handles = [
             ttnn.create_global_semaphore(mesh_device, ccl_sub_device_crs, 0) for _ in range(num_iters)
         ]
->>>>>>> d14b9b1a
 
     logger.info(f"Output shape: {output_shape}")
     logger.info(f"dim: {dim}")
@@ -265,17 +262,10 @@
         input_tensors = torch.chunk(output_tensor, num_devices, dim)
         tt_input_tensors = []
         for i, t in enumerate(input_tensors):
-<<<<<<< HEAD
-            tt_input_tensors.append(ttnn.Tensor(t, input_dtype).to(layout), input_mem_config)
-            logger.info(f"using device {mesh_device.get_devices()[i].id()}")
-
-        input_tensor_mesh = ttnn.aggregate_as_tensor(tt_input_tensors).to(mesh_device)
-=======
             tt_input_tensors.append(ttnn.Tensor(t, input_dtype).to(layout))
             logger.info(f"using device {mesh_device.get_devices()[i].id()}")
 
         input_tensor_mesh = ttnn.aggregate_as_tensor(tt_input_tensors).to(mesh_device, input_mem_config)
->>>>>>> d14b9b1a
 
         input_tensor_mesh_list.append(input_tensor_mesh)
 
