# SPDX-FileCopyrightText: © 2023 Tenstorrent Inc.

# SPDX-License-Identifier: Apache-2.0

import torch
import pytest
from loguru import logger
import ttnn
from tests.tt_eager.python_api_testing.sweep_tests.comparison_funcs import comp_equal, comp_pcc
from models.utility_functions import skip_for_grayskull
from tests.ttnn.unit_tests.operations.ccl.test_ccl_common import (
    create_and_load_sub_device_manager_with_fabric_interface,
    teardown_fabric_interface,
)

from tests.ttnn.unit_tests.operations.ccl.test_all_gather_TG_post_commit import (
    run_line_all_gather_on_TG_with_mesh_tensor_along_rows,
)


def is_unsupported_case(input_shape, dim, mem_config, num_devices, num_links, input_dtype, layout):
    if layout == ttnn.ROW_MAJOR_LAYOUT and input_dtype == ttnn.bfloat8_b:
        return True, "Invalid combination"

    if input_shape[dim] % num_devices != 0 or (dim == 3 and input_shape[dim] // num_devices % 32 != 0):
        return True, "Unsupported test case"

    ## Check that we can readback results
    fast_dispatch_page_size_limit = 55 * 1024
    elem_size = 2 if input_dtype == ttnn.bfloat16 else 1
    if layout == ttnn.ROW_MAJOR_LAYOUT and (input_shape[dim] * elem_size) > fast_dispatch_page_size_limit:
        # Fast dispatch currently can't breakup readback of large pages into multiple smaller pages and is
        # limited to ~55K pages.
        return True, "Fast dispatch can't support reading back this page size in one shot"

    # Check that we can fit in L1 (if L1 config)
    tensor_size_bytes = elem_size
    for i in input_shape:
        tensor_size_bytes *= i
    num_l1_banks = 64
    if mem_config.buffer_type == ttnn.BufferType.L1 and tensor_size_bytes > num_l1_banks * 50 * 1024:
        return True, "L1 buffer can't support large tensor sizes"

    # Check that each chip has a non-zero amount of data available
    min_sized_chunks_on_dim = input_shape[dim]
    if dim == 3:
        min_sized_chunks_on_dim //= 32
    if dim == 2:
        if layout == ttnn.TILE_LAYOUT:
            min_sized_chunks_on_dim //= 32
    if min_sized_chunks_on_dim < num_devices:
        return (
            True,
            f"Input shape {input_shape} incompatible with {num_devices} on dim {dim} because some chips will have no tensor",
        )

    if input_shape == [8, 8, 256, 384] and dim == 1 and layout == ttnn.TILE_LAYOUT and input_dtype == ttnn.bfloat8_b:
        return True, "Known failure"

    return False, ""


def run_with_trace(
    mesh_device,
    all_gather_topology,
    input_tensor_mesh,
    dim,
    num_links,
    output_mem_config,
    enable_persistent_fabric,
    multi_device_global_semaphore=None,
    dynamic_alloc_semaphore=False,
    cores=None,
    num_iter=20,
    subdevice_id=None,
):
    assert (multi_device_global_semaphore is not None) or (
        dynamic_alloc_semaphore and cores is not None
    ), "Either multi_device_global_semaphore must be provided, or if dynamic_alloc_semaphore is True then cores must be provided."
    # Compile Run
    logger.info("Compiling model")
    if dynamic_alloc_semaphore:
        tt_out_tensor = ttnn.experimental.all_gather_async(
            input_tensor_mesh,
            dim,
            mesh_device=mesh_device,
            cores=cores,
            num_links=num_links,
            memory_config=output_mem_config,
            topology=all_gather_topology,
        )
    else:
        tt_out_tensor = ttnn.experimental.all_gather_async(
            input_tensor_mesh,
            dim,
            multi_device_global_semaphore=multi_device_global_semaphore,
            num_links=num_links,
            memory_config=output_mem_config,
            topology=all_gather_topology,
            subdevice_id=subdevice_id,
            enable_persistent_fabric_mode=enable_persistent_fabric,
        )
    ttnn.synchronize_device(mesh_device)

    # Capture trace
    logger.info("Capturing trace")
    trace_id = ttnn.begin_trace_capture(mesh_device, cq_id=0)
    for i in range(num_iter):
        if dynamic_alloc_semaphore:
            tt_out_tensor = ttnn.experimental.all_gather_async(
                input_tensor_mesh,
                dim,
                mesh_device=mesh_device,
                cores=cores,
                num_links=num_links,
                memory_config=output_mem_config,
                topology=all_gather_topology,
            )
        else:
            tt_out_tensor = ttnn.experimental.all_gather_async(
                input_tensor_mesh,
                dim,
                multi_device_global_semaphore=multi_device_global_semaphore,
                num_links=num_links,
                memory_config=output_mem_config,
                topology=all_gather_topology,
                subdevice_id=subdevice_id,
                enable_persistent_fabric_mode=enable_persistent_fabric,
            )
    ttnn.end_trace_capture(mesh_device, trace_id, cq_id=0)
    ttnn.synchronize_device(mesh_device)

    # Run the op
    logger.info("Starting Trace perf test...")
    ttnn.execute_trace(mesh_device, trace_id, blocking=False)
    ttnn.release_trace(mesh_device, trace_id)
    ttnn.synchronize_device(mesh_device)

    return tt_out_tensor


def run_all_gather_impl(
    mesh_device,
    num_devices,
    output_shape,
    dim,
    num_links,
    input_dtype,
    layout,
    use_program_cache,
    function_level_defaults,
    all_gather_topology,
    num_iters=1,
    enable_async=False,
    trace_mode=False,
    rand_tensor=True,
    mem_config=None,
    input_shard_shape=None,
    input_shard_grid=None,
    output_shard_shape=None,
    output_shard_grid=None,
    tensor_mem_layout=None,
    use_cluster_axis_api=False,
    cluster_axis=None,
    create_persistent_fabric=True,
    teardown_persistent_fabric=True,
    wrap_fabric_around_mesh=False,
    dynamic_alloc_semaphore=False,
):
    assert (use_cluster_axis_api and dynamic_alloc_semaphore) == False
    enable_persistent_fabric = True
    if num_iters < 1:
        pytest.fail("num_iters must be >= 1")
    # Use Async mode based on test input config
    mesh_device.enable_async(enable_async)

    if enable_async:
        logger.info(f"Using Async Mode for All Gather Op Dispatch")

    compute_grid_size = mesh_device.compute_with_storage_grid_size()
    ccl_sub_device_crs = ttnn.CoreRangeSet(
        {ttnn.CoreRange(ttnn.CoreCoord(0, 0), ttnn.CoreCoord(compute_grid_size.x - 1, compute_grid_size.y - 1))}
    )
    worker_sub_device = ttnn.SubDevice(
        [
            ccl_sub_device_crs,
        ]
    )
    worker_sub_device_id = ttnn.SubDeviceId(0)
    sub_device_stall_group = [worker_sub_device_id]
    if create_persistent_fabric:
        mesh_sub_device_manager_id = create_and_load_sub_device_manager_with_fabric_interface(
            mesh_device,
            [worker_sub_device],
            0,
            0,
            enable_persistent_fabric,
            wrap_fabric_around_mesh=wrap_fabric_around_mesh,
            topology=all_gather_topology,
        )
        mesh_device.set_sub_device_stall_group(sub_device_stall_group)

    # create global semaphore handles
<<<<<<< HEAD
    if dynamic_alloc_semaphore:
        ccl_semaphore_handles = [None]
    else:
        ccl_semaphore_handles = [
            create_global_semaphore_with_same_address(mesh_device, ccl_sub_device_crs, 0) for _ in range(num_iters)
        ]
=======
    ccl_semaphore_handles = [ttnn.create_global_semaphore(mesh_device, ccl_sub_device_crs, 0) for _ in range(num_iters)]
>>>>>>> 10213e10

    logger.info(f"Output shape: {output_shape}")
    logger.info(f"dim: {dim}")
    logger.info(f"input_shard_shape: {input_shard_shape}")
    logger.info(f"input_shard_grid: {input_shard_grid}")

    ### For sharded all gather only
    if bool(input_shard_shape) != bool(input_shard_grid) and bool(tensor_mem_layout) != bool(input_shard_grid):
        pytest.fail(
            "Both input_shard_shape, shard_grid, and tensor_mem_layout must be provided together or all must be None"
        )
    if input_shard_shape and input_shard_grid:
        input_shard_spec = ttnn.ShardSpec(
            input_shard_grid,
            input_shard_shape,
            ttnn.ShardOrientation.ROW_MAJOR,
        )
        input_mem_config = ttnn.MemoryConfig(
            tensor_mem_layout, buffer_type=ttnn.BufferType.L1, shard_spec=input_shard_spec
        )
        if output_shard_shape is None:
            assert (
                output_shard_grid is None
            ), "output_shard_grid must not be provided if output_shard_shape is not provided"
            output_shard_shape = list(input_shard_shape)
            if dim == len(output_shape) - 1:
                output_shard_shape[1] *= num_devices
            else:
                output_shard_shape[0] *= num_devices
            output_shard_spec = ttnn.ShardSpec(
                input_shard_grid,
                output_shard_shape,
                ttnn.ShardOrientation.ROW_MAJOR,
            )
            output_mem_config = ttnn.MemoryConfig(
                tensor_mem_layout, buffer_type=ttnn.BufferType.L1, shard_spec=output_shard_spec
            )
        else:
            assert output_shard_grid is not None, "output_shard_grid must be provided if output_shard_shape is provided"
            output_shard_spec = ttnn.ShardSpec(
                output_shard_grid,
                output_shard_shape,
                ttnn.ShardOrientation.ROW_MAJOR,
            )
            output_mem_config = ttnn.MemoryConfig(
                tensor_mem_layout, buffer_type=ttnn.BufferType.L1, shard_spec=output_shard_spec
            )
    else:
        assert mem_config is not None
        input_mem_config = mem_config
        output_mem_config = mem_config
    ###

    input_tensor_mesh_list = []
    output_tensor_goldens_list = []

    for i in range(num_iters):
        if rand_tensor:
            output_tensor = torch.rand(output_shape).bfloat16()
        else:
            output_tensor = torch.zeros(output_shape)
            tile_id = 1
            for w in range(output_shape[0]):
                for z in range(output_shape[1]):
                    for y in range(0, output_shape[2], 32):
                        for x in range(0, output_shape[3], 32):
                            output_tensor[w, z, y : y + 32, x : x + 32] = tile_id
                            tile_id += 1

        output_tensor_goldens_list.append(output_tensor)
        input_tensors = torch.chunk(output_tensor, num_devices, dim)
        tt_input_tensors = []
        for i, t in enumerate(input_tensors):
            tt_input_tensors.append(
                ttnn.Tensor(t, input_dtype).to(layout).to(mesh_device.get_devices()[i], input_mem_config)
            )
            logger.info(f"using device {mesh_device.get_devices()[i].id()}")

        input_tensor_mesh = ttnn.aggregate_as_tensor(tt_input_tensors)

        input_tensor_mesh_list.append(input_tensor_mesh)

    tt_out_tensor_list = []
    if trace_mode:
        tt_out_tensor = run_with_trace(
            mesh_device,
            all_gather_topology,
            input_tensor_mesh_list[0],
            dim,
            num_links,
            output_mem_config,
            enable_persistent_fabric,
            multi_device_global_semaphore=ccl_semaphore_handles[0],
            dynamic_alloc_semaphore=dynamic_alloc_semaphore,
            cores=ccl_sub_device_crs,
            num_iter=num_iters,
            subdevice_id=worker_sub_device_id,
        )
        tt_out_tensor_list.append(tt_out_tensor)
    else:
        for i in range(num_iters):
            if use_cluster_axis_api:
                tt_out_tensor = ttnn.experimental.all_gather_async(
                    input_tensor_mesh_list[i],
                    dim,
                    cluster_axis=cluster_axis,
                    mesh_device=mesh_device,
                    memory_config=output_mem_config,
                    topology=all_gather_topology,
                    multi_device_global_semaphore=ccl_semaphore_handles[i],
                    subdevice_id=worker_sub_device_id,
                    enable_persistent_fabric_mode=enable_persistent_fabric,
                    num_preferred_links=num_links,
                )

            else:
                if dynamic_alloc_semaphore:
                    tt_out_tensor = ttnn.experimental.all_gather_async(
                        input_tensor_mesh_list[i],
                        dim,
                        mesh_device=mesh_device,
                        cores=ccl_sub_device_crs,
                        num_links=num_links,
                        memory_config=output_mem_config,
                        topology=all_gather_topology,
                    )
                else:
                    tt_out_tensor = ttnn.experimental.all_gather_async(
                        input_tensor_mesh_list[i],
                        dim,
                        multi_device_global_semaphore=ccl_semaphore_handles[i],
                        num_links=num_links,
                        memory_config=output_mem_config,
                        topology=all_gather_topology,
                        subdevice_id=worker_sub_device_id,
                        enable_persistent_fabric_mode=enable_persistent_fabric,
                    )

            tt_out_tensor_list.append(tt_out_tensor)

        logger.info(f"Waiting for op")
        ttnn.synchronize_device(mesh_device, sub_device_ids=sub_device_stall_group)
        logger.info(f"Done op")

    passed = True
    for tensor_index in range(len(tt_out_tensor_list)):
        tt_out_tensor = tt_out_tensor_list[tensor_index]
        output_tensor = output_tensor_goldens_list[tensor_index]
        for i, t in enumerate(ttnn.get_device_tensors(tt_out_tensor)):
            tt_output_tensor = t.cpu().to(ttnn.ROW_MAJOR_LAYOUT).to_torch()
            logger.info(f"Checking for device {t.device().id()}")

            if input_dtype == ttnn.bfloat16:
                eq, output = comp_equal(tt_output_tensor, output_tensor)
            else:
                eq, output = comp_pcc(tt_output_tensor, output_tensor)
            if not eq:
                logger.error(f"output mismatch for tensor {i}")
                passed = False

    for i in range(num_devices):
        assert (
            mesh_device.get_devices()[i].num_program_cache_entries() == 1
            or mesh_device.get_devices()[i].num_program_cache_entries() == num_iters
        ), f"Device {i} has {mesh_device.get_devices()[i].num_program_cache_entries()} program cache entries"

    if enable_persistent_fabric and teardown_persistent_fabric:
        mesh_device.reset_sub_device_stall_group()
        teardown_fabric_interface(
            mesh_device, wrap_fabric_around_mesh=wrap_fabric_around_mesh, topology=all_gather_topology
        )

    if not passed:
        assert eq, f"{i} FAILED: {output}"


# Enumerate the post-commit cases explicitly
@skip_for_grayskull("Requires eth connected devices to run")
@pytest.mark.parametrize(
    "num_devices, num_links, output_shape, dim, layout",
    [
        # (4, 1, [1, 1, 64, 512], 3, ttnn.TILE_LAYOUT),
        # (4, 1, [1, 1, 32, 32768], 3, ttnn.TILE_LAYOUT),
        # (4, 1, [1, 1, 2048, 16384], 3, ttnn.TILE_LAYOUT),
        (4, 1, [1, 1, 32, 1280], 3, ttnn.TILE_LAYOUT),
    ],
)
@pytest.mark.parametrize(
    "input_dtype",
    [
        # ttnn.bfloat16,
        ttnn.bfloat8_b,
    ],
)
@pytest.mark.parametrize(
    "mem_config",
    [
        ttnn.MemoryConfig(buffer_type=ttnn.BufferType.DRAM),
    ],
)
@pytest.mark.parametrize("num_iters", [10])
@pytest.mark.parametrize("enable_async", [True])
@pytest.mark.parametrize("dynamic_alloc_semaphore", [False, True])
def test_all_gather(
    t3k_mesh_device,
    # pcie_mesh_device,
    num_devices,
    output_shape,
    dim,
    num_links,
    input_dtype,
    layout,
    mem_config,
    num_iters,
    use_program_cache,
    function_level_defaults,
    enable_async,
    dynamic_alloc_semaphore,
):
    run_all_gather_impl(
        t3k_mesh_device,
        num_devices,
        output_shape,
        dim,
        num_links,
        input_dtype,
        layout,
        use_program_cache,
        function_level_defaults,
        all_gather_topology=ttnn.Topology.Linear,
        num_iters=num_iters,
        enable_async=enable_async,
        rand_tensor=True,
        create_persistent_fabric=True,
        teardown_persistent_fabric=True,
        mem_config=mem_config,
        dynamic_alloc_semaphore=dynamic_alloc_semaphore,
    )


# Enumerate the post-commit cases explicitly
@skip_for_grayskull("Requires eth connected devices to run")
@pytest.mark.parametrize(
    "num_devices, num_links, output_shape, dim, layout",
    [
        # Mixtra, Prefill bfp8, DRAM/L1
        (8, 1, [1, 8, 128, 4096], 1, ttnn.TILE_LAYOUT),
        # Mixtra, Prefill bfp8, DRAM
        (8, 1, [1, 8, 1024, 4096], 1, ttnn.TILE_LAYOUT),
        # too huge to run on CI. timeout doesn't work
        # # Mixtra, Prefill bfp8, DRAM
        # (8, 1, [1, 8, 8192, 4096], 1, ttnn.TILE_LAYOUT),
        # # Mixtra, Prefill bfp8, DRAM
        # (8, 1, [1, 8, 32768, 4096], 1, ttnn.TILE_LAYOUT),
        # # Llama 8B, N300 bfp8
        # (2, 1, [1, 1, 32, 128256], 3, ttnn.TILE_LAYOUT),
    ],
)
@pytest.mark.parametrize(
    "input_dtype",
    [
        ttnn.bfloat8_b,
    ],
)
@pytest.mark.parametrize(
    "mem_config",
    [
        ttnn.MemoryConfig(buffer_type=ttnn.BufferType.DRAM),
    ],
)
@pytest.mark.parametrize("num_iters", [10])
@pytest.mark.parametrize("enable_async", [True])
def test_all_gather_huge_bf8_dram(
    t3k_mesh_device,
    # pcie_mesh_device,
    num_devices,
    output_shape,
    dim,
    num_links,
    input_dtype,
    layout,
    mem_config,
    num_iters,
    use_program_cache,
    function_level_defaults,
    enable_async,
):
    run_all_gather_impl(
        t3k_mesh_device,
        num_devices,
        output_shape,
        dim,
        num_links,
        input_dtype,
        layout,
        use_program_cache,
        function_level_defaults,
        all_gather_topology=ttnn.Topology.Linear,
        num_iters=num_iters,
        enable_async=enable_async,
        rand_tensor=True,
        create_persistent_fabric=True,
        teardown_persistent_fabric=True,
        mem_config=mem_config,
    )


# Enumerate the post-commit cases explicitly
@skip_for_grayskull("Requires eth connected devices to run")
@pytest.mark.parametrize(
    "num_devices, num_links, output_shape, dim, layout",
    [
        # Llama 8B, N300 bf16
        (2, 1, [1, 1, 128, 4096], 3, ttnn.TILE_LAYOUT),
        # Llama 8B, N300 bf16
        (2, 1, [1, 1, 32, 4096], 3, ttnn.TILE_LAYOUT),
        # Llama 70, T3K, Prefill
        (8, 1, [1, 1, 128, 4096], 3, ttnn.TILE_LAYOUT),
        # too huge to run on CI. timeout doesn't work
        # Llama 70, T3K, Prefill
        # (8, 1, [1, 1, 32768, 4096], 3, ttnn.TILE_LAYOUT),
    ],
)
@pytest.mark.parametrize(
    "input_dtype",
    [
        ttnn.bfloat8_b,
    ],
)
@pytest.mark.parametrize(
    "mem_config",
    [
        ttnn.MemoryConfig(buffer_type=ttnn.BufferType.DRAM),
    ],
)
@pytest.mark.parametrize("num_iters", [10])
@pytest.mark.parametrize("enable_async", [True])
def test_all_gather_huge_bf16_dram(
    t3k_mesh_device,
    # pcie_mesh_device,
    num_devices,
    output_shape,
    dim,
    num_links,
    input_dtype,
    layout,
    mem_config,
    num_iters,
    use_program_cache,
    function_level_defaults,
    enable_async,
):
    run_all_gather_impl(
        t3k_mesh_device,
        num_devices,
        output_shape,
        dim,
        num_links,
        input_dtype,
        layout,
        use_program_cache,
        function_level_defaults,
        all_gather_topology=ttnn.Topology.Linear,
        num_iters=num_iters,
        enable_async=enable_async,
        rand_tensor=True,
        create_persistent_fabric=True,
        teardown_persistent_fabric=True,
        mem_config=mem_config,
    )


# Enumerate the post-commit cases explicitly
@skip_for_grayskull("Requires eth connected devices to run")
@pytest.mark.parametrize(
    "num_devices, num_links, output_shape, dim, layout",
    [
        # Mixtral, Decode	bfp8, L1
        (8, 1, [1, 1, 256, 4096], 2, ttnn.TILE_LAYOUT),
        # Mixtra, Prefill bfp8, L1
        (8, 1, [1, 8, 32, 4096], 1, ttnn.TILE_LAYOUT),
        # Mixtra, Prefill bfp8, L1
        (8, 1, [1, 8, 128, 4096], 1, ttnn.TILE_LAYOUT),
    ],
)
@pytest.mark.parametrize(
    "input_dtype",
    [
        ttnn.bfloat8_b,
    ],
)
@pytest.mark.parametrize(
    "mem_config",
    [
        ttnn.MemoryConfig(buffer_type=ttnn.BufferType.L1),
    ],
)
@pytest.mark.parametrize("num_iters", [10])
@pytest.mark.parametrize("enable_async", [True])
def test_all_gather_huge_bf8_l1(
    t3k_mesh_device,
    # pcie_mesh_device,
    num_devices,
    output_shape,
    dim,
    num_links,
    input_dtype,
    layout,
    mem_config,
    num_iters,
    use_program_cache,
    function_level_defaults,
    enable_async,
):
    run_all_gather_impl(
        t3k_mesh_device,
        num_devices,
        output_shape,
        dim,
        num_links,
        input_dtype,
        layout,
        use_program_cache,
        function_level_defaults,
        all_gather_topology=ttnn.Topology.Linear,
        num_iters=num_iters,
        enable_async=enable_async,
        rand_tensor=True,
        create_persistent_fabric=True,
        teardown_persistent_fabric=True,
        mem_config=mem_config,
    )


# Enumerate the post-commit cases explicitly
@skip_for_grayskull("Requires eth connected devices to run")
@pytest.mark.parametrize(
    "num_devices, output_shape, dim, layout, input_shard_shape, input_shard_grid, output_shard_shape, output_shard_grid, tensor_mem_layout",
    [
        (
            2,
            [1, 1, 32, 256],
            3,
            ttnn.TILE_LAYOUT,
            (32, 32),
            ttnn.CoreRangeSet({ttnn.CoreRange(ttnn.CoreCoord(0, 0), ttnn.CoreCoord(0, 3))}),
            None,
            None,
            ttnn.TensorMemoryLayout.WIDTH_SHARDED,
        ),
        (
            2,
            [1, 1, 32, 256],
            3,
            ttnn.TILE_LAYOUT,
            (32, 64),
            ttnn.CoreRangeSet({ttnn.CoreRange(ttnn.CoreCoord(0, 0), ttnn.CoreCoord(0, 1))}),
            None,
            None,
            ttnn.TensorMemoryLayout.WIDTH_SHARDED,
        ),
        (
            2,
            [1, 1, 32, 256],
            3,
            ttnn.TILE_LAYOUT,
            (32, 128),
            ttnn.CoreRangeSet({ttnn.CoreRange(ttnn.CoreCoord(0, 0), ttnn.CoreCoord(0, 0))}),
            None,
            None,
            ttnn.TensorMemoryLayout.WIDTH_SHARDED,
        ),
        (
            2,
            [1, 1, 64, 256],
            2,
            ttnn.TILE_LAYOUT,
            (32, 128),
            ttnn.CoreRangeSet({ttnn.CoreRange(ttnn.CoreCoord(0, 0), ttnn.CoreCoord(0, 1))}),
            None,
            None,
            ttnn.TensorMemoryLayout.WIDTH_SHARDED,
        ),
        (
            2,
            [1, 4, 32, 256],
            3,
            ttnn.TILE_LAYOUT,
            (32, 128),
            ttnn.CoreRangeSet({ttnn.CoreRange(ttnn.CoreCoord(0, 0), ttnn.CoreCoord(0, 3))}),
            None,
            None,
            ttnn.TensorMemoryLayout.HEIGHT_SHARDED,
        ),
        (
            4,
            [1, 4, 32, 1280],
            3,
            ttnn.TILE_LAYOUT,
            (32, 320),
            ttnn.CoreRangeSet({ttnn.CoreRange(ttnn.CoreCoord(0, 0), ttnn.CoreCoord(1, 4))}),
            None,
            None,
            ttnn.TensorMemoryLayout.HEIGHT_SHARDED,
        ),
    ],
)
@pytest.mark.parametrize("num_links", [1])
@pytest.mark.parametrize(
    "input_dtype",
    [
        ttnn.bfloat16,
        ttnn.bfloat8_b,
    ],
)
@pytest.mark.parametrize("num_iters", [8])
@pytest.mark.parametrize("enable_async", [True])
@pytest.mark.parametrize("dynamic_alloc_semaphore", [True, False])
def test_all_gather_sharded(
    t3k_mesh_device,
    num_devices,
    output_shape,
    dim,
    num_links,
    input_dtype,
    layout,
    num_iters,
    use_program_cache,
    function_level_defaults,
    enable_async,
    input_shard_shape,
    input_shard_grid,
    output_shard_shape,
    output_shard_grid,
    tensor_mem_layout,
    dynamic_alloc_semaphore,
):
    if num_links > 1:
        assert f"num_links > 1 not supported for sharded all gather test function which is currently using the t3k_mesh_device (and hence only has 1 link available for use)"

    run_all_gather_impl(
        t3k_mesh_device,
        num_devices,
        output_shape,
        dim,
        num_links,
        input_dtype,
        layout,
        use_program_cache,
        function_level_defaults,
        all_gather_topology=ttnn.Topology.Linear,
        num_iters=num_iters,
        enable_async=enable_async,
        rand_tensor=True,
        input_shard_shape=input_shard_shape,
        input_shard_grid=input_shard_grid,
        output_shard_shape=output_shard_shape,
        output_shard_grid=output_shard_grid,
        tensor_mem_layout=tensor_mem_layout,
        create_persistent_fabric=True,
        teardown_persistent_fabric=True,
        wrap_fabric_around_mesh=True,
        dynamic_alloc_semaphore=dynamic_alloc_semaphore,
    )


# Enumerate the post-commit cases explicitly
@skip_for_grayskull("Requires eth connected devices to run")
@pytest.mark.parametrize(
    "num_devices, output_shape, dim, layout, input_shard_shape, input_shard_grid, output_shard_shape, output_shard_grid, tensor_mem_layout",
    [
        (
            4,
            [1, 4, 32, 1280],
            3,
            ttnn.TILE_LAYOUT,
            (32, 320),
            ttnn.CoreRangeSet({ttnn.CoreRange(ttnn.CoreCoord(0, 0), ttnn.CoreCoord(1, 4))}),
            None,
            None,
            ttnn.TensorMemoryLayout.HEIGHT_SHARDED,
        ),
    ],
)
@pytest.mark.parametrize("num_links", [1])
@pytest.mark.parametrize(
    "input_dtype",
    [
        ttnn.bfloat16,
        ttnn.bfloat8_b,
    ],
)
@pytest.mark.parametrize("num_iters", [8])
@pytest.mark.parametrize("enable_async", [False])
def test_all_gather_sharded_ring(
    pcie_mesh_device,
    num_devices,
    output_shape,
    dim,
    num_links,
    input_dtype,
    layout,
    num_iters,
    use_program_cache,
    function_level_defaults,
    enable_async,
    input_shard_shape,
    input_shard_grid,
    output_shard_shape,
    output_shard_grid,
    tensor_mem_layout,
):
    if num_links > 1:
        assert f"num_links > 1 not supported for sharded all gather test function which is currently using the pcie_mesh_device (and hence only has 1 link available for use)"

    run_all_gather_impl(
        pcie_mesh_device,
        num_devices,
        output_shape,
        dim,
        num_links,
        input_dtype,
        layout,
        use_program_cache,
        function_level_defaults,
        all_gather_topology=ttnn.Topology.Ring,
        num_iters=num_iters,
        enable_async=enable_async,
        rand_tensor=True,
        input_shard_shape=input_shard_shape,
        input_shard_grid=input_shard_grid,
        output_shard_shape=output_shard_shape,
        output_shard_grid=output_shard_grid,
        tensor_mem_layout=tensor_mem_layout,
        create_persistent_fabric=True,
        teardown_persistent_fabric=True,
        wrap_fabric_around_mesh=True,
    )


@skip_for_grayskull("Requires eth connected devices to run")
@pytest.mark.parametrize(
    "num_devices, num_links, per_chip_output_shape, dim, layout",
    [
        (2, 1, [1, 2, 32, 1280], 1, ttnn.TILE_LAYOUT),
        (2, 1, [2, 1, 32, 1280], 0, ttnn.TILE_LAYOUT),
        (2, 1, [1, 2, 32, 2048], 1, ttnn.TILE_LAYOUT),
        (2, 1, [1, 2, 32, 2304], 1, ttnn.TILE_LAYOUT),
        (2, 1, [1, 2, 32, 4096], 1, ttnn.TILE_LAYOUT),
    ],
)
@pytest.mark.parametrize(
    "input_dtype",
    [
        ttnn.bfloat16,
    ],
)
@pytest.mark.parametrize(
    "buffer_type",
    [
        ttnn.BufferType.DRAM,
    ],
)
@pytest.mark.parametrize("enable_async", [True])
@pytest.mark.parametrize("replication_factor", [4])
@pytest.mark.parametrize("mesh_device", [pytest.param((2, 4), id="2x4_grid")], indirect=True)
def test_line_all_gather_async_on_T3K_cols_persistent_fabric_post_commit(
    mesh_device,
    num_devices,
    per_chip_output_shape,
    dim,
    num_links,
    input_dtype,
    layout,
    buffer_type,
    use_program_cache,
    function_level_defaults,
    enable_async,
    replication_factor,
    num_iters=1,
):
    if len(mesh_device.get_devices()) < 8:
        pytest.skip("Not T3K!")
    run_line_all_gather_on_TG_with_mesh_tensor_along_rows(
        mesh_device,
        num_devices,
        per_chip_output_shape,
        ttnn.TensorMemoryLayout.INTERLEAVED,
        dim,
        num_links,
        input_dtype,
        layout,
        buffer_type,
        use_program_cache,
        function_level_defaults,
        enable_async=enable_async,
        num_iters=num_iters,
        num_all_gather_instances=replication_factor,
        cluster_axis=0,
        use_all_gather_async=True,
        enable_persistent_fabric=True,
        create_persistent_fabric=True,
        teardown_persistent_fabric=True,
    )


# Enumerate the post-commit cases explicitly
@skip_for_grayskull("Requires eth connected devices to run")
@pytest.mark.parametrize(
    "num_devices, num_links, per_chip_output_shape, dim, layout",
    [
        (4, 1, [4, 1, 32, 1280], 0, ttnn.TILE_LAYOUT),
        (4, 1, [1, 1, 32, 16384 * 4], 3, ttnn.TILE_LAYOUT),
        (4, 1, [1, 4, 32, 2304], 1, ttnn.TILE_LAYOUT),
        (4, 1, [1, 4, 32, 4096], 1, ttnn.TILE_LAYOUT),
        (4, 1, [1, 4, 32, 6656], 1, ttnn.TILE_LAYOUT),
    ],
)
@pytest.mark.parametrize(
    "input_dtype",
    [
        ttnn.bfloat16,
        ttnn.bfloat8_b,
    ],
)
@pytest.mark.parametrize(
    "buffer_type",
    [
        ttnn.BufferType.DRAM,
        ttnn.BufferType.L1,
    ],
)
@pytest.mark.parametrize("replication_factor", [2])
@pytest.mark.parametrize("enable_async", [True])
@pytest.mark.parametrize("mesh_device", [pytest.param((2, 4), id="2x4_grid")], indirect=True)
def test_line_all_gather_async_on_T3K_rows_persistent_fabric_post_commit(
    num_devices,
    per_chip_output_shape,
    dim,
    num_links,
    input_dtype,
    layout,
    buffer_type,
    use_program_cache,
    function_level_defaults,
    mesh_device,
    enable_async,
    replication_factor,
    num_iters=1,
):
    if len(mesh_device.get_devices()) < 8:
        pytest.skip("Not T3K!")
    run_line_all_gather_on_TG_with_mesh_tensor_along_rows(
        mesh_device,
        num_devices,
        per_chip_output_shape,
        ttnn.TensorMemoryLayout.INTERLEAVED,
        dim,
        num_links,
        input_dtype,
        layout,
        buffer_type,
        use_program_cache,
        function_level_defaults,
        enable_async=enable_async,
        num_iters=num_iters,
        num_all_gather_instances=replication_factor,
        cluster_axis=1,
        use_all_gather_async=True,
        enable_persistent_fabric=True,
        create_persistent_fabric=True,
        teardown_persistent_fabric=True,
    )


@skip_for_grayskull("Requires eth connected devices to run")
@pytest.mark.parametrize(
    "num_devices1, num_links1, per_chip_output_shape1, dim1, layout1",
    [
        (2, 1, [1, 2, 32, 1280], 1, ttnn.TILE_LAYOUT),
        (2, 1, [2, 1, 32, 1280], 0, ttnn.TILE_LAYOUT),
        (2, 1, [1, 2, 32, 2048], 1, ttnn.TILE_LAYOUT),
        (2, 1, [1, 2, 32, 2304], 1, ttnn.TILE_LAYOUT),
        (2, 1, [1, 2, 32, 4096], 1, ttnn.TILE_LAYOUT),
    ],
)
@pytest.mark.parametrize(
    "input_dtype",
    [
        ttnn.bfloat16,
    ],
)
@pytest.mark.parametrize(
    "buffer_type",
    [
        ttnn.BufferType.DRAM,
    ],
)
@pytest.mark.parametrize("replication_factor1", [4])
@pytest.mark.parametrize("enable_async", [True])
@pytest.mark.parametrize(
    "num_devices2, num_links2, per_chip_output_shape2, dim2, layout2",
    [
        (4, 1, [4, 1, 32, 1280], 0, ttnn.TILE_LAYOUT),
        (4, 1, [1, 1, 32, 16384 * 4], 3, ttnn.TILE_LAYOUT),
        (4, 1, [1, 4, 32, 2304], 1, ttnn.TILE_LAYOUT),
        (4, 1, [1, 4, 32, 4096], 1, ttnn.TILE_LAYOUT),
        (4, 1, [1, 4, 32, 6656], 1, ttnn.TILE_LAYOUT),
    ],
)
@pytest.mark.parametrize("replication_factor2", [2])
@pytest.mark.parametrize("mesh_device", [pytest.param((2, 4), id="2x4_grid")], indirect=True)
def test_line_all_gather_async_on_T3K_back_to_back_cols_and_rows_persistent_fabric_post_commit(
    mesh_device,
    num_devices1,
    per_chip_output_shape1,
    dim1,
    num_links1,
    layout1,
    num_devices2,
    per_chip_output_shape2,
    dim2,
    num_links2,
    input_dtype,
    layout2,
    buffer_type,
    use_program_cache,
    function_level_defaults,
    enable_async,
    replication_factor1,
    replication_factor2,
    num_iters=1,
):
    if len(mesh_device.get_devices()) < 8:
        pytest.skip("Not T3K!")
    run_line_all_gather_on_TG_with_mesh_tensor_along_rows(
        mesh_device,
        num_devices1,
        per_chip_output_shape1,
        ttnn.TensorMemoryLayout.INTERLEAVED,
        dim1,
        num_links1,
        input_dtype,
        layout1,
        buffer_type,
        use_program_cache,
        function_level_defaults,
        enable_async=enable_async,
        num_iters=num_iters,
        num_all_gather_instances=replication_factor1,
        cluster_axis=0,
        use_all_gather_async=True,
        enable_persistent_fabric=True,
        create_persistent_fabric=True,
        teardown_persistent_fabric=False,
    )

    run_line_all_gather_on_TG_with_mesh_tensor_along_rows(
        mesh_device,
        num_devices2,
        per_chip_output_shape2,
        ttnn.TensorMemoryLayout.INTERLEAVED,
        dim2,
        num_links2,
        input_dtype,
        layout2,
        buffer_type,
        use_program_cache,
        function_level_defaults,
        enable_async=enable_async,
        num_iters=num_iters,
        num_all_gather_instances=replication_factor2,
        cluster_axis=1,
        use_all_gather_async=True,
        enable_persistent_fabric=True,
        create_persistent_fabric=False,
        teardown_persistent_fabric=True,
    )<|MERGE_RESOLUTION|>--- conflicted
+++ resolved
@@ -201,16 +201,12 @@
         mesh_device.set_sub_device_stall_group(sub_device_stall_group)
 
     # create global semaphore handles
-<<<<<<< HEAD
     if dynamic_alloc_semaphore:
         ccl_semaphore_handles = [None]
     else:
         ccl_semaphore_handles = [
-            create_global_semaphore_with_same_address(mesh_device, ccl_sub_device_crs, 0) for _ in range(num_iters)
+            ttnn.create_global_semaphore(mesh_device, ccl_sub_device_crs, 0) for _ in range(num_iters)
         ]
-=======
-    ccl_semaphore_handles = [ttnn.create_global_semaphore(mesh_device, ccl_sub_device_crs, 0) for _ in range(num_iters)]
->>>>>>> 10213e10
 
     logger.info(f"Output shape: {output_shape}")
     logger.info(f"dim: {dim}")
