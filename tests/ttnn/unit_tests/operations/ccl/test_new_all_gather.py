--- conflicted
+++ resolved
@@ -373,33 +373,7 @@
         # (4, 1, [1, 1, 64, 512], 3, ttnn.TILE_LAYOUT),
         # (4, 1, [1, 1, 32, 32768], 3, ttnn.TILE_LAYOUT),
         # (4, 1, [1, 1, 2048, 16384], 3, ttnn.TILE_LAYOUT),
-<<<<<<< HEAD
-        # (4, 1, [1, 1, 32, 1280], 3, ttnn.TILE_LAYOUT),
-        # # Mixtral, Decode	bfp8, L1
-        # (8, 1, [1, 1, 256, 4096], 2, ttnn.TILE_LAYOUT),
-        # # Mixtra, Prefill bfp8, L1
-        # (8, 1, [1, 8, 32, 4096], 1, ttnn.TILE_LAYOUT),
-        # # Mixtra, Prefill bfp8, L1
-        # (8, 1, [1, 8, 128, 4096], 1, ttnn.TILE_LAYOUT),
-        # # Mixtra, Prefill bfp8, L1
-        # (8, 1, [1, 8, 1024, 4096], 1, ttnn.TILE_LAYOUT),
-        # #  Mixtra, Prefill bfp8, L1
-        # (8, 1, [1, 8, 8192, 4096], 1, ttnn.TILE_LAYOUT),  # OOM on L1
-        # Mixtra, Prefill bfp8, L1
-        (8, 1, [1, 8, 32768, 4096], 1, ttnn.TILE_LAYOUT),  # OOM on L1
-        # Llama 8B, N300 bf16
-        # (2, 1, [1, 1, 128, 4096], 3, ttnn.TILE_LAYOUT),
-        # # Llama 8B, N300 bf16
-        # (2, 1, [1, 1, 32, 4096], 3, ttnn.TILE_LAYOUT),
-        # # Llama 8B, N300 bfp8
-        # (2, 1, [1, 1, 32, 128256], 3, ttnn.TILE_LAYOUT),
-        # # # T3K Falcon 40, Decode
-        # (8, 1, [1, 1, 32, 32768], 3, ttnn.TILE_LAYOUT),
-        # # # T3K Falcon 40, Decode
-        # (8, 1, [1, 1, 32, 8192], 3, ttnn.TILE_LAYOUT),
-        # # # T3K Falcon 40, Prefill
-        # (8, 1, [1, 1, 2048, 8192], 3, ttnn.TILE_LAYOUT),
-        # # # T3K Falcon 40, Prefill
+        (4, 1, [1, 1, 32, 1280], 3, ttnn.TILE_LAYOUT),
         # (8, 1, [1, 1, 2048, 32768], 3, ttnn.TILE_LAYOUT),  # OOM on L1
         # (2, 1, [1, 1, 64, 768-32*3], 2, ttnn.TILE_LAYOUT), #
         # (2, 1, [1, 1, 64, 768-32*2], 2, ttnn.TILE_LAYOUT), #
@@ -447,8 +421,6 @@
         # (2, 1, [1, 1, 192, 768*3+32*1], 2, ttnn.TILE_LAYOUT), # 12
         # (2, 1, [1, 1, 192, 768*3+32*2], 2, ttnn.TILE_LAYOUT), # 12
         # (2, 1, [1, 1, 192, 768*3+32*3], 2, ttnn.TILE_LAYOUT), # 12
-=======
-        (4, 1, [1, 1, 32, 1280], 3, ttnn.TILE_LAYOUT),
     ],
 )
 @pytest.mark.parametrize(
@@ -466,6 +438,7 @@
 )
 @pytest.mark.parametrize("num_iters", [10])
 @pytest.mark.parametrize("enable_async", [True])
+@pytest.mark.parametrize("device_params", [{"trace_region_size": 65536 * 32}], indirect=True)
 def test_all_gather(
     t3k_mesh_device,
     # pcie_mesh_device,
@@ -582,7 +555,6 @@
         # too huge to run on CI. timeout doesn't work
         # Llama 70, T3K, Prefill
         # (8, 1, [1, 1, 32768, 4096], 3, ttnn.TILE_LAYOUT),
->>>>>>> ff4bed1c
     ],
 )
 @pytest.mark.parametrize(
@@ -600,11 +572,6 @@
 )
 @pytest.mark.parametrize("num_iters", [1])
 @pytest.mark.parametrize("enable_async", [True])
-<<<<<<< HEAD
-@pytest.mark.parametrize("device_params", [{"trace_region_size": 65536 * 32}], indirect=True)
-@pytest.mark.timeout(3)
-def test_all_gather(
-=======
 def test_all_gather_huge_bf16_dram(
     t3k_mesh_device,
     # pcie_mesh_device,
@@ -668,7 +635,6 @@
 @pytest.mark.parametrize("num_iters", [10])
 @pytest.mark.parametrize("enable_async", [True])
 def test_all_gather_huge_bf8_l1(
->>>>>>> ff4bed1c
     t3k_mesh_device,
     # pcie_mesh_device,
     num_devices,
