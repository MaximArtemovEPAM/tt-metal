--- conflicted
+++ resolved
@@ -96,15 +96,9 @@
     ],
 )
 @pytest.mark.parametrize(
-<<<<<<< HEAD
-    "num_iters, warmup_iters",
-    [
-        (2500, 100),
-=======
     "num_iters",
     [
         5000,
->>>>>>> 01d33fcf
     ],
 )
 @pytest.mark.parametrize("shard_grid_orientation", [ttnn.ShardOrientation.ROW_MAJOR])
@@ -125,11 +119,7 @@
                 }
             ),
             ttnn.TILE_LAYOUT,
-<<<<<<< HEAD
-            14.5,
-=======
             32,
->>>>>>> 01d33fcf
         ),
         (  # AllGather after Binary Mult+Silu
             ttnn.TensorMemoryLayout.WIDTH_SHARDED,
@@ -140,22 +130,7 @@
             (32, 160),
             get_core_range_set(PREFETCHER_NOC1_RING),
             ttnn.TILE_LAYOUT,
-<<<<<<< HEAD
-            15.5,
-        ),
-        (  # AllGather for layernorm
-            ttnn.TensorMemoryLayout.WIDTH_SHARDED,
-            (1, 1, 32, 128),
-            3,
-            (32, 32),
-            CORE_RANGE_SET_1x1,
-            (32, 128),
-            CORE_RANGE_SET_1x1,
-            ttnn.TILE_LAYOUT,
-            9.5,
-=======
             25,
->>>>>>> 01d33fcf
         ),
     ),
 )
@@ -182,10 +157,6 @@
     enable_async,
     replication_factor,
     num_iters,
-<<<<<<< HEAD
-    warmup_iters,
-=======
->>>>>>> 01d33fcf
     perf_target_us,
 ):
     if len(mesh_device.get_devices()) != 32:
@@ -234,10 +205,6 @@
         teardown_persistent_fabric=True,
     )
 
-<<<<<<< HEAD
-    time_taken = profiler.get_duration("all-gather-async-trace") - profiler.get_duration(
-        "all-gather-async-trace-warmup"
-=======
     latency_us = profiler.get_duration("all-gather-async-trace") / num_iters * 1e6
     if perf_target_us is not None:
         assert (
@@ -310,33 +277,6 @@
         input_shard_shape,
         shard_grid_orientation,
     )
-
-    logger.warning("sharding not used due to issue #16699")
-
-    run_line_reduce_scatter_on_TG_with_mesh_tensor_along_rows(
-        mesh_device,
-        num_devices,
-        per_chip_input_shape,
-        ttnn.TensorMemoryLayout.INTERLEAVED,  # tensor_mem_layout,
-        dim,
-        num_links,
-        math_op,
-        input_dtype,
-        layout,
-        buffer_type,
-        use_program_cache,
-        function_level_defaults,
-        enable_async=enable_async,
-        # input_shard_spec=input_shard_spec,
-        num_iters=num_iters,
-        num_reduce_scatter_instances=replication_factor,
-        cluster_axis=1,
-        use_reduce_scatter_async=True,
-        enable_persistent_fabric=True,
-        create_persistent_fabric=True,
-        teardown_persistent_fabric=True,
->>>>>>> 01d33fcf
-    )
     effective_iter = num_iters - warmup_iters
     latency_us = time_taken / effective_iter * 1e6
     logger.info(f"Time taken: {time_taken} s")
