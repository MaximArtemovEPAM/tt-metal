--- conflicted
+++ resolved
@@ -113,11 +113,7 @@
                     cluster_axis=cluster_axis,
                     mesh_device=mesh_device,
                     topology=ttnn.Topology.Linear,
-<<<<<<< HEAD
-                    multi_device_global_semaphore=ccl_semaphore_handles[i % 8]
-=======
                     multi_device_global_semaphore=ccl_semaphore_handles[i % NUM_BUFFERS]
->>>>>>> 73c4cdb8
                     if type(ccl_semaphore_handles) == list
                     else ccl_semaphore_handles,
                     num_links=num_links,
@@ -136,12 +132,7 @@
                     topology=all_gather_topology,
                 )
         ttnn.end_trace_capture(mesh_device, trace_id, cq_id=0)
-<<<<<<< HEAD
-        for d in mesh_device.get_devices():
-            ttnn.synchronize_device(d)
-=======
         ttnn.synchronize_device(mesh_device)
->>>>>>> 73c4cdb8
         return trace_id
 
     if warmup_iters > 0:
@@ -154,12 +145,7 @@
     if warmup_iters > 0:
         ttnn.execute_trace(mesh_device, trace_id_warmup, blocking=False)
         ttnn.release_trace(mesh_device, trace_id_warmup)
-<<<<<<< HEAD
-        for d in mesh_device.get_devices():
-            ttnn.synchronize_device(d)
-=======
         ttnn.synchronize_device(mesh_device)
->>>>>>> 73c4cdb8
     profiler.end("all-gather-async-trace-warmup")
 
     profiler.start("all-gather-async-trace")
@@ -173,15 +159,9 @@
         "all-gather-async-trace-warmup"
     )
     effective_iter = num_iter - warmup_iters
-<<<<<<< HEAD
-    logger.info(f"Time taken: {time_taken} s")
-    logger.info(f"Time per iter: {time_taken / effective_iter} s")
-    logger.info(f"Time per iter: {time_taken / effective_iter * 1e6} us")
-=======
     logger.info(f"Time taken e2e: {time_taken} s")
     logger.info(f"Time per iter e2e: {time_taken / effective_iter} s")
     logger.info(f"Time per iter e2e: {time_taken / effective_iter * 1e6} us")
->>>>>>> 73c4cdb8
 
     return tt_out_tensor
 
@@ -301,11 +281,7 @@
 
         # create global semaphore handles
         ccl_semaphore_handles = [
-<<<<<<< HEAD
-            create_global_semaphore_with_same_address(mesh_device, ccl_sub_device_crs, 0) for _ in range(8)
-=======
             create_global_semaphore_with_same_address(mesh_device, ccl_sub_device_crs, 0) for _ in range(NUM_BUFFERS)
->>>>>>> 73c4cdb8
         ]
     try:
         # ttnn.visualize_mesh_device(mesh_device, tensor=ttnn_tensor)
@@ -338,11 +314,7 @@
                         cluster_axis=cluster_axis,
                         mesh_device=mesh_device,
                         topology=ttnn.Topology.Linear,
-<<<<<<< HEAD
-                        multi_device_global_semaphore=ccl_semaphore_handles[i % 8],
-=======
                         multi_device_global_semaphore=ccl_semaphore_handles[i % NUM_BUFFERS],
->>>>>>> 73c4cdb8
                         num_links=num_links,
                         memory_config=output_mem_config,
                         subdevice_id=worker_sub_device_id,
