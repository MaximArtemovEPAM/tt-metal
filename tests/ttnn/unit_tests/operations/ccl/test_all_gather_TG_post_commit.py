# SPDX-FileCopyrightText: © 2023 Tenstorrent Inc.

# SPDX-License-Identifier: Apache-2.0

import torch
import pytest
from loguru import logger
import ttnn
from tests.tt_eager.python_api_testing.sweep_tests.comparison_funcs import comp_equal, comp_pcc
from models.utility_functions import skip_for_grayskull
from ttnn import ShardTensor2dMesh, ConcatMesh2dToTensor
from tests.ttnn.unit_tests.operations.ccl.test_ccl_common import (
    create_and_load_sub_device_manager_with_fabric_interface,
    teardown_fabric_interface,
    create_global_semaphore_with_same_address,
)
from models.perf.benchmarking_utils import BenchmarkProfiler


def report_mismatches(golden, actual, max_printable=None):
    printed = 0
    for w in range(golden.shape[0]):
        for z in range(golden.shape[1]):
            for y in range(0, golden.shape[2], 32):
                for x in range(0, golden.shape[3], 32):
                    print_it = (max_printable is None or printed < max_printable) and golden[w, z, y, x] != actual[
                        w, z, y, x
                    ]
                    if print_it:
                        printed += 1
                        print(
                            f"output mismatch for tensor at [{w}, {z}, {y}, {x}]: expected {golden[w, z, y, x]} != actual {actual[w, z, y, x]}"
                        )


def print_tile_corners_of_tensor(t):
    for w in range(t.shape[0]):
        for z in range(t.shape[1]):
            str = ""
            for x in range(0, t.shape[3], 32):
                str += f"{x:<5} "[:5]
            print(f"     {str}")
            for y in range(0, t.shape[2], 32):
                str_vals = f"y={y:<3} "[:5]
                for x in range(0, t.shape[3], 32):
                    yy = 0
                    xx = 0
                    val = int(t[w, z, y + yy, x + xx].item())
                    str_vals += f"{val:<5} "[:5]
                print(f"{str_vals}")


def run_with_trace(
    mesh_device,
    all_gather_topology,
    input_tensor,
    dim,
    num_links,
    cluster_axis,
    output_mem_config,
    ccl_semaphore_handles,
    worker_sub_device_id,
    enable_persistent_fabric,
    n_worker=None,
    n_buffer=None,
    num_iter=20,
    warmup_iters=0,
    use_all_gather_async=False,
    profiler=BenchmarkProfiler(),
):
    # Compile Run
    logger.info("Compiling model")
    if use_all_gather_async:
        tt_out_tensor = ttnn.experimental.all_gather_async(
            input_tensor,
            dim,
            cluster_axis=cluster_axis,
            mesh_device=mesh_device,
            topology=ttnn.Topology.Linear,
            multi_device_global_semaphore=ccl_semaphore_handles[0]
            if type(ccl_semaphore_handles) == list
            else ccl_semaphore_handles,
            num_links=num_links,
            memory_config=output_mem_config,
            subdevice_id=worker_sub_device_id,
            enable_persistent_fabric_mode=enable_persistent_fabric,
        )
    else:
        tt_out_tensor = ttnn.all_gather(
            input_tensor,
            dim=dim,
            cluster_axis=cluster_axis,
            mesh_device=mesh_device,
            num_links=num_links,
            memory_config=output_mem_config,
            topology=all_gather_topology,
        )
    for d in mesh_device.get_devices():
        ttnn.synchronize_device(d)

    # Capture trace
    logger.info("Capturing trace")

    def capture_trace(n_iters):
        trace_id = ttnn.begin_trace_capture(mesh_device, cq_id=0)
        for i in range(n_iters):
            if use_all_gather_async:
                tt_out_tensor = ttnn.experimental.all_gather_async(
                    input_tensor,
                    dim,
                    cluster_axis=cluster_axis,
                    mesh_device=mesh_device,
                    topology=ttnn.Topology.Linear,
                    multi_device_global_semaphore=ccl_semaphore_handles[i % 8]
                    if type(ccl_semaphore_handles) == list
                    else ccl_semaphore_handles,
                    num_links=num_links,
                    memory_config=output_mem_config,
                    subdevice_id=worker_sub_device_id,
                    enable_persistent_fabric_mode=enable_persistent_fabric,
                )
            else:
                tt_out_tensor = ttnn.all_gather(
                    input_tensor,
                    dim=dim,
                    cluster_axis=cluster_axis,
                    mesh_device=mesh_device,
                    num_links=num_links,
                    memory_config=output_mem_config,
                    topology=all_gather_topology,
                )
        ttnn.end_trace_capture(mesh_device, trace_id, cq_id=0)
        for d in mesh_device.get_devices():
            ttnn.synchronize_device(d)
        return trace_id

    if warmup_iters > 0:
        trace_id_warmup = capture_trace(warmup_iters)
    trace_id = capture_trace(num_iter)

    # Run the op
    logger.info("Starting Trace perf test...")
<<<<<<< HEAD
    profiler.start("all-gather-async-trace-warmup")
    if warmup_iters > 0:
        ttnn.execute_trace(mesh_device, trace_id_warmup, blocking=False)
        ttnn.release_trace(mesh_device, trace_id_warmup)
        for d in mesh_device.get_devices():
            ttnn.synchronize_device(d)
    profiler.end("all-gather-async-trace-warmup")

=======
>>>>>>> 01d33fcf
    profiler.start("all-gather-async-trace")
    ttnn.execute_trace(mesh_device, trace_id, blocking=False)
    ttnn.release_trace(mesh_device, trace_id)
    for d in mesh_device.get_devices():
        ttnn.synchronize_device(d)
    profiler.end("all-gather-async-trace")
<<<<<<< HEAD
    time_taken = profiler.get_duration("all-gather-async-trace") - profiler.get_duration(
        "all-gather-async-trace-warmup"
    )
    effective_iter = num_iter - warmup_iters
    logger.info(f"Time taken: {time_taken} s")
    logger.info(f"Time per iter: {time_taken / effective_iter} s")
    logger.info(f"Time per iter: {time_taken / effective_iter * 1e6} us")
=======
    logger.info(f"Time taken: {profiler.get_duration('all-gather-async-trace')} s")
    logger.info(f"Time per iter: {(profiler.get_duration('all-gather-async-trace')) / num_iter} s")
    logger.info(f"Time per iter: {(profiler.get_duration('all-gather-async-trace')) / num_iter * 1e6} us")
>>>>>>> 01d33fcf

    return tt_out_tensor


def run_line_all_gather_on_TG_with_mesh_tensor_along_rows(
    mesh_device,
    num_devices_per_line,
    per_chip_output_shape,
    tensor_memory_layout,
    dim,
    num_links,
    input_dtype,
    layout,
    buffer_type: ttnn.BufferType,
    use_program_cache,
    function_level_defaults,
    enable_async,
    input_shard_spec: ttnn.ShardSpec = None,
    output_shard_spec: ttnn.ShardSpec = None,
    num_all_gather_instances: int = 1,
    num_iters: int = 1,
    warmup_iters: int = 0,
    cluster_axis: int = 0,
    tile=(32, 32),
    trace_mode=False,
    debug=False,
    profiler=BenchmarkProfiler(),
    # New all-gather-async and persistent fabric params
    use_all_gather_async=False,
    enable_persistent_fabric=False,
    create_persistent_fabric=False,
    teardown_persistent_fabric=False,
):
    if create_persistent_fabric:
        assert use_all_gather_async
        assert enable_persistent_fabric
    if teardown_persistent_fabric:
        assert use_all_gather_async
        assert enable_persistent_fabric
    if not use_all_gather_async:
        assert not create_persistent_fabric
        assert not teardown_persistent_fabric
        assert not enable_persistent_fabric

    mesh_device.enable_async(enable_async)

    input_shape_per_chip = list(per_chip_output_shape)
    input_shape_per_chip[dim] //= num_devices_per_line
    tensor_height_per_all_gather = per_chip_output_shape[-2]

    full_mesh_input_shape = list(per_chip_output_shape)
    ## The `all_gather_instances_concat_dim` is the dimension we will split the cluster spanning tensor along in order to split it
    ## off into per-all-gather tensors
    all_gather_instances_concat_dim = 1 if dim == 0 else 0
    full_mesh_input_shape[all_gather_instances_concat_dim] *= num_all_gather_instances
    logger.info(
        f"per_chip_output_shape: {full_mesh_input_shape}, dim: {dim}, all_gather_instances_concat_dim: {all_gather_instances_concat_dim}, num_devices_per_line: {num_devices_per_line}"
    )

    all_gather_instances_goldens = []
    full_input_tensor_unfractured = torch.rand(full_mesh_input_shape, dtype=torch.bfloat16)

    input_mem_config = ttnn.MemoryConfig(tensor_memory_layout, buffer_type=buffer_type, shard_spec=input_shard_spec)
    shard_dims = (dim, all_gather_instances_concat_dim) if cluster_axis == 0 else (all_gather_instances_concat_dim, dim)
    concat_dims = shard_dims

    mesh_shape = (
        (num_devices_per_line, num_all_gather_instances)
        if cluster_axis == 0
        else (num_all_gather_instances, num_devices_per_line)
    )

    if input_shard_spec is not None and output_shard_spec is None:
        output_shard_shape = list(input_shard_spec.shape)
        if dim == len(per_chip_output_shape) - 1:
            output_shard_shape[1] *= num_devices_per_line
        else:
            output_shard_shape[0] *= num_devices_per_line
        output_shard_spec = ttnn.ShardSpec(
            input_shard_spec.grid,
            output_shard_shape,
            input_shard_spec.orientation,
        )
    output_mem_config = ttnn.MemoryConfig(tensor_memory_layout, buffer_type=buffer_type, shard_spec=output_shard_spec)
    ttnn_tensor = ttnn.from_torch(
        full_input_tensor_unfractured,
        tile=ttnn.Tile(tile),
        dtype=input_dtype,
        device=mesh_device,
        layout=layout,
        memory_config=input_mem_config,
        mesh_mapper=ShardTensor2dMesh(mesh_device, mesh_shape=mesh_shape, dims=shard_dims),
    )
    ttnn_tensor = ttnn.to_device(ttnn_tensor, mesh_device)
    ttnn_tensor = ttnn.to_memory_config(ttnn_tensor, input_mem_config)

    sub_device_stall_group = []
    if use_all_gather_async:
        compute_grid_size = mesh_device.compute_with_storage_grid_size()
        ccl_sub_device_crs = ttnn.CoreRangeSet(
            {ttnn.CoreRange(ttnn.CoreCoord(0, 0), ttnn.CoreCoord(compute_grid_size.x - 1, compute_grid_size.y - 1))}
        )
        worker_sub_device = ttnn.SubDevice(
            [
                ccl_sub_device_crs,
            ]
        )
        worker_sub_device_id = ttnn.SubDeviceId(0)
        sub_device_stall_group = [worker_sub_device_id]
        if create_persistent_fabric:
            logger.info("Create persistent fabric interface")
            mesh_sub_device_manager_id = create_and_load_sub_device_manager_with_fabric_interface(
                mesh_device, [worker_sub_device], 0, 0, enable_persistent_fabric
            )
            logger.info("Done Create persistent fabric interface")
            mesh_device.set_sub_device_stall_group(sub_device_stall_group)

        # create global semaphore handles
        ccl_semaphore_handles = [
            create_global_semaphore_with_same_address(mesh_device, ccl_sub_device_crs, 0) for _ in range(8)
        ]
    try:
        # ttnn.visualize_mesh_device(mesh_device, tensor=ttnn_tensor)
        if trace_mode:
            ttnn_tensor_out = run_with_trace(
                input_tensor=ttnn_tensor,
                dim=dim,
                cluster_axis=cluster_axis,
                mesh_device=mesh_device,
                num_links=num_links,
                output_mem_config=output_mem_config,
                ccl_semaphore_handles=ccl_semaphore_handles,
                worker_sub_device_id=worker_sub_device_id,
                enable_persistent_fabric=enable_persistent_fabric,
                all_gather_topology=ttnn.Topology.Linear,
                num_iter=num_iters,
                warmup_iters=warmup_iters,
                use_all_gather_async=use_all_gather_async,
                profiler=profiler,
            )

        else:
            for i in range(num_iters):
                if use_all_gather_async:
                    logger.info("Running all-gather async")
                    ttnn_tensor_out = ttnn.experimental.all_gather_async(
                        ttnn_tensor,
                        dim,
                        cluster_axis=cluster_axis,
                        mesh_device=mesh_device,
                        topology=ttnn.Topology.Linear,
                        multi_device_global_semaphore=ccl_semaphore_handles[i % 8],
                        num_links=num_links,
                        memory_config=output_mem_config,
                        subdevice_id=worker_sub_device_id,
                        enable_persistent_fabric_mode=enable_persistent_fabric,
                    )
                else:
                    ttnn_tensor_out = ttnn.all_gather(
                        ttnn_tensor,
                        dim=dim,
                        cluster_axis=cluster_axis,
                        mesh_device=mesh_device,
                        num_links=num_links,
                        memory_config=output_mem_config,
                        topology=ttnn.Topology.Linear,
                    )
            ttnn.synchronize_devices(mesh_device, sub_device_ids=sub_device_stall_group)

    except Exception as e:
        logger.error(f"Exception: {e}")
        raise e
    finally:
        if enable_persistent_fabric and teardown_persistent_fabric:
            logger.info("Tearing down persistent fabric interface")
            mesh_device.reset_sub_device_stall_group()
            teardown_fabric_interface(mesh_device)
            logger.info("Done tearing down persistent fabric interface")

    # ttnn.visualize_mesh_device(mesh_device, tensor=ttnn_tensor_out)
    tt_output_tensor = ttnn.to_torch(
        ttnn_tensor_out, mesh_composer=ConcatMesh2dToTensor(mesh_device, mesh_shape=mesh_shape, dims=concat_dims)
    )
    output_tensors_list = torch.chunk(tt_output_tensor, num_all_gather_instances, dim=all_gather_instances_concat_dim)
    output_golden = torch.zeros(tt_output_tensor.shape)

    # Repeat the input tensor to represent the fact that the full concatenated input tensor lives across every
    # device in the line
    repeat_factor = [1] * len(output_golden.shape)
    repeat_factor[dim] = num_devices_per_line
    output_golden[:, :, :, :] = full_input_tensor_unfractured.repeat(repeat_factor)

    eq = True
    if input_dtype == ttnn.bfloat16:
        eq, output = comp_equal(tt_output_tensor, output_golden)
        if not eq and debug is True:
            logger.error(f"found mismatches")
            report_mismatches(tt_output_tensor, output_golden, 100)
            print_tile_corners_of_tensor(tt_output_tensor)
    else:
        eq, output = comp_pcc(tt_output_tensor, output_golden)
    if not eq:
        logger.error(f"output mismatch for tensor: {output}")

    assert eq, f"FAILED: {output}"


# Enumerate the post-commit cases explicitly
@skip_for_grayskull("Requires eth connected devices to run")
@pytest.mark.parametrize(
    "num_devices, num_links, per_chip_output_shape, dim, layout",
    [
        (4, 3, [4, 1, 32, 1280], 0, ttnn.TILE_LAYOUT),
        (4, 3, [1, 1, 32, 16384 * 4], 3, ttnn.TILE_LAYOUT),
        (4, 3, [1, 4, 32, 2304], 1, ttnn.TILE_LAYOUT),
        (4, 3, [1, 4, 32, 4096], 1, ttnn.TILE_LAYOUT),
        (4, 3, [1, 4, 32, 6656], 1, ttnn.TILE_LAYOUT),
    ],
)
@pytest.mark.parametrize(
    "input_dtype",
    [
        ttnn.bfloat16,
        ttnn.bfloat8_b,
    ],
)
@pytest.mark.parametrize(
    "buffer_type",
    [
        ttnn.BufferType.DRAM,
        ttnn.BufferType.L1,
    ],
)
@pytest.mark.parametrize("replication_factor", [8])  # 1, 8])
@pytest.mark.parametrize("enable_async", [True])
@pytest.mark.parametrize("mesh_device", [pytest.param((8, 4), id="8x4_grid")], indirect=True)
def test_line_all_gather_on_TG_rows_post_commit(
    mesh_device,
    num_devices,
    per_chip_output_shape,
    dim,
    num_links,
    input_dtype,
    layout,
    buffer_type,
    use_program_cache,
    function_level_defaults,
    enable_async,
    replication_factor,
    num_iters=1,
):
    if len(mesh_device.get_devices()) != 32:
        pytest.skip("Not TG!")
    run_line_all_gather_on_TG_with_mesh_tensor_along_rows(
        mesh_device,
        num_devices,
        per_chip_output_shape,
        ttnn.TensorMemoryLayout.INTERLEAVED,
        dim,
        num_links,
        input_dtype,
        layout,
        buffer_type,
        use_program_cache,
        function_level_defaults,
        enable_async=enable_async,
        num_iters=num_iters,
        num_all_gather_instances=replication_factor,
        cluster_axis=1,
    )


@skip_for_grayskull("Requires eth connected devices to run")
@pytest.mark.parametrize(
    "num_devices, num_links, per_chip_output_shape, dim, layout",
    [
        (8, 4, [1, 8, 32, 1280], 1, ttnn.TILE_LAYOUT),
        (8, 4, [8, 1, 32, 1280], 0, ttnn.TILE_LAYOUT),
        (8, 4, [1, 8, 32, 2048], 1, ttnn.TILE_LAYOUT),
        (8, 4, [1, 8, 32, 2304], 1, ttnn.TILE_LAYOUT),
        (8, 4, [1, 8, 32, 4096], 1, ttnn.TILE_LAYOUT),
    ],
)
@pytest.mark.parametrize(
    "input_dtype",
    [
        ttnn.bfloat16,
    ],
)
@pytest.mark.parametrize(
    "buffer_type",
    [
        ttnn.BufferType.DRAM,
    ],
)
@pytest.mark.parametrize("enable_async", [True])
@pytest.mark.parametrize("replication_factor", [4])
@pytest.mark.parametrize("mesh_device", [pytest.param((8, 4), id="8x4_grid")], indirect=True)
def test_line_all_gather_on_TG_cols_post_commit(
    mesh_device,
    num_devices,
    per_chip_output_shape,
    dim,
    num_links,
    input_dtype,
    layout,
    buffer_type,
    use_program_cache,
    function_level_defaults,
    enable_async,
    replication_factor,
    num_iters=1,
):
    if len(mesh_device.get_devices()) != 32:
        pytest.skip("Not TG!")
    run_line_all_gather_on_TG_with_mesh_tensor_along_rows(
        mesh_device,
        num_devices,
        per_chip_output_shape,
        ttnn.TensorMemoryLayout.INTERLEAVED,
        dim,
        num_links,
        input_dtype,
        layout,
        buffer_type,
        use_program_cache,
        function_level_defaults,
        enable_async=enable_async,
        num_iters=num_iters,
        num_all_gather_instances=replication_factor,
        cluster_axis=0,
    )<|MERGE_RESOLUTION|>--- conflicted
+++ resolved
@@ -140,36 +140,15 @@
 
     # Run the op
     logger.info("Starting Trace perf test...")
-<<<<<<< HEAD
-    profiler.start("all-gather-async-trace-warmup")
-    if warmup_iters > 0:
-        ttnn.execute_trace(mesh_device, trace_id_warmup, blocking=False)
-        ttnn.release_trace(mesh_device, trace_id_warmup)
-        for d in mesh_device.get_devices():
-            ttnn.synchronize_device(d)
-    profiler.end("all-gather-async-trace-warmup")
-
-=======
->>>>>>> 01d33fcf
     profiler.start("all-gather-async-trace")
     ttnn.execute_trace(mesh_device, trace_id, blocking=False)
     ttnn.release_trace(mesh_device, trace_id)
     for d in mesh_device.get_devices():
         ttnn.synchronize_device(d)
     profiler.end("all-gather-async-trace")
-<<<<<<< HEAD
-    time_taken = profiler.get_duration("all-gather-async-trace") - profiler.get_duration(
-        "all-gather-async-trace-warmup"
-    )
-    effective_iter = num_iter - warmup_iters
-    logger.info(f"Time taken: {time_taken} s")
-    logger.info(f"Time per iter: {time_taken / effective_iter} s")
-    logger.info(f"Time per iter: {time_taken / effective_iter * 1e6} us")
-=======
     logger.info(f"Time taken: {profiler.get_duration('all-gather-async-trace')} s")
     logger.info(f"Time per iter: {(profiler.get_duration('all-gather-async-trace')) / num_iter} s")
     logger.info(f"Time per iter: {(profiler.get_duration('all-gather-async-trace')) / num_iter * 1e6} us")
->>>>>>> 01d33fcf
 
     return tt_out_tensor
 
