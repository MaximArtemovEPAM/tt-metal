# SPDX-FileCopyrightText: © 2023 Tenstorrent Inc.

# SPDX-License-Identifier: Apache-2.0

import torch
import pytest
from loguru import logger
import ttnn
from tests.tt_eager.python_api_testing.sweep_tests.comparison_funcs import comp_pcc
from models.utility_functions import skip_for_grayskull
from tests.ttnn.unit_tests.operations.ccl.test_reduce_scatter_TG_nightly import (
    run_line_reduce_scatter_on_TG_with_mesh_tensor_along_rows,
)
from tests.ttnn.unit_tests.operations.ccl.test_ccl_common import (
    create_and_load_sub_device_manager_with_fabric_interface,
    teardown_fabric_interface,
    create_global_semaphore_with_same_address,
)


def is_unsupported_case(input_shape, dim, math_op, mem_config, num_devices, num_links, input_dtype, layout):
    elem_size = 2 if input_dtype == ttnn.bfloat16 else 1
    tensor_size_bytes = elem_size
    for i in input_shape:
        tensor_size_bytes *= i
    num_l1_banks = 64
    if mem_config.buffer_type == ttnn.BufferType.L1 and tensor_size_bytes > num_l1_banks * 50 * 1024:
        return True, "L1 buffer can't support large tensor sizes"

    # if input_dtype == ttnn.bfloat8_b and tuple(input_shape) == (1, 1, 2048, 1024) and dim == 3:
    #     return True, "Known failure with bfp8_b data format"

    return False, ""


def run_with_trace(
    t3k_mesh_device,
    input_tensor_mesh,
    dim,
    num_links,
    math_op,
    output_mem_config,
    num_iters=40,
    topology=ttnn.Topology.Ring,
    subdevice_id=None,
):
    # Compile Run
    logger.info("Compiling model")
    output_tensor_mesh = ttnn.reduce_scatter_async(
        input_tensor_mesh,
        dim=dim,
        math_op=math_op,
        num_links=num_links,
        memory_config=output_mem_config,
        topology=topology,
        subdevice_id=subdevice_id,
        create_semaphore_handles=True,
    )
    for device_id in t3k_mesh_device.get_device_ids():
        ttnn.synchronize_device(t3k_mesh_device.get_device(device_id))

    # Capture trace
    logger.info("Capturing trace")
    trace_id = ttnn.begin_trace_capture(t3k_mesh_device, cq_id=0)
    for i in range(num_iters):
        output_tensor_mesh = ttnn.reduce_scatter_async(
            input_tensor_mesh,
            dim=dim,
            math_op=math_op,
            num_links=num_links,
            memory_config=output_mem_config,
            topology=topology,
            subdevice_id=subdevice_id,
            create_semaphore_handles=False,
        )
    ttnn.end_trace_capture(t3k_mesh_device, trace_id, cq_id=0)
    for device_id in t3k_mesh_device.get_device_ids():
        ttnn.synchronize_device(t3k_mesh_device.get_device(device_id))

    # Run the op
    logger.info("Starting Trace perf test...")
    ttnn.execute_trace(t3k_mesh_device, trace_id, blocking=False)
    ttnn.release_trace(t3k_mesh_device, trace_id)
    for device_id in t3k_mesh_device.get_device_ids():
        ttnn.synchronize_device(t3k_mesh_device.get_device(device_id))

    return output_tensor_mesh


def run_reduce_scatter_test(
    mesh_device,
    num_devices,
    per_chip_output_shape,
    dim,
    num_links,
    math_op,
    input_dtype,
    layout,
    mem_config,
    use_program_cache,
    function_level_defaults,
    num_iters,
    input_shard_shape=None,
    shard_grid=None,
    tensor_mem_layout=None,
    enable_async=True,
    topology=ttnn.Topology.Ring,
    trace_mode=False,
    multi_coregrid_test=False,
):
    assert num_iters > 0
    enable_persistent_fabric = True
    if len(mesh_device.get_device_ids()) < num_devices:
        pytest.skip(
            f"Not enough devices on machine to implement test case. Wanted {num_devices} but found {len(mesh_device.get_device_ids())}"
        )

    if input_shard_shape and shard_grid:
        input_shard_spec = ttnn.ShardSpec(
            shard_grid,
            input_shard_shape,
            ttnn.ShardOrientation.ROW_MAJOR,
        )
        input_mem_config = ttnn.MemoryConfig(
            tensor_mem_layout, buffer_type=ttnn.BufferType.L1, shard_spec=input_shard_spec
        )
        output_shard_shape = list(input_shard_shape)
        if dim == 3:
            output_shard_shape[1] *= num_devices
        else:
            output_shard_shape[0] *= num_devices
        output_shard_spec = ttnn.ShardSpec(
            shard_grid,
            output_shard_shape,
            ttnn.ShardOrientation.ROW_MAJOR,
        )
        output_mem_config = ttnn.MemoryConfig(
            tensor_mem_layout, buffer_type=ttnn.BufferType.L1, shard_spec=output_shard_spec
        )
    else:
        assert mem_config is not None
        input_mem_config = mem_config
        output_mem_config = mem_config

    (is_known_failure, message) = is_unsupported_case(
        per_chip_output_shape, dim, math_op, input_mem_config, num_devices, num_links, input_dtype, layout
    )
    if is_known_failure:
        pytest.skip(f"Skipping unsupported case {message}.")

    mesh_device.enable_async(enable_async)
    if enable_async:
        logger.info(f"Using Async Mode for Reduce Scatter Op Dispatch")

    compute_grid_size = mesh_device.compute_with_storage_grid_size()
    ccl_sub_device_crs = ttnn.CoreRangeSet(
        {ttnn.CoreRange(ttnn.CoreCoord(0, 0), ttnn.CoreCoord(compute_grid_size.x - 1, compute_grid_size.y - 1))}
    )
    worker_sub_device = ttnn.SubDevice([ccl_sub_device_crs])
    worker_sub_device_id = ttnn.SubDeviceId(0)
    sub_device_stall_group = [worker_sub_device_id]
    mesh_sub_device_manager_id = create_and_load_sub_device_manager_with_fabric_interface(
        mesh_device, [worker_sub_device], 0, 0, enable_persistent_fabric
    )
    mesh_device.set_sub_device_stall_group(sub_device_stall_group)

    # create global semaphore handles
    from_remote_semaphore_handles = create_global_semaphore_with_same_address(
        mesh_device,
        ccl_sub_device_crs,
        0,  # , search_max=True
    )
    to_remote_semaphore_handles = create_global_semaphore_with_same_address(
        mesh_device,
        ccl_sub_device_crs,
        0,  # , search_max=True
    )
    mesh_device.set_sub_device_stall_group([worker_sub_device_id])
    debug = False

    logger.info(f"Per chip output shape: {per_chip_output_shape}, devices: {num_devices}, dim: {dim}")

    # Generate input tensors
    canonical_input_shape = per_chip_output_shape.copy()
    canonical_input_shape[dim] *= num_devices

    tt_input_tensors = []

    numel = canonical_input_shape[0] * canonical_input_shape[1] * canonical_input_shape[2] * canonical_input_shape[3]
    input_tensors = [
        torch.rand(canonical_input_shape).bfloat16() if not debug else torch.ones(canonical_input_shape).bfloat16()
        for _ in range(num_devices)
    ]
    if debug:
        tile_id = 0
        for w in range(input_tensors[-1].shape[0]):
            for z in range(input_tensors[-1].shape[1]):
                for y in range(0, input_tensors[-1].shape[2], 32):
                    for x in range(0, input_tensors[-1].shape[3], 32):
                        for yy in range(32):
                            for xx in range(32):
                                input_tensors[-1][w, z, y + yy, x + xx] = tile_id
                        tile_id += 1
    for i, canonical_input_tensor in enumerate(input_tensors):
        logger.info(f"Creating input tensor on device {mesh_device.get_device_ids()[i]}")
        tt_input_tensors.append(
            ttnn.Tensor(canonical_input_tensor, input_dtype)
            .to(layout)
            .to(mesh_device.get_device(mesh_device.get_device_ids()[i]), input_mem_config)
        )

    assert len(tt_input_tensors) == num_devices

    input_tensor_mesh = ttnn.aggregate_as_tensor(tt_input_tensors)

<<<<<<< HEAD
    compute_grid_size = mesh_device.compute_with_storage_grid_size()
    if multi_coregrid_test and (compute_grid_size.x > 0):
        worker_sub_device = ttnn.SubDevice(
            [
                ttnn.CoreRangeSet(
                    {
                        ttnn.CoreRange(ttnn.CoreCoord(0, 0), ttnn.CoreCoord(0, compute_grid_size.y - 1)),
                        ttnn.CoreRange(
                            ttnn.CoreCoord(1, 0), ttnn.CoreCoord(compute_grid_size.x - 1, compute_grid_size.y - 1)
                        ),
                    }
                )
            ]
        )
    else:
        worker_sub_device = ttnn.SubDevice(
            [
                ttnn.CoreRangeSet(
                    {
                        ttnn.CoreRange(
                            ttnn.CoreCoord(0, 0), ttnn.CoreCoord(compute_grid_size.x - 1, compute_grid_size.y - 1)
                        )
                    }
                )
            ]
        )
    worker_sub_device_id = ttnn.SubDeviceId(0)
    mesh_sub_device_manager_id = create_and_load_sub_device_manager_with_fabric_interface(
        mesh_device, [worker_sub_device], 0, 0, enable_persistent_fabric
    )

=======
>>>>>>> abc55d29
    # Run the op
    if trace_mode:
        output_tensor_mesh = run_with_trace(
            mesh_device,
            input_tensor_mesh,
            dim,
            num_links,
            math_op,
            output_mem_config,
            num_iters=num_iters,
            topology=topology,
            subdevice_id=worker_sub_device_id,
        )
    else:
        logger.info(f"Running {num_iters} iterations of reduce scatter")
        for i in range(num_iters):
            output_tensor_mesh = ttnn.experimental.reduce_scatter_async(
                input_tensor_mesh,
                dim=dim,
                from_remote_multi_device_global_semaphore=from_remote_semaphore_handles,
                to_remote_multi_device_global_semaphore=to_remote_semaphore_handles,
                math_op=math_op,
                num_links=num_links,
                memory_config=output_mem_config,
                topology=topology,
                subdevice_id=worker_sub_device_id,
            )

        logger.info(f"Waiting for op to finish all iterations")
        ttnn.synchronize_devices(mesh_device, sub_device_ids=sub_device_stall_group)
        logger.info(f"Done iterations")

    # Compute golden
    # TODO: Make it model how reduce scatter actually works for numerical correctness/ordering
    golden_canonical_out_tensor = torch.zeros(canonical_input_shape).bfloat16()
    for i, t in enumerate(input_tensors):
        golden_canonical_out_tensor = torch.add(golden_canonical_out_tensor, t).bfloat16()

    golden_output_tensors = torch.chunk(golden_canonical_out_tensor, num_devices, dim)

    tt_out_tensors = ttnn.get_device_tensors(output_tensor_mesh)
    logger.info(f"Compare")
    # Compare
    assert len(golden_output_tensors) == len(tt_out_tensors)
    mismatch = False
    for i, t in enumerate(tt_out_tensors):
        logger.info(f"DEVICE {i}")
        logger.info(f"Checking output from device {t.device().id()}")
        tt_output_tensor = t.cpu().to(ttnn.ROW_MAJOR_LAYOUT).to_torch()
        eq, output = comp_pcc(tt_output_tensor, golden_output_tensors[i])
        mismatch = mismatch or not eq
        if not eq:
            logger.error(f"output mismatch for tensor {i}. Mesh device ID: {mesh_device.get_devices()[i].id()}")
            if debug:
                logger.info(f"FINAL OUTPUT TENSOR {tt_output_tensor}")
                mismatch_tensor_shape = [
                    tt_output_tensor.shape[0],
                    tt_output_tensor.shape[1],
                    tt_output_tensor.shape[2] // 32,
                    tt_output_tensor.shape[3] // 32,
                ]
                mismatch_tensor = torch.zeros(mismatch_tensor_shape).bfloat16()
                for w in range(tt_output_tensor.shape[0]):
                    for z in range(tt_output_tensor.shape[1]):
                        for y in range(0, tt_output_tensor.shape[2], 32):
                            for x in range(0, tt_output_tensor.shape[3], 32):
                                if tt_output_tensor[w, z, y, x] != golden_output_tensors[i][w, z, y, x]:
                                    mismatch_tensor[w, z, y // 32, x // 32] = 1
                                    logger.error(
                                        f"mismatch at {w}, {z}, {y}, {x}: {tt_output_tensor[w, z, y, x]} != {golden_output_tensors[i][w, z, y, x]}"
                                    )
                logger.error(f"MISMATCH TENSOR {mismatch_tensor}")

        else:
            logger.info(f"output match for tensor {i}")
    mesh_device.reset_sub_device_stall_group()
    teardown_fabric_interface(mesh_device)

    assert not mismatch, f"{i} FAILED: {output}"


# ~2:45 extra time in the current state
@skip_for_grayskull("Requires eth connected devices to run")
@pytest.mark.timeout(120)
@pytest.mark.parametrize(
    "num_devices, num_links",
    [
        (4, 1),
    ],
)
@pytest.mark.parametrize(
    "per_chip_output_shape, dim, layout",
    [
        ([1, 1, 32, 32], 3, ttnn.TILE_LAYOUT),
        ([1, 1, 32, 32 * 2], 3, ttnn.TILE_LAYOUT),
        ([1, 1, 64, 32], 3, ttnn.TILE_LAYOUT),
        ([1, 1, 64, 64], 3, ttnn.TILE_LAYOUT),
        ([1, 1, 128, 128], 0, ttnn.TILE_LAYOUT),
        ([1, 1, 128, 128], 1, ttnn.TILE_LAYOUT),
        ([1, 1, 128, 128], 2, ttnn.TILE_LAYOUT),
        ([1, 1, 128, 128], 3, ttnn.TILE_LAYOUT),
        ([1, 1, 32, 32], 2, ttnn.TILE_LAYOUT),
        ([1, 1, 32, 64], 2, ttnn.TILE_LAYOUT),
        ([1, 1, 32, 32 * 4], 3, ttnn.TILE_LAYOUT),
        ([1, 1, 128, 4096], 3, ttnn.TILE_LAYOUT),
        ([1, 4, 32, 2304], 2, ttnn.TILE_LAYOUT),
        ([1, 2, 224, 32 * 8], 3, ttnn.TILE_LAYOUT),
        ([1, 8, 1024, 1024], 3, ttnn.TILE_LAYOUT),
        ([1, 4, 2048, 1024], 3, ttnn.TILE_LAYOUT),
        ([1, 1, 128, 8192], 3, ttnn.TILE_LAYOUT),
    ],
)
@pytest.mark.parametrize(
    "input_dtype",
    [
        ttnn.bfloat16,
        ttnn.bfloat8_b,
    ],
)
@pytest.mark.parametrize(
    "mem_config",
    [
        ttnn.MemoryConfig(buffer_type=ttnn.BufferType.DRAM),
        ttnn.MemoryConfig(buffer_type=ttnn.BufferType.L1),
    ],
)
@pytest.mark.parametrize("math_op", [ttnn.ReduceType.Sum])
@pytest.mark.parametrize("enable_async", [False])
@pytest.mark.parametrize("trace_mode", [False])
@pytest.mark.parametrize("device_params", [{"trace_region_size": 27648}], indirect=True)
def test_line_reduce_scatter_async_post_commit(
    t3k_mesh_device,
    num_devices,
    per_chip_output_shape,
    dim,
    num_links,
    math_op,
    input_dtype,
    layout,
    mem_config,
    use_program_cache,
    function_level_defaults,
    enable_async,
    trace_mode,
    num_iters=16,
):
    run_reduce_scatter_test(
        t3k_mesh_device,
        num_devices,
        per_chip_output_shape,
        dim,
        num_links,
        math_op,
        input_dtype,
        layout,
        mem_config,
        use_program_cache,
        function_level_defaults,
        num_iters=num_iters,
        enable_async=enable_async,
        topology=ttnn.Topology.Linear,
        trace_mode=trace_mode,
    )


<<<<<<< HEAD
@skip_for_grayskull("Requires eth connected devices to run")
@pytest.mark.timeout(120)
@pytest.mark.parametrize(
    "num_devices, num_links",
    [
        (4, 1),
    ],
)
@pytest.mark.parametrize(
    "per_chip_output_shape, dim, layout",
    [
        ([1, 1, 32, 32], 3, ttnn.TILE_LAYOUT),
    ],
)
@pytest.mark.parametrize(
    "input_dtype",
    [
        ttnn.bfloat16,
    ],
)
@pytest.mark.parametrize(
    "mem_config",
    [
        ttnn.MemoryConfig(buffer_type=ttnn.BufferType.DRAM),
    ],
)
@pytest.mark.parametrize("math_op", [ttnn.ReduceType.Sum])
@pytest.mark.parametrize("enable_async", [False])
@pytest.mark.parametrize("trace_mode", [False])
@pytest.mark.parametrize("device_params", [{"trace_region_size": 27648}], indirect=True)
def test_line_reduce_multi_core_grid_scatter_async_post_commit(
    t3k_mesh_device,
    num_devices,
    per_chip_output_shape,
    dim,
    num_links,
    math_op,
    input_dtype,
    layout,
    mem_config,
    use_program_cache,
    function_level_defaults,
    enable_async,
    trace_mode,
    num_iters=16,
):
    run_reduce_scatter_test(
        t3k_mesh_device,
        num_devices,
        per_chip_output_shape,
        dim,
        num_links,
        math_op,
        input_dtype,
        layout,
        mem_config,
        use_program_cache,
        function_level_defaults,
        num_iters=num_iters,
        enable_async=enable_async,
        topology=ttnn.Topology.Linear,
        trace_mode=trace_mode,
        multi_coregrid_test=True,
    )


@pytest.mark.skip(
    "persistent fabric test with cluster-axis API and multiple concurrent reduce_scatter instances not enabled yet"
)
=======
>>>>>>> abc55d29
@skip_for_grayskull("Requires eth connected devices to run")
@pytest.mark.parametrize(
    "num_devices, num_links, per_chip_input_shape, dim, layout",
    [
        (2, 2, [1, 2, 32, 1280], 1, ttnn.TILE_LAYOUT),
        (2, 2, [2, 1, 32, 1280], 0, ttnn.TILE_LAYOUT),
        (2, 1, [1, 2, 32, 1280], 1, ttnn.TILE_LAYOUT),
        (2, 1, [2, 1, 32, 1280], 0, ttnn.TILE_LAYOUT),
        (2, 2, [1, 1, 32, 1280], 3, ttnn.TILE_LAYOUT),
        (2, 1, [1, 1, 32, 1280], 3, ttnn.TILE_LAYOUT),
    ],
)
@pytest.mark.parametrize(
    "input_dtype",
    [
        ttnn.bfloat16,
        ttnn.bfloat8_b,
    ],
)
@pytest.mark.parametrize(
    "buffer_type",
    [
        ttnn.BufferType.DRAM,
        ttnn.BufferType.L1,
    ],
)
@pytest.mark.parametrize("enable_async", [True])
@pytest.mark.parametrize("replication_factor", [4])
@pytest.mark.parametrize("math_op", [ttnn.ReduceType.Sum])
def test_line_reduce_scatter_async_on_T3K_cols_post_commit(
    t3k_mesh_device,
    num_devices,
    per_chip_input_shape,
    dim,
    num_links,
    math_op,
    input_dtype,
    layout,
    buffer_type,
    use_program_cache,
    function_level_defaults,
    enable_async,
    replication_factor,
    num_iters=1,
):
    if len(t3k_mesh_device.get_devices()) < 8:
        pytest.skip("Not T3K!")

    run_line_reduce_scatter_on_TG_with_mesh_tensor_along_rows(
        t3k_mesh_device,
        num_devices,
        per_chip_input_shape,
        ttnn.TensorMemoryLayout.INTERLEAVED,
        dim,
        num_links,
        math_op,
        input_dtype,
        layout,
        buffer_type,
        use_program_cache,
        function_level_defaults,
        enable_async=enable_async,
        num_iters=num_iters,
        num_reduce_scatter_instances=replication_factor,
        cluster_axis=0,
        use_reduce_scatter_async=True,
        enable_persistent_fabric=True,
        create_persistent_fabric=True,
        teardown_persistent_fabric=True,
    )


@skip_for_grayskull("Requires eth connected devices to run")
@pytest.mark.parametrize(
    "num_devices, num_links, per_chip_input_shape, dim, layout",
    [
        (4, 1, [1, 4, 32, 1280], 1, ttnn.TILE_LAYOUT),
        (4, 1, [4, 1, 32, 1280], 0, ttnn.TILE_LAYOUT),
    ],
)
@pytest.mark.parametrize(
    "input_dtype",
    [
        ttnn.bfloat16,
        ttnn.bfloat8_b,
    ],
)
@pytest.mark.parametrize(
    "buffer_type",
    [
        ttnn.BufferType.DRAM,
        ttnn.BufferType.L1,
    ],
)
@pytest.mark.parametrize("enable_async", [True])
@pytest.mark.parametrize("replication_factor", [2])
@pytest.mark.parametrize("math_op", [ttnn.ReduceType.Sum])
def test_line_reduce_scatter_async_on_T3K_rows_post_commit(
    t3k_mesh_device,
    num_devices,
    per_chip_input_shape,
    dim,
    num_links,
    math_op,
    input_dtype,
    layout,
    buffer_type,
    use_program_cache,
    function_level_defaults,
    enable_async,
    replication_factor,
    num_iters=1,
):
    if len(t3k_mesh_device.get_devices()) < 8:
        pytest.skip("Not T3K!")

    run_line_reduce_scatter_on_TG_with_mesh_tensor_along_rows(
        t3k_mesh_device,
        num_devices,
        per_chip_input_shape,
        ttnn.TensorMemoryLayout.INTERLEAVED,
        dim,
        num_links,
        math_op,
        input_dtype,
        layout,
        buffer_type,
        use_program_cache,
        function_level_defaults,
        enable_async=enable_async,
        num_iters=num_iters,
        num_reduce_scatter_instances=replication_factor,
        cluster_axis=1,
        use_reduce_scatter_async=True,
        enable_persistent_fabric=True,
        create_persistent_fabric=True,
        teardown_persistent_fabric=True,
    )


@skip_for_grayskull("Requires eth connected devices to run")
@pytest.mark.timeout(120)
@pytest.mark.parametrize(
    "num_devices, num_links",
    [
        (4, 1),
    ],
)
@pytest.mark.parametrize("dim", [3])
@pytest.mark.parametrize(
    "tensor_mem_layout",
    [
        ttnn.TensorMemoryLayout.WIDTH_SHARDED,
    ],
)
@pytest.mark.parametrize("buffer_layout", [ttnn.TILE_LAYOUT])
@pytest.mark.parametrize("orientation", [ttnn.ShardOrientation.ROW_MAJOR])
@pytest.mark.parametrize(
    "input_dtype",
    [
        ttnn.bfloat16,
        ttnn.bfloat8_b,
    ],
)
@pytest.mark.parametrize(
    "buffer_type",
    [
        ttnn.BufferType.L1,
    ],
)
@pytest.mark.parametrize(
    "per_chip_input_shape,input_shard_shape,shard_grid",
    (
        (
            (1, 1, 32, 256),
            (32, 128),
            ttnn.CoreRangeSet({ttnn.CoreRange(ttnn.CoreCoord(0, 0), ttnn.CoreCoord(0, 1))}),
        ),
        (
            (1, 1, 32, 128),
            (32, 128),
            ttnn.CoreRangeSet({ttnn.CoreRange(ttnn.CoreCoord(0, 0), ttnn.CoreCoord(0, 0))}),
        ),
        (
            (1, 1, 32, 256),
            (32, 256),
            ttnn.CoreRangeSet({ttnn.CoreRange(ttnn.CoreCoord(0, 0), ttnn.CoreCoord(0, 0))}),
        ),
        (
            (1, 1, 32, 1024),
            (32, 1024),
            ttnn.CoreRangeSet({ttnn.CoreRange(ttnn.CoreCoord(0, 0), ttnn.CoreCoord(0, 0))}),
        ),
        # LLama
        (
            (1, 1, 32, 4096),
            (32, 128),
            ttnn.CoreRangeSet({ttnn.CoreRange(ttnn.CoreCoord(0, 0), ttnn.CoreCoord(7, 3))}),
        ),
        (  # https://github.com/tenstorrent/tt-metal/issues/9686
            (1, 1, 32, 16384),
            (32, 512),
            ttnn.CoreRangeSet({ttnn.CoreRange(ttnn.CoreCoord(0, 0), ttnn.CoreCoord(7, 3))}),
        ),
        (  # https://github.com/tenstorrent/tt-metal/issues/9686
            (1, 1, 32, 8192),
            (32, 256),
            ttnn.CoreRangeSet({ttnn.CoreRange(ttnn.CoreCoord(0, 0), ttnn.CoreCoord(7, 3))}),
        ),
        (  # https://github.com/tenstorrent/tt-metal/issues/9686
            (1, 1, 32, 7168),
            (32, 128),
            ttnn.CoreRangeSet({ttnn.CoreRange(ttnn.CoreCoord(0, 0), ttnn.CoreCoord(7, 6))}),
        ),
    ),
)
@pytest.mark.parametrize("math_op", [ttnn.ReduceType.Sum])
@pytest.mark.parametrize("enable_async", [False])
@pytest.mark.parametrize("replication_factor", [1])
def test_line_reduce_scatter_cluster_axis_on_T3K_width_sharded_reduce_scatter_post_commit(
    t3k_mesh_device,
    num_devices,
    per_chip_input_shape,
    input_shard_shape,
    dim,
    num_links,
    buffer_type,
    math_op,
    shard_grid,
    orientation,
    input_dtype,
    buffer_layout,
    tensor_mem_layout,
    use_program_cache,
    function_level_defaults,
    enable_async,
    replication_factor,
    num_iters=1,
    trace_mode=False,
):
    if len(t3k_mesh_device.get_devices()) < 8:
        pytest.skip("Not T3K!")

    input_shard_spec = ttnn.ShardSpec(
        shard_grid,
        tuple(input_shard_shape),
        orientation,
    )

    run_line_reduce_scatter_on_TG_with_mesh_tensor_along_rows(
        t3k_mesh_device,
        num_devices,
        per_chip_input_shape,
        tensor_mem_layout,
        dim,
        num_links,
        math_op,
        input_dtype,
        buffer_layout,
        buffer_type,
        use_program_cache,
        function_level_defaults,
        enable_async=enable_async,
        num_iters=num_iters,
        input_shard_spec=input_shard_spec,
        num_reduce_scatter_instances=replication_factor,
        cluster_axis=1,
        trace_mode=trace_mode,
        use_reduce_scatter_async=True,
        enable_persistent_fabric=True,
        create_persistent_fabric=True,
        teardown_persistent_fabric=True,
    )<|MERGE_RESOLUTION|>--- conflicted
+++ resolved
@@ -213,7 +213,6 @@
 
     input_tensor_mesh = ttnn.aggregate_as_tensor(tt_input_tensors)
 
-<<<<<<< HEAD
     compute_grid_size = mesh_device.compute_with_storage_grid_size()
     if multi_coregrid_test and (compute_grid_size.x > 0):
         worker_sub_device = ttnn.SubDevice(
@@ -245,8 +244,7 @@
         mesh_device, [worker_sub_device], 0, 0, enable_persistent_fabric
     )
 
-=======
->>>>>>> abc55d29
+
     # Run the op
     if trace_mode:
         output_tensor_mesh = run_with_trace(
@@ -412,7 +410,6 @@
     )
 
 
-<<<<<<< HEAD
 @skip_for_grayskull("Requires eth connected devices to run")
 @pytest.mark.timeout(120)
 @pytest.mark.parametrize(
@@ -482,8 +479,7 @@
 @pytest.mark.skip(
     "persistent fabric test with cluster-axis API and multiple concurrent reduce_scatter instances not enabled yet"
 )
-=======
->>>>>>> abc55d29
+
 @skip_for_grayskull("Requires eth connected devices to run")
 @pytest.mark.parametrize(
     "num_devices, num_links, per_chip_input_shape, dim, layout",
