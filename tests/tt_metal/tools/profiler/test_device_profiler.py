--- conflicted
+++ resolved
@@ -214,15 +214,10 @@
     RISC_COUNT = 1
     ZONE_COUNT = 37
     REF_COUNT_DICT = {
-<<<<<<< HEAD
-        "Tensix CQ Dispatch": [153, 246, 365, 1035, 1548, 1634, 2447],
-        "Tensix CQ Prefetch": [410, 465, 529, 1117, 2356, 2447, 3070],
-=======
         "Tensix CQ Dispatch": [250, 1000, 2000],
         "Tensix CQ Prefetch": [400, 1000, 4000],
         "dispatch_total_cq_cmd_op_time": [103],
         "dispatch_go_send_wait_time": [103],
->>>>>>> 1b18772b
     }
 
     def verify_stats(devicesData, statTypes, allowedRange):
