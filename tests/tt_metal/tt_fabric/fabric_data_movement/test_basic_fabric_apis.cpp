// SPDX-FileCopyrightText: © 2025 Tenstorrent AI ULC
//
// SPDX-License-Identifier: Apache-2.0

#include <memory>
#include <tt-metalium/device_pool.hpp>
#include <tt-metalium/fabric_host_interface.h>

#include "fabric_fixture.hpp"
#include "tt_metal/llrt/tt_cluster.hpp"
#include "test_common.hpp"

namespace tt::tt_fabric {
namespace fabric_router_tests {

TEST_F(Fabric2DPullFixture, TestAsyncWrite) {
    using tt::tt_metal::ShardedBufferConfig;
    using tt::tt_metal::ShardOrientation;
    using tt::tt_metal::ShardSpecBuffer;

    CoreCoord sender_logical_core = {0, 0};
    CoreRangeSet sender_logical_crs = {sender_logical_core};
    CoreCoord receiver_logical_core = {1, 0};
    CoreRangeSet receiver_logical_crs = {receiver_logical_core};
    std::pair<mesh_id_t, chip_id_t> start_mesh_chip_id;
    chip_id_t physical_start_device_id;
    std::pair<mesh_id_t, chip_id_t> end_mesh_chip_id;
    chip_id_t physical_end_device_id;

    auto control_plane = tt::Cluster::instance().get_control_plane();

    // Find a device with a neighbour in the East direction
    bool connection_found = false;
    for (auto* device : devices_) {
        start_mesh_chip_id = control_plane->get_mesh_chip_id_from_physical_chip_id(device->id());
        // Get neighbours within a mesh in the East direction
        auto neighbors = control_plane->get_intra_chip_neighbors(
            start_mesh_chip_id.first, start_mesh_chip_id.second, RoutingDirection::E);
        if (neighbors.size() > 0) {
            physical_start_device_id = device->id();
            end_mesh_chip_id = {start_mesh_chip_id.first, neighbors[0]};
            physical_end_device_id = control_plane->get_physical_chip_id_from_mesh_chip_id(end_mesh_chip_id);
            connection_found = true;
            break;
        }
    }
    if (!connection_found) {
        GTEST_SKIP() << "No path found between sender and receivers";
    }

    tt::log_info(tt::LogTest, "Async Write from {} to {}", start_mesh_chip_id.second, end_mesh_chip_id.second);
    // Get the optimal routers (no internal hops) on the start chip that will forward in the direction of the end chip
    auto routers = control_plane->get_routers_to_chip(
        start_mesh_chip_id.first, start_mesh_chip_id.second, end_mesh_chip_id.first, end_mesh_chip_id.second);

    auto* sender_device = DevicePool::instance().get_active_device(physical_start_device_id);
    auto* receiver_device = DevicePool::instance().get_active_device(physical_end_device_id);
    CoreCoord sender_virtual_core = sender_device->worker_core_from_logical_core(sender_logical_core);
    CoreCoord receiver_virtual_core = receiver_device->worker_core_from_logical_core(receiver_logical_core);

    uint32_t data_size = tt::constants::TILE_HW * sizeof(uint32_t);

    auto receiver_shard_parameters =
        ShardSpecBuffer(receiver_logical_crs, {1, 1}, ShardOrientation::ROW_MAJOR, {1, 1}, {1, 1});
    ShardedBufferConfig receiver_shard_config = {
        .device = receiver_device,
        .size = data_size,
        .page_size = data_size,
        .buffer_type = tt_metal::BufferType::L1,
        .buffer_layout = tt_metal::TensorMemoryLayout::HEIGHT_SHARDED,
        .shard_parameters = std::move(receiver_shard_parameters),
    };
    auto receiver_buffer = CreateBuffer(receiver_shard_config);
    // Reset buffer space for test validation
    std::vector<uint32_t> receiver_buffer_data(data_size / sizeof(uint32_t), 0);
    tt::tt_metal::detail::WriteToBuffer(receiver_buffer, receiver_buffer_data);

    // Packet header needs to be inlined with the data being sent, so this test just allocates buffer space for both
    // together on the sender
    uint32_t sender_packet_header_and_data_size = tt::tt_fabric::PACKET_HEADER_SIZE_BYTES + data_size;
    auto sender_shard_parameters =
        ShardSpecBuffer(sender_logical_crs, {1, 1}, ShardOrientation::ROW_MAJOR, {1, 1}, {1, 1});
    ShardedBufferConfig sender_shard_config = {
        .device = sender_device,
        .size = sender_packet_header_and_data_size,
        .page_size = sender_packet_header_and_data_size,
        .buffer_type = tt_metal::BufferType::L1,
        .buffer_layout = tt_metal::TensorMemoryLayout::HEIGHT_SHARDED,
        .shard_parameters = std::move(sender_shard_parameters),
    };
    auto sender_buffer = CreateBuffer(sender_shard_config);
    // Write the data to send to the buffer
    std::vector<uint32_t> sender_buffer_data(sender_packet_header_and_data_size / sizeof(uint32_t), 0);
    std::iota(sender_buffer_data.begin() + PACKET_HEADER_SIZE_BYTES / sizeof(uint32_t), sender_buffer_data.end(), 0);
    tt::tt_metal::detail::WriteToBuffer(sender_buffer, sender_buffer_data);

    // Extract the expected data to be read from the receiver
    std::copy(
        sender_buffer_data.begin() + tt::tt_fabric::PACKET_HEADER_SIZE_BYTES / sizeof(uint32_t),
        sender_buffer_data.end(),
        receiver_buffer_data.begin());

    // Wait for buffer data to be written to device
    tt::Cluster::instance().l1_barrier(physical_end_device_id);
    tt::Cluster::instance().l1_barrier(physical_start_device_id);

    auto receiver_noc_encoding =
        tt::tt_metal::hal_ref.noc_xy_encoding(receiver_virtual_core.x, receiver_virtual_core.y);

    // Create the sender program
    auto sender_program = tt_metal::CreateProgram();

    // Allocate space for the client interface
    uint32_t client_interface_cb_index = tt::CBIndex::c_0;
    tt::tt_metal::CircularBufferConfig client_interface_cb_config =
        tt::tt_metal::CircularBufferConfig(
            tt::tt_fabric::CLIENT_INTERFACE_SIZE, {{client_interface_cb_index, DataFormat::UInt32}})
            .set_page_size(client_interface_cb_index, tt::tt_fabric::CLIENT_INTERFACE_SIZE);
    auto client_interface_cb =
        tt::tt_metal::CreateCircularBuffer(sender_program, sender_logical_core, client_interface_cb_config);

    std::vector<uint32_t> sender_compile_time_args = {client_interface_cb_index, 0, (uint32_t)fabric_mode::PULL};
    std::map<string, string> defines = {};
    defines["FVC_MODE_PULL"] = "";
    auto sender_kernel = tt_metal::CreateKernel(
        sender_program,
        "tests/tt_metal/tt_fabric/fabric_data_movement/kernels/fabric_pull_async_write_sender.cpp",
        sender_logical_crs,
        tt_metal::DataMovementConfig{
            .processor = tt_metal::DataMovementProcessor::RISCV_0,
            .noc = tt_metal::NOC::RISCV_0_default,
            .compile_args = sender_compile_time_args,
            .defines = defines});

    auto& sender_virtual_router_coord = routers[0].second;
    auto sender_router_noc_xy =
        tt_metal::hal_ref.noc_xy_encoding(sender_virtual_router_coord.x, sender_virtual_router_coord.y);

    std::vector<uint32_t> sender_runtime_args = {
        sender_buffer->address(),
        receiver_noc_encoding,
        receiver_buffer->address(),
        data_size,
        end_mesh_chip_id.first,
        end_mesh_chip_id.second,
        sender_router_noc_xy};
    tt_metal::SetRuntimeArgs(sender_program, sender_kernel, sender_logical_core, sender_runtime_args);

    // Create the receiver program for validation
    auto receiver_program = tt_metal::CreateProgram();
    auto receiver_kernel = tt_metal::CreateKernel(
        receiver_program,
        "tests/tt_metal/tt_fabric/fabric_data_movement/kernels/fabric_receiver.cpp",
        {receiver_logical_core},
        tt_metal::DataMovementConfig{
            .processor = tt_metal::DataMovementProcessor::RISCV_0,
            .noc = tt_metal::NOC::RISCV_0_default,
            .defines = defines});

    std::vector<uint32_t> receiver_runtime_args = {
        receiver_buffer->address(),
        data_size,
    };
    tt_metal::SetRuntimeArgs(receiver_program, receiver_kernel, receiver_logical_core, receiver_runtime_args);

    // Launch sender and receiver programs and wait for them to finish
    this->RunProgramNonblocking(receiver_device, receiver_program);
    this->RunProgramNonblocking(sender_device, sender_program);
    this->WaitForSingleProgramDone(sender_device, sender_program);
    this->WaitForSingleProgramDone(receiver_device, receiver_program);

    // Validate the data received by the receiver
    std::vector<uint32_t> received_buffer_data;
    tt::tt_metal::detail::ReadFromBuffer(receiver_buffer, received_buffer_data);
    EXPECT_EQ(receiver_buffer_data, received_buffer_data);
}

TEST_F(Fabric2DPushFixture, TestAsyncWrite) {
    using tt::tt_metal::ShardedBufferConfig;
    using tt::tt_metal::ShardOrientation;
    using tt::tt_metal::ShardSpecBuffer;

    CoreCoord sender_logical_core = {0, 0};
    CoreRangeSet sender_logical_crs = {sender_logical_core};
    CoreCoord receiver_logical_core = {1, 0};
    CoreRangeSet receiver_logical_crs = {receiver_logical_core};
    std::pair<mesh_id_t, chip_id_t> start_mesh_chip_id;
    chip_id_t physical_start_device_id;
    std::pair<mesh_id_t, chip_id_t> end_mesh_chip_id;
    chip_id_t physical_end_device_id;

    auto control_plane = tt::Cluster::instance().get_control_plane();

    // Find a device with a neighbour in the East direction
    bool connection_found = false;
    for (auto* device : devices_) {
        start_mesh_chip_id = control_plane->get_mesh_chip_id_from_physical_chip_id(device->id());
        // Get neighbours within a mesh in the East direction
        auto neighbors = control_plane->get_intra_chip_neighbors(
            start_mesh_chip_id.first, start_mesh_chip_id.second, RoutingDirection::E);
        if (neighbors.size() > 0) {
            physical_start_device_id = device->id();
            end_mesh_chip_id = {start_mesh_chip_id.first, neighbors[0]};
            physical_end_device_id = control_plane->get_physical_chip_id_from_mesh_chip_id(end_mesh_chip_id);
            connection_found = true;
            break;
        }
    }
    if (!connection_found) {
        GTEST_SKIP() << "No path found between sender and receivers";
    }

    tt::log_info(tt::LogTest, "Async Write from {} to {}", start_mesh_chip_id.second, end_mesh_chip_id.second);
    // Get the optimal routers (no internal hops) on the start chip that will forward in the direction of the end chip
    auto routers = control_plane->get_routers_to_chip(
        start_mesh_chip_id.first, start_mesh_chip_id.second, end_mesh_chip_id.first, end_mesh_chip_id.second);

    auto* sender_device = DevicePool::instance().get_active_device(physical_start_device_id);
    auto* receiver_device = DevicePool::instance().get_active_device(physical_end_device_id);
    CoreCoord sender_virtual_core = sender_device->worker_core_from_logical_core(sender_logical_core);
    CoreCoord receiver_virtual_core = receiver_device->worker_core_from_logical_core(receiver_logical_core);

    uint32_t data_size = tt::constants::TILE_HW * sizeof(uint32_t);

    auto receiver_shard_parameters =
        ShardSpecBuffer(receiver_logical_crs, {1, 1}, ShardOrientation::ROW_MAJOR, {1, 1}, {1, 1});
    ShardedBufferConfig receiver_shard_config = {
        .device = receiver_device,
        .size = data_size,
        .page_size = data_size,
        .buffer_type = tt_metal::BufferType::L1,
        .buffer_layout = tt_metal::TensorMemoryLayout::HEIGHT_SHARDED,
        .shard_parameters = std::move(receiver_shard_parameters),
    };
    auto receiver_buffer = CreateBuffer(receiver_shard_config);
    // Reset buffer space for test validation
    std::vector<uint32_t> receiver_buffer_data(data_size / sizeof(uint32_t), 0);
    tt::tt_metal::detail::WriteToBuffer(receiver_buffer, receiver_buffer_data);

    // Packet header needs to be inlined with the data being sent, so this test just allocates buffer space for both
    // together on the sender
    uint32_t sender_packet_header_and_data_size = tt::tt_fabric::PACKET_HEADER_SIZE_BYTES + data_size;
    auto sender_shard_parameters =
        ShardSpecBuffer(sender_logical_crs, {1, 1}, ShardOrientation::ROW_MAJOR, {1, 1}, {1, 1});
    ShardedBufferConfig sender_shard_config = {
        .device = sender_device,
        .size = sender_packet_header_and_data_size,
        .page_size = sender_packet_header_and_data_size,
        .buffer_type = tt_metal::BufferType::L1,
        .buffer_layout = tt_metal::TensorMemoryLayout::HEIGHT_SHARDED,
        .shard_parameters = std::move(sender_shard_parameters),
    };
    auto sender_buffer = CreateBuffer(sender_shard_config);
    // Write the data to send to the buffer
    std::vector<uint32_t> sender_buffer_data(sender_packet_header_and_data_size / sizeof(uint32_t), 0);
    std::iota(sender_buffer_data.begin() + PACKET_HEADER_SIZE_BYTES / sizeof(uint32_t), sender_buffer_data.end(), 0);
    tt::tt_metal::detail::WriteToBuffer(sender_buffer, sender_buffer_data);

    // Extract the expected data to be read from the receiver
    std::copy(
        sender_buffer_data.begin() + tt::tt_fabric::PACKET_HEADER_SIZE_BYTES / sizeof(uint32_t),
        sender_buffer_data.end(),
        receiver_buffer_data.begin());

    // Wait for buffer data to be written to device
    tt::Cluster::instance().l1_barrier(physical_end_device_id);
    tt::Cluster::instance().l1_barrier(physical_start_device_id);

    auto receiver_noc_encoding = tt::tt_metal::hal.noc_xy_encoding(receiver_virtual_core.x, receiver_virtual_core.y);

    // Create the sender program
    auto sender_program = tt_metal::CreateProgram();

    // Allocate space for the client interface
    uint32_t client_interface_cb_index = tt::CBIndex::c_0;
    tt::tt_metal::CircularBufferConfig client_interface_cb_config =
        tt::tt_metal::CircularBufferConfig(
            tt::tt_fabric::CLIENT_INTERFACE_SIZE, {{client_interface_cb_index, DataFormat::UInt32}})
            .set_page_size(client_interface_cb_index, tt::tt_fabric::CLIENT_INTERFACE_SIZE);
    auto client_interface_cb =
        tt::tt_metal::CreateCircularBuffer(sender_program, sender_logical_core, client_interface_cb_config);

    std::vector<uint32_t> sender_compile_time_args = {client_interface_cb_index, 0, (uint32_t)fabric_mode::PUSH};
    std::map<string, string> defines = {};
    auto sender_kernel = tt_metal::CreateKernel(
        sender_program,
        "tests/tt_metal/tt_fabric/fabric_data_movement/kernels/fabric_pull_async_write_sender.cpp",
        sender_logical_crs,
        tt_metal::DataMovementConfig{
            .processor = tt_metal::DataMovementProcessor::RISCV_0,
            .noc = tt_metal::NOC::RISCV_0_default,
            .compile_args = sender_compile_time_args,
            .defines = defines});

    auto& sender_virtual_router_coord = routers[0].second;
    auto sender_router_noc_xy =
        tt_metal::hal.noc_xy_encoding(sender_virtual_router_coord.x, sender_virtual_router_coord.y);

    std::vector<uint32_t> sender_runtime_args = {
        sender_buffer->address(),
        receiver_noc_encoding,
        receiver_buffer->address(),
        data_size,
        end_mesh_chip_id.first,
        end_mesh_chip_id.second,
        sender_router_noc_xy};
    tt_metal::SetRuntimeArgs(sender_program, sender_kernel, sender_logical_core, sender_runtime_args);

    // Create the receiver program for validation
    auto receiver_program = tt_metal::CreateProgram();
    auto receiver_kernel = tt_metal::CreateKernel(
        receiver_program,
        "tests/tt_metal/tt_fabric/fabric_data_movement/kernels/fabric_receiver.cpp",
        {receiver_logical_core},
        tt_metal::DataMovementConfig{
            .processor = tt_metal::DataMovementProcessor::RISCV_0,
            .noc = tt_metal::NOC::RISCV_0_default,
            .defines = defines});

    std::vector<uint32_t> receiver_runtime_args = {
        receiver_buffer->address(),
        data_size,
    };
    tt_metal::SetRuntimeArgs(receiver_program, receiver_kernel, receiver_logical_core, receiver_runtime_args);

    // Launch sender and receiver programs and wait for them to finish
    this->RunProgramNonblocking(receiver_device, receiver_program);
    this->RunProgramNonblocking(sender_device, sender_program);
    this->WaitForSingleProgramDone(sender_device, sender_program);
    this->WaitForSingleProgramDone(receiver_device, receiver_program);

    // Validate the data received by the receiver
    std::vector<uint32_t> received_buffer_data;
    tt::tt_metal::detail::ReadFromBuffer(receiver_buffer, received_buffer_data);
    EXPECT_EQ(receiver_buffer_data, received_buffer_data);
}

TEST_F(Fabric2DPullFixture, TestAsyncRawWrite) {
    using tt::tt_metal::ShardedBufferConfig;
    using tt::tt_metal::ShardOrientation;
    using tt::tt_metal::ShardSpecBuffer;

    CoreCoord sender_logical_core = {0, 0};
    CoreRangeSet sender_logical_crs = {sender_logical_core};
    CoreCoord receiver_logical_core = {1, 0};
    CoreRangeSet receiver_logical_crs = {receiver_logical_core};
    std::pair<mesh_id_t, chip_id_t> start_mesh_chip_id;
    chip_id_t physical_start_device_id;
    std::pair<mesh_id_t, chip_id_t> end_mesh_chip_id;
    chip_id_t physical_end_device_id;

    auto control_plane = tt::Cluster::instance().get_control_plane();

    // Find a device with a neighbour in the East direction
    bool connection_found = false;
    for (auto* device : devices_) {
        start_mesh_chip_id = control_plane->get_mesh_chip_id_from_physical_chip_id(device->id());
        // Get neighbours within a mesh in the East direction
        auto neighbors = control_plane->get_intra_chip_neighbors(
            start_mesh_chip_id.first, start_mesh_chip_id.second, RoutingDirection::E);
        if (neighbors.size() > 0) {
            physical_start_device_id = device->id();
            end_mesh_chip_id = {start_mesh_chip_id.first, neighbors[0]};
            physical_end_device_id = control_plane->get_physical_chip_id_from_mesh_chip_id(end_mesh_chip_id);
            connection_found = true;
            break;
        }
    }
    if (!connection_found) {
        GTEST_SKIP() << "No path found between sender and receivers";
    }

    tt::log_info(tt::LogTest, "Raw Async Write from {} to {}", start_mesh_chip_id.second, end_mesh_chip_id.second);
    // Get the optimal routers (no internal hops) on the start chip that will forward in the direction of the end chip
    auto routers = control_plane->get_routers_to_chip(
        start_mesh_chip_id.first, start_mesh_chip_id.second, end_mesh_chip_id.first, end_mesh_chip_id.second);

    auto* sender_device = DevicePool::instance().get_active_device(physical_start_device_id);
    auto* receiver_device = DevicePool::instance().get_active_device(physical_end_device_id);
    CoreCoord sender_virtual_core = sender_device->worker_core_from_logical_core(sender_logical_core);
    CoreCoord receiver_virtual_core = receiver_device->worker_core_from_logical_core(receiver_logical_core);

    uint32_t data_size = tt::constants::TILE_HW * sizeof(uint32_t);

    auto receiver_shard_parameters =
        ShardSpecBuffer(receiver_logical_crs, {1, 1}, ShardOrientation::ROW_MAJOR, {1, 1}, {1, 1});
    ShardedBufferConfig receiver_shard_config = {
        .device = receiver_device,
        .size = data_size,
        .page_size = data_size,
        .buffer_type = tt_metal::BufferType::L1,
        .buffer_layout = tt_metal::TensorMemoryLayout::HEIGHT_SHARDED,
        .shard_parameters = std::move(receiver_shard_parameters),
    };
    auto receiver_buffer = CreateBuffer(receiver_shard_config);
    // Reset buffer space for test validation
    std::vector<uint32_t> receiver_buffer_data(data_size / sizeof(uint32_t), 0);
    tt::tt_metal::detail::WriteToBuffer(receiver_buffer, receiver_buffer_data);

    auto sender_shard_parameters =
        ShardSpecBuffer(sender_logical_crs, {1, 1}, ShardOrientation::ROW_MAJOR, {1, 1}, {1, 1});
    ShardedBufferConfig sender_shard_config = {
        .device = sender_device,
        .size = data_size,
        .page_size = data_size,
        .buffer_type = tt_metal::BufferType::L1,
        .buffer_layout = tt_metal::TensorMemoryLayout::HEIGHT_SHARDED,
        .shard_parameters = std::move(sender_shard_parameters),
    };
    auto sender_buffer = CreateBuffer(sender_shard_config);
    // Write the data to send to the buffer
    std::vector<uint32_t> sender_buffer_data(data_size / sizeof(uint32_t), 0);
    std::iota(sender_buffer_data.begin(), sender_buffer_data.end(), 0);
    tt::tt_metal::detail::WriteToBuffer(sender_buffer, sender_buffer_data);

    // Wait for buffer data to be written to device
    tt::Cluster::instance().l1_barrier(physical_end_device_id);
    tt::Cluster::instance().l1_barrier(physical_start_device_id);

    auto receiver_noc_encoding = tt::tt_metal::hal.noc_xy_encoding(receiver_virtual_core.x, receiver_virtual_core.y);

    // Create the sender program
    auto sender_program = tt_metal::CreateProgram();

    // Allocate space for the client interface
    uint32_t client_interface_cb_index = tt::CBIndex::c_0;
    tt::tt_metal::CircularBufferConfig client_interface_cb_config =
        tt::tt_metal::CircularBufferConfig(
            tt::tt_fabric::CLIENT_INTERFACE_SIZE, {{client_interface_cb_index, DataFormat::UInt32}})
            .set_page_size(client_interface_cb_index, tt::tt_fabric::CLIENT_INTERFACE_SIZE);
    auto client_interface_cb =
        tt::tt_metal::CreateCircularBuffer(sender_program, sender_logical_core, client_interface_cb_config);

    std::vector<uint32_t> sender_compile_time_args = {client_interface_cb_index, 1, (uint32_t)fabric_mode::PULL};
    std::map<string, string> defines = {};
    defines["FVC_MODE_PULL"] = "";
    auto sender_kernel = tt_metal::CreateKernel(
        sender_program,
        "tests/tt_metal/tt_fabric/fabric_data_movement/kernels/fabric_pull_async_write_sender.cpp",
        sender_logical_crs,
        tt_metal::DataMovementConfig{
            .processor = tt_metal::DataMovementProcessor::RISCV_0,
            .noc = tt_metal::NOC::RISCV_0_default,
            .compile_args = sender_compile_time_args,
            .defines = defines});

    auto& sender_virtual_router_coord = routers[0].second;
    auto sender_router_noc_xy =
        tt_metal::hal.noc_xy_encoding(sender_virtual_router_coord.x, sender_virtual_router_coord.y);

    std::vector<uint32_t> sender_runtime_args = {
        sender_buffer->address(),
        receiver_noc_encoding,
        receiver_buffer->address(),
        data_size,
        end_mesh_chip_id.first,
        end_mesh_chip_id.second,
        sender_router_noc_xy};
    tt_metal::SetRuntimeArgs(sender_program, sender_kernel, sender_logical_core, sender_runtime_args);

    // Create the receiver program for validation
    auto receiver_program = tt_metal::CreateProgram();
    auto receiver_kernel = tt_metal::CreateKernel(
        receiver_program,
        "tests/tt_metal/tt_fabric/fabric_data_movement/kernels/fabric_receiver.cpp",
        {receiver_logical_core},
        tt_metal::DataMovementConfig{
            .processor = tt_metal::DataMovementProcessor::RISCV_0,
            .noc = tt_metal::NOC::RISCV_0_default,
            .defines = defines});

    std::vector<uint32_t> receiver_runtime_args = {
        receiver_buffer->address(),
        data_size,
    };
    tt_metal::SetRuntimeArgs(receiver_program, receiver_kernel, receiver_logical_core, receiver_runtime_args);

    // Launch sender and receiver programs and wait for them to finish
    this->RunProgramNonblocking(receiver_device, receiver_program);
    this->RunProgramNonblocking(sender_device, sender_program);
    this->WaitForSingleProgramDone(sender_device, sender_program);
    this->WaitForSingleProgramDone(receiver_device, receiver_program);

    // Validate the data received by the receiver
    std::vector<uint32_t> received_buffer_data;
    tt::tt_metal::detail::ReadFromBuffer(receiver_buffer, received_buffer_data);
    EXPECT_EQ(sender_buffer_data, received_buffer_data);
}

TEST_F(Fabric2DPushFixture, TestAsyncRawWrite) {
    using tt::tt_metal::ShardedBufferConfig;
    using tt::tt_metal::ShardOrientation;
    using tt::tt_metal::ShardSpecBuffer;

    CoreCoord sender_logical_core = {0, 0};
    CoreRangeSet sender_logical_crs = {sender_logical_core};
    CoreCoord receiver_logical_core = {1, 0};
    CoreRangeSet receiver_logical_crs = {receiver_logical_core};
    std::pair<mesh_id_t, chip_id_t> start_mesh_chip_id;
    chip_id_t physical_start_device_id;
    std::pair<mesh_id_t, chip_id_t> end_mesh_chip_id;
    chip_id_t physical_end_device_id;

    auto control_plane = tt::Cluster::instance().get_control_plane();

    // Find a device with a neighbour in the East direction
    bool connection_found = false;
    for (auto* device : devices_) {
        start_mesh_chip_id = control_plane->get_mesh_chip_id_from_physical_chip_id(device->id());
        // Get neighbours within a mesh in the East direction
        auto neighbors = control_plane->get_intra_chip_neighbors(
            start_mesh_chip_id.first, start_mesh_chip_id.second, RoutingDirection::E);
        if (neighbors.size() > 0) {
            physical_start_device_id = device->id();
            end_mesh_chip_id = {start_mesh_chip_id.first, neighbors[0]};
            physical_end_device_id = control_plane->get_physical_chip_id_from_mesh_chip_id(end_mesh_chip_id);
            connection_found = true;
            break;
        }
    }
    if (!connection_found) {
        GTEST_SKIP() << "No path found between sender and receivers";
    }

    tt::log_info(tt::LogTest, "Raw Async Write from {} to {}", start_mesh_chip_id.second, end_mesh_chip_id.second);
    // Get the optimal routers (no internal hops) on the start chip that will forward in the direction of the end chip
    auto routers = control_plane->get_routers_to_chip(
        start_mesh_chip_id.first, start_mesh_chip_id.second, end_mesh_chip_id.first, end_mesh_chip_id.second);

    auto* sender_device = DevicePool::instance().get_active_device(physical_start_device_id);
    auto* receiver_device = DevicePool::instance().get_active_device(physical_end_device_id);
    CoreCoord sender_virtual_core = sender_device->worker_core_from_logical_core(sender_logical_core);
    CoreCoord receiver_virtual_core = receiver_device->worker_core_from_logical_core(receiver_logical_core);

    uint32_t data_size = tt::constants::TILE_HW * sizeof(uint32_t);

    auto receiver_shard_parameters =
        ShardSpecBuffer(receiver_logical_crs, {1, 1}, ShardOrientation::ROW_MAJOR, {1, 1}, {1, 1});
    ShardedBufferConfig receiver_shard_config = {
        .device = receiver_device,
        .size = data_size,
        .page_size = data_size,
        .buffer_type = tt_metal::BufferType::L1,
        .buffer_layout = tt_metal::TensorMemoryLayout::HEIGHT_SHARDED,
        .shard_parameters = std::move(receiver_shard_parameters),
    };
    auto receiver_buffer = CreateBuffer(receiver_shard_config);
    // Reset buffer space for test validation
    std::vector<uint32_t> receiver_buffer_data(data_size / sizeof(uint32_t), 0);
    tt::tt_metal::detail::WriteToBuffer(receiver_buffer, receiver_buffer_data);

    auto sender_shard_parameters =
        ShardSpecBuffer(sender_logical_crs, {1, 1}, ShardOrientation::ROW_MAJOR, {1, 1}, {1, 1});
    ShardedBufferConfig sender_shard_config = {
        .device = sender_device,
        .size = data_size,
        .page_size = data_size,
        .buffer_type = tt_metal::BufferType::L1,
        .buffer_layout = tt_metal::TensorMemoryLayout::HEIGHT_SHARDED,
        .shard_parameters = std::move(sender_shard_parameters),
    };
    auto sender_buffer = CreateBuffer(sender_shard_config);
    // Write the data to send to the buffer
    std::vector<uint32_t> sender_buffer_data(data_size / sizeof(uint32_t), 0);
    std::iota(sender_buffer_data.begin(), sender_buffer_data.end(), 0);
    tt::tt_metal::detail::WriteToBuffer(sender_buffer, sender_buffer_data);

    // Wait for buffer data to be written to device
    tt::Cluster::instance().l1_barrier(physical_end_device_id);
    tt::Cluster::instance().l1_barrier(physical_start_device_id);

    auto receiver_noc_encoding = tt::tt_metal::hal.noc_xy_encoding(receiver_virtual_core.x, receiver_virtual_core.y);

    // Create the sender program
    auto sender_program = tt_metal::CreateProgram();

    // Allocate space for the client interface
    uint32_t client_interface_cb_index = tt::CBIndex::c_0;
    tt::tt_metal::CircularBufferConfig client_interface_cb_config =
        tt::tt_metal::CircularBufferConfig(
            tt::tt_fabric::CLIENT_INTERFACE_SIZE, {{client_interface_cb_index, DataFormat::UInt32}})
            .set_page_size(client_interface_cb_index, tt::tt_fabric::CLIENT_INTERFACE_SIZE);
    auto client_interface_cb =
        tt::tt_metal::CreateCircularBuffer(sender_program, sender_logical_core, client_interface_cb_config);

    std::vector<uint32_t> sender_compile_time_args = {client_interface_cb_index, 1, (uint32_t)fabric_mode::PUSH};
    std::map<string, string> defines = {};
    auto sender_kernel = tt_metal::CreateKernel(
        sender_program,
        "tests/tt_metal/tt_fabric/fabric_data_movement/kernels/fabric_pull_async_write_sender.cpp",
        sender_logical_crs,
        tt_metal::DataMovementConfig{
            .processor = tt_metal::DataMovementProcessor::RISCV_0,
            .noc = tt_metal::NOC::RISCV_0_default,
            .compile_args = sender_compile_time_args,
            .defines = defines});

    auto& sender_virtual_router_coord = routers[0].second;
    auto sender_router_noc_xy =
        tt_metal::hal.noc_xy_encoding(sender_virtual_router_coord.x, sender_virtual_router_coord.y);

    std::vector<uint32_t> sender_runtime_args = {
        sender_buffer->address(),
        receiver_noc_encoding,
        receiver_buffer->address(),
        data_size,
        end_mesh_chip_id.first,
        end_mesh_chip_id.second,
        sender_router_noc_xy};
    tt_metal::SetRuntimeArgs(sender_program, sender_kernel, sender_logical_core, sender_runtime_args);

    // Create the receiver program for validation
    auto receiver_program = tt_metal::CreateProgram();
    auto receiver_kernel = tt_metal::CreateKernel(
        receiver_program,
        "tests/tt_metal/tt_fabric/fabric_data_movement/kernels/fabric_receiver.cpp",
        {receiver_logical_core},
        tt_metal::DataMovementConfig{
            .processor = tt_metal::DataMovementProcessor::RISCV_0,
            .noc = tt_metal::NOC::RISCV_0_default,
            .defines = defines});

    std::vector<uint32_t> receiver_runtime_args = {
        receiver_buffer->address(),
        data_size,
    };
    tt_metal::SetRuntimeArgs(receiver_program, receiver_kernel, receiver_logical_core, receiver_runtime_args);

    // Launch sender and receiver programs and wait for them to finish
    this->RunProgramNonblocking(receiver_device, receiver_program);
    this->RunProgramNonblocking(sender_device, sender_program);
    this->WaitForSingleProgramDone(sender_device, sender_program);
    this->WaitForSingleProgramDone(receiver_device, receiver_program);

    // Validate the data received by the receiver
    std::vector<uint32_t> received_buffer_data;
    tt::tt_metal::detail::ReadFromBuffer(receiver_buffer, received_buffer_data);
    EXPECT_EQ(sender_buffer_data, received_buffer_data);
}

TEST_F(Fabric2DPullFixture, TestAtomicInc) {
    using tt::tt_metal::ShardedBufferConfig;
    using tt::tt_metal::ShardOrientation;
    using tt::tt_metal::ShardSpecBuffer;

    CoreCoord sender_logical_core = {0, 0};
    CoreRangeSet sender_logical_crs = {sender_logical_core};
    CoreCoord receiver_logical_core = {1, 0};
    CoreRangeSet receiver_logical_crs = {receiver_logical_core};
    std::pair<mesh_id_t, chip_id_t> start_mesh_chip_id;
    chip_id_t physical_start_device_id;
    std::pair<mesh_id_t, chip_id_t> end_mesh_chip_id;
    chip_id_t physical_end_device_id;

    auto control_plane = tt::Cluster::instance().get_control_plane();

    // Find a device with a neighbour in the East direction
    bool connection_found = false;
    for (auto* device : devices_) {
        start_mesh_chip_id = control_plane->get_mesh_chip_id_from_physical_chip_id(device->id());
        // Get neighbours within a mesh in the East direction
        auto neighbors = control_plane->get_intra_chip_neighbors(
            start_mesh_chip_id.first, start_mesh_chip_id.second, RoutingDirection::E);
        if (neighbors.size() > 0) {
            physical_start_device_id = device->id();
            end_mesh_chip_id = {start_mesh_chip_id.first, neighbors[0]};
            physical_end_device_id = control_plane->get_physical_chip_id_from_mesh_chip_id(end_mesh_chip_id);
            connection_found = true;
            break;
        }
    }
    if (!connection_found) {
        GTEST_SKIP() << "No path found between sender and receivers";
    }

    // Get the optimal routers (no internal hops) on the start chip that will forward in the direction of the end chip
    auto routers = control_plane->get_routers_to_chip(
        start_mesh_chip_id.first, start_mesh_chip_id.second, end_mesh_chip_id.first, end_mesh_chip_id.second);

    auto* sender_device = DevicePool::instance().get_active_device(physical_start_device_id);
    auto* receiver_device = DevicePool::instance().get_active_device(physical_end_device_id);
    CoreCoord sender_virtual_core = sender_device->worker_core_from_logical_core(sender_logical_core);
    CoreCoord receiver_virtual_core = receiver_device->worker_core_from_logical_core(receiver_logical_core);

    uint32_t data_size = sizeof(uint32_t);

    auto receiver_shard_parameters =
        ShardSpecBuffer(receiver_logical_crs, {1, 1}, ShardOrientation::ROW_MAJOR, {1, 1}, {1, 1});
    ShardedBufferConfig receiver_shard_config = {
        .device = receiver_device,
        .size = data_size,
        .page_size = data_size,
        .buffer_type = tt_metal::BufferType::L1,
        .buffer_layout = tt_metal::TensorMemoryLayout::HEIGHT_SHARDED,
        .shard_parameters = std::move(receiver_shard_parameters),
    };
    auto receiver_buffer = CreateBuffer(receiver_shard_config);
    // Reset buffer space for test validation
    std::vector<uint32_t> receiver_buffer_data(data_size / sizeof(uint32_t), 0);
    tt::tt_metal::detail::WriteToBuffer(receiver_buffer, receiver_buffer_data);

    // Packet header needs to be inlined with the data being sent, so this test just allocates buffer space for both
    // together on the sender
    uint32_t sender_packet_header_and_data_size = tt::tt_fabric::PACKET_HEADER_SIZE_BYTES;
    auto sender_shard_parameters =
        ShardSpecBuffer(sender_logical_crs, {1, 1}, ShardOrientation::ROW_MAJOR, {1, 1}, {1, 1});
    ShardedBufferConfig sender_shard_config = {
        .device = sender_device,
        .size = sender_packet_header_and_data_size,
        .page_size = sender_packet_header_and_data_size,
        .buffer_type = tt_metal::BufferType::L1,
        .buffer_layout = tt_metal::TensorMemoryLayout::HEIGHT_SHARDED,
        .shard_parameters = std::move(sender_shard_parameters),
    };
    auto sender_buffer = CreateBuffer(sender_shard_config);
    // Write the data to send to the buffer
    std::vector<uint32_t> sender_buffer_data(sender_packet_header_and_data_size / sizeof(uint32_t), 0);
    tt::tt_metal::detail::WriteToBuffer(sender_buffer, sender_buffer_data);

    uint32_t atomic_inc = 5;
    uint32_t wrap_boundary = 31;

    // Extract the expected data to be read from the receiver
    receiver_buffer_data[0] = atomic_inc;

    // Wait for buffer data to be written to device
    tt::Cluster::instance().l1_barrier(physical_end_device_id);
    tt::Cluster::instance().l1_barrier(physical_start_device_id);

    auto receiver_noc_encoding = tt::tt_metal::hal.noc_xy_encoding(receiver_virtual_core.x, receiver_virtual_core.y);

    // Create the sender program
    auto sender_program = tt_metal::CreateProgram();

    // Allocate space for the client interface
    uint32_t client_interface_cb_index = tt::CBIndex::c_0;
    tt::tt_metal::CircularBufferConfig client_interface_cb_config =
        tt::tt_metal::CircularBufferConfig(
            tt::tt_fabric::CLIENT_INTERFACE_SIZE, {{client_interface_cb_index, DataFormat::UInt32}})
            .set_page_size(client_interface_cb_index, tt::tt_fabric::CLIENT_INTERFACE_SIZE);
    auto client_interface_cb =
        tt::tt_metal::CreateCircularBuffer(sender_program, sender_logical_core, client_interface_cb_config);

    std::map<string, string> defines = {};
    defines["FVC_MODE_PULL"] = "";
    std::vector<uint32_t> sender_compile_time_args = {client_interface_cb_index, fabric_mode::PULL};
    auto sender_kernel = tt_metal::CreateKernel(
        sender_program,
        "tests/tt_metal/tt_fabric/fabric_data_movement/kernels/fabric_pull_atomic_inc_sender.cpp",
        sender_logical_crs,
        tt_metal::DataMovementConfig{
            .processor = tt_metal::DataMovementProcessor::RISCV_0,
            .noc = tt_metal::NOC::RISCV_0_default,
            .compile_args = sender_compile_time_args,
            .defines = defines});

    auto& sender_virtual_router_coord = routers[0].second;
    auto sender_router_noc_xy =
        tt_metal::hal.noc_xy_encoding(sender_virtual_router_coord.x, sender_virtual_router_coord.y);
    std::vector<uint32_t> sender_runtime_args = {
        sender_buffer->address(),
        receiver_noc_encoding,
        receiver_buffer->address(),
        atomic_inc,
        wrap_boundary,
        end_mesh_chip_id.first,
        end_mesh_chip_id.second,
        sender_router_noc_xy};
    tt_metal::SetRuntimeArgs(sender_program, sender_kernel, sender_logical_core, sender_runtime_args);

    // Create the receiver program for validation
    auto receiver_program = tt_metal::CreateProgram();
    auto receiver_kernel = tt_metal::CreateKernel(
        receiver_program,
        "tests/tt_metal/tt_fabric/fabric_data_movement/kernels/fabric_receiver.cpp",
        {receiver_logical_core},
        tt_metal::DataMovementConfig{
            .processor = tt_metal::DataMovementProcessor::RISCV_0,
            .noc = tt_metal::NOC::RISCV_0_default,
            .defines = defines});

    std::vector<uint32_t> receiver_runtime_args = {
        receiver_buffer->address(),
        data_size,
    };
    tt_metal::SetRuntimeArgs(receiver_program, receiver_kernel, receiver_logical_core, receiver_runtime_args);

    // Launch sender and receiver programs and wait for them to finish
    this->RunProgramNonblocking(receiver_device, receiver_program);
    this->RunProgramNonblocking(sender_device, sender_program);
    this->WaitForSingleProgramDone(sender_device, sender_program);
    this->WaitForSingleProgramDone(receiver_device, receiver_program);

    // Validate the data received by the receiver
    std::vector<uint32_t> received_buffer_data;
    tt::tt_metal::detail::ReadFromBuffer(receiver_buffer, received_buffer_data);
    EXPECT_EQ(receiver_buffer_data, received_buffer_data);
}

TEST_F(Fabric2DPushFixture, TestAtomicInc) {
    using tt::tt_metal::ShardedBufferConfig;
    using tt::tt_metal::ShardOrientation;
    using tt::tt_metal::ShardSpecBuffer;

    CoreCoord sender_logical_core = {0, 0};
    CoreRangeSet sender_logical_crs = {sender_logical_core};
    CoreCoord receiver_logical_core = {1, 0};
    CoreRangeSet receiver_logical_crs = {receiver_logical_core};
    std::pair<mesh_id_t, chip_id_t> start_mesh_chip_id;
    chip_id_t physical_start_device_id;
    std::pair<mesh_id_t, chip_id_t> end_mesh_chip_id;
    chip_id_t physical_end_device_id;

    auto control_plane = tt::Cluster::instance().get_control_plane();

    // Find a device with a neighbour in the East direction
    bool connection_found = false;
    for (auto* device : devices_) {
        start_mesh_chip_id = control_plane->get_mesh_chip_id_from_physical_chip_id(device->id());
        // Get neighbours within a mesh in the East direction
        auto neighbors = control_plane->get_intra_chip_neighbors(
            start_mesh_chip_id.first, start_mesh_chip_id.second, RoutingDirection::E);
        if (neighbors.size() > 0) {
            physical_start_device_id = device->id();
            end_mesh_chip_id = {start_mesh_chip_id.first, neighbors[0]};
            physical_end_device_id = control_plane->get_physical_chip_id_from_mesh_chip_id(end_mesh_chip_id);
            connection_found = true;
            break;
        }
    }
    if (!connection_found) {
        GTEST_SKIP() << "No path found between sender and receivers";
    }

    // Get the optimal routers (no internal hops) on the start chip that will forward in the direction of the end chip
    auto routers = control_plane->get_routers_to_chip(
        start_mesh_chip_id.first, start_mesh_chip_id.second, end_mesh_chip_id.first, end_mesh_chip_id.second);

    auto* sender_device = DevicePool::instance().get_active_device(physical_start_device_id);
    auto* receiver_device = DevicePool::instance().get_active_device(physical_end_device_id);
    CoreCoord sender_virtual_core = sender_device->worker_core_from_logical_core(sender_logical_core);
    CoreCoord receiver_virtual_core = receiver_device->worker_core_from_logical_core(receiver_logical_core);

    uint32_t data_size = sizeof(uint32_t);

    auto receiver_shard_parameters =
        ShardSpecBuffer(receiver_logical_crs, {1, 1}, ShardOrientation::ROW_MAJOR, {1, 1}, {1, 1});
    ShardedBufferConfig receiver_shard_config = {
        .device = receiver_device,
        .size = data_size,
        .page_size = data_size,
        .buffer_type = tt_metal::BufferType::L1,
        .buffer_layout = tt_metal::TensorMemoryLayout::HEIGHT_SHARDED,
        .shard_parameters = std::move(receiver_shard_parameters),
    };
    auto receiver_buffer = CreateBuffer(receiver_shard_config);
    // Reset buffer space for test validation
    std::vector<uint32_t> receiver_buffer_data(data_size / sizeof(uint32_t), 0);
    tt::tt_metal::detail::WriteToBuffer(receiver_buffer, receiver_buffer_data);

    // Packet header needs to be inlined with the data being sent, so this test just allocates buffer space for both
    // together on the sender
    uint32_t sender_packet_header_and_data_size = tt::tt_fabric::PACKET_HEADER_SIZE_BYTES;
    auto sender_shard_parameters =
        ShardSpecBuffer(sender_logical_crs, {1, 1}, ShardOrientation::ROW_MAJOR, {1, 1}, {1, 1});
    ShardedBufferConfig sender_shard_config = {
        .device = sender_device,
        .size = sender_packet_header_and_data_size,
        .page_size = sender_packet_header_and_data_size,
        .buffer_type = tt_metal::BufferType::L1,
        .buffer_layout = tt_metal::TensorMemoryLayout::HEIGHT_SHARDED,
        .shard_parameters = std::move(sender_shard_parameters),
    };
    auto sender_buffer = CreateBuffer(sender_shard_config);
    // Write the data to send to the buffer
    std::vector<uint32_t> sender_buffer_data(sender_packet_header_and_data_size / sizeof(uint32_t), 0);
    tt::tt_metal::detail::WriteToBuffer(sender_buffer, sender_buffer_data);

    uint32_t atomic_inc = 5;
    uint32_t wrap_boundary = 31;

    // Extract the expected data to be read from the receiver
    receiver_buffer_data[0] = atomic_inc;

    // Wait for buffer data to be written to device
    tt::Cluster::instance().l1_barrier(physical_end_device_id);
    tt::Cluster::instance().l1_barrier(physical_start_device_id);

    auto receiver_noc_encoding =
        tt::tt_metal::hal_ref.noc_xy_encoding(receiver_virtual_core.x, receiver_virtual_core.y);

    // Create the sender program
    auto sender_program = tt_metal::CreateProgram();

    // Allocate space for the client interface
    uint32_t client_interface_cb_index = tt::CBIndex::c_0;
    tt::tt_metal::CircularBufferConfig client_interface_cb_config =
        tt::tt_metal::CircularBufferConfig(
            tt::tt_fabric::CLIENT_INTERFACE_SIZE, {{client_interface_cb_index, DataFormat::UInt32}})
            .set_page_size(client_interface_cb_index, tt::tt_fabric::CLIENT_INTERFACE_SIZE);
    auto client_interface_cb =
        tt::tt_metal::CreateCircularBuffer(sender_program, sender_logical_core, client_interface_cb_config);

    std::map<string, string> defines = {};
    std::vector<uint32_t> sender_compile_time_args = {client_interface_cb_index, fabric_mode::PUSH};
    auto sender_kernel = tt_metal::CreateKernel(
        sender_program,
        "tests/tt_metal/tt_fabric/fabric_data_movement/kernels/fabric_pull_atomic_inc_sender.cpp",
        sender_logical_crs,
        tt_metal::DataMovementConfig{
            .processor = tt_metal::DataMovementProcessor::RISCV_0,
            .noc = tt_metal::NOC::RISCV_0_default,
            .compile_args = sender_compile_time_args,
            .defines = defines});

    auto& sender_virtual_router_coord = routers[0].second;
    auto sender_router_noc_xy =
<<<<<<< HEAD
        tt_metal::hal.noc_xy_encoding(sender_virtual_router_coord.x, sender_virtual_router_coord.y);
=======
        tt_metal::hal_ref.noc_xy_encoding(sender_virtual_router_coord.x, sender_virtual_router_coord.y);

>>>>>>> 2ad6823a
    std::vector<uint32_t> sender_runtime_args = {
        sender_buffer->address(),
        receiver_noc_encoding,
        receiver_buffer->address(),
        atomic_inc,
        wrap_boundary,
        end_mesh_chip_id.first,
        end_mesh_chip_id.second,
        sender_router_noc_xy};
    tt_metal::SetRuntimeArgs(sender_program, sender_kernel, sender_logical_core, sender_runtime_args);

    // Create the receiver program for validation
    auto receiver_program = tt_metal::CreateProgram();
    auto receiver_kernel = tt_metal::CreateKernel(
        receiver_program,
        "tests/tt_metal/tt_fabric/fabric_data_movement/kernels/fabric_receiver.cpp",
        {receiver_logical_core},
        tt_metal::DataMovementConfig{
            .processor = tt_metal::DataMovementProcessor::RISCV_0,
            .noc = tt_metal::NOC::RISCV_0_default,
            .defines = defines});

    std::vector<uint32_t> receiver_runtime_args = {
        receiver_buffer->address(),
        data_size,
    };
    tt_metal::SetRuntimeArgs(receiver_program, receiver_kernel, receiver_logical_core, receiver_runtime_args);

    // Launch sender and receiver programs and wait for them to finish
    this->RunProgramNonblocking(receiver_device, receiver_program);
    this->RunProgramNonblocking(sender_device, sender_program);
    this->WaitForSingleProgramDone(sender_device, sender_program);
    this->WaitForSingleProgramDone(receiver_device, receiver_program);

    // Validate the data received by the receiver
    std::vector<uint32_t> received_buffer_data;
    tt::tt_metal::detail::ReadFromBuffer(receiver_buffer, received_buffer_data);
    EXPECT_EQ(receiver_buffer_data, received_buffer_data);
}

TEST_F(Fabric2DPullFixture, TestAsyncWriteAtomicInc) {
    using tt::tt_metal::ShardedBufferConfig;
    using tt::tt_metal::ShardOrientation;
    using tt::tt_metal::ShardSpecBuffer;

    CoreCoord sender_logical_core = {0, 0};
    CoreRangeSet sender_logical_crs = {sender_logical_core};
    CoreCoord receiver_logical_core = {1, 0};
    CoreRangeSet receiver_logical_crs = {receiver_logical_core};
    std::pair<mesh_id_t, chip_id_t> start_mesh_chip_id;
    chip_id_t physical_start_device_id;
    std::pair<mesh_id_t, chip_id_t> end_mesh_chip_id;
    chip_id_t physical_end_device_id;

    auto control_plane = tt::Cluster::instance().get_control_plane();

    // Find a device with a neighbour in the East direction
    bool connection_found = false;
    for (auto* device : devices_) {
        start_mesh_chip_id = control_plane->get_mesh_chip_id_from_physical_chip_id(device->id());
        // Get neighbours within a mesh in the East direction
        auto neighbors = control_plane->get_intra_chip_neighbors(
            start_mesh_chip_id.first, start_mesh_chip_id.second, RoutingDirection::E);
        if (neighbors.size() > 0) {
            physical_start_device_id = device->id();
            end_mesh_chip_id = {start_mesh_chip_id.first, neighbors[0]};
            physical_end_device_id = control_plane->get_physical_chip_id_from_mesh_chip_id(end_mesh_chip_id);
            connection_found = true;
            break;
        }
    }
    if (!connection_found) {
        GTEST_SKIP() << "No path found between sender and receivers";
    }

    // Get the optimal routers (no internal hops) on the start chip that will forward in the direction of the end chip
    auto routers = control_plane->get_routers_to_chip(
        start_mesh_chip_id.first, start_mesh_chip_id.second, end_mesh_chip_id.first, end_mesh_chip_id.second);

    auto* sender_device = DevicePool::instance().get_active_device(physical_start_device_id);
    auto* receiver_device = DevicePool::instance().get_active_device(physical_end_device_id);
    CoreCoord sender_virtual_core = sender_device->worker_core_from_logical_core(sender_logical_core);
    CoreCoord receiver_virtual_core = receiver_device->worker_core_from_logical_core(receiver_logical_core);

    uint32_t data_size = tt::constants::TILE_HW * sizeof(uint32_t);
    uint32_t atomic_inc_size = sizeof(uint32_t);

    auto receiver_shard_parameters =
        ShardSpecBuffer(receiver_logical_crs, {1, 1}, ShardOrientation::ROW_MAJOR, {1, 1}, {1, 1});
    ShardedBufferConfig receiver_shard_config = {
        .device = receiver_device,
        .size = data_size,
        .page_size = data_size,
        .buffer_type = tt_metal::BufferType::L1,
        .buffer_layout = tt_metal::TensorMemoryLayout::HEIGHT_SHARDED,
        .shard_parameters = receiver_shard_parameters,
    };
    auto receiver_buffer = CreateBuffer(receiver_shard_config);
    ShardedBufferConfig receiver_atomic_shard_config = {
        .device = receiver_device,
        .size = atomic_inc_size,
        .page_size = atomic_inc_size,
        .buffer_type = tt_metal::BufferType::L1,
        .buffer_layout = tt_metal::TensorMemoryLayout::HEIGHT_SHARDED,
        .shard_parameters = receiver_shard_parameters,
    };
    auto receiver_atomic_buffer = CreateBuffer(receiver_atomic_shard_config);
    // Reset buffer space for test validation
    std::vector<uint32_t> receiver_buffer_data(atomic_inc_size / sizeof(uint32_t), 0);
    tt::tt_metal::detail::WriteToBuffer(receiver_atomic_buffer, receiver_buffer_data);
    receiver_buffer_data.resize(data_size / sizeof(uint32_t), 0);
    tt::tt_metal::detail::WriteToBuffer(receiver_buffer, receiver_buffer_data);

    // Packet header needs to be inlined with the data being sent, so this test just allocates buffer space for both
    // together on the sender
    uint32_t sender_packet_header_and_data_size = tt::tt_fabric::PACKET_HEADER_SIZE_BYTES + data_size;
    auto sender_shard_parameters =
        ShardSpecBuffer(sender_logical_crs, {1, 1}, ShardOrientation::ROW_MAJOR, {1, 1}, {1, 1});
    ShardedBufferConfig sender_shard_config = {
        .device = sender_device,
        .size = sender_packet_header_and_data_size,
        .page_size = sender_packet_header_and_data_size,
        .buffer_type = tt_metal::BufferType::L1,
        .buffer_layout = tt_metal::TensorMemoryLayout::HEIGHT_SHARDED,
        .shard_parameters = std::move(sender_shard_parameters),
    };
    auto sender_buffer = CreateBuffer(sender_shard_config);
    // Write the data to send to the buffer
    std::vector<uint32_t> sender_buffer_data(sender_packet_header_and_data_size / sizeof(uint32_t), 0);
    std::iota(sender_buffer_data.begin() + PACKET_HEADER_SIZE_BYTES / sizeof(uint32_t), sender_buffer_data.end(), 0);
    tt::tt_metal::detail::WriteToBuffer(sender_buffer, sender_buffer_data);

    uint32_t atomic_inc = 5;

    // Extract the expected data to be read from the receiver
    std::copy(
        sender_buffer_data.begin() + tt::tt_fabric::PACKET_HEADER_SIZE_BYTES / sizeof(uint32_t),
        sender_buffer_data.end(),
        receiver_buffer_data.begin());

    // Wait for buffer data to be written to device
    tt::Cluster::instance().l1_barrier(physical_end_device_id);
    tt::Cluster::instance().l1_barrier(physical_start_device_id);

    auto receiver_noc_encoding =
        tt::tt_metal::hal_ref.noc_xy_encoding(receiver_virtual_core.x, receiver_virtual_core.y);

    // Create the sender program
    auto sender_program = tt_metal::CreateProgram();

    // Allocate space for the client interface
    uint32_t client_interface_cb_index = tt::CBIndex::c_0;
    tt::tt_metal::CircularBufferConfig client_interface_cb_config =
        tt::tt_metal::CircularBufferConfig(
            tt::tt_fabric::CLIENT_INTERFACE_SIZE, {{client_interface_cb_index, DataFormat::UInt32}})
            .set_page_size(client_interface_cb_index, tt::tt_fabric::CLIENT_INTERFACE_SIZE);
    auto client_interface_cb =
        tt::tt_metal::CreateCircularBuffer(sender_program, sender_logical_core, client_interface_cb_config);

    std::map<string, string> defines = {};
    defines["FVC_MODE_PULL"] = "";
    std::vector<uint32_t> sender_compile_time_args = {client_interface_cb_index, 0, fabric_mode::PULL};
    auto sender_kernel = tt_metal::CreateKernel(
        sender_program,
        "tests/tt_metal/tt_fabric/fabric_data_movement/kernels/fabric_pull_async_write_atomic_inc_sender.cpp",
        sender_logical_crs,
        tt_metal::DataMovementConfig{
            .processor = tt_metal::DataMovementProcessor::RISCV_0,
            .noc = tt_metal::NOC::RISCV_0_default,
            .compile_args = sender_compile_time_args,
            .defines = defines});

    auto& sender_virtual_router_coord = routers[0].second;
    auto sender_router_noc_xy =
<<<<<<< HEAD
        tt_metal::hal.noc_xy_encoding(sender_virtual_router_coord.x, sender_virtual_router_coord.y);

=======
        tt_metal::hal_ref.noc_xy_encoding(sender_virtual_router_coord.x, sender_virtual_router_coord.y);
>>>>>>> 2ad6823a
    std::vector<uint32_t> sender_runtime_args = {
        sender_buffer->address(),
        receiver_noc_encoding,
        receiver_buffer->address(),
        receiver_atomic_buffer->address(),
        data_size,
        atomic_inc,
        end_mesh_chip_id.first,
        end_mesh_chip_id.second,
        sender_router_noc_xy};
    tt_metal::SetRuntimeArgs(sender_program, sender_kernel, sender_logical_core, sender_runtime_args);

    // Create the receiver program for validation
    auto receiver_program = tt_metal::CreateProgram();
    auto receiver_kernel = tt_metal::CreateKernel(
        receiver_program,
        "tests/tt_metal/tt_fabric/fabric_data_movement/kernels/fabric_receiver.cpp",
        {receiver_logical_core},
        tt_metal::DataMovementConfig{
            .processor = tt_metal::DataMovementProcessor::RISCV_0,
            .noc = tt_metal::NOC::RISCV_0_default,
            .defines = defines});

    std::vector<uint32_t> receiver_runtime_args = {
        receiver_buffer->address(),
        data_size,
    };
    tt_metal::SetRuntimeArgs(receiver_program, receiver_kernel, receiver_logical_core, receiver_runtime_args);

    // Launch sender and receiver programs and wait for them to finish
    this->RunProgramNonblocking(receiver_device, receiver_program);
    this->RunProgramNonblocking(sender_device, sender_program);
    this->WaitForSingleProgramDone(sender_device, sender_program);
    this->WaitForSingleProgramDone(receiver_device, receiver_program);

    // Validate the data received by the receiver
    std::vector<uint32_t> received_buffer_data;
    tt::tt_metal::detail::ReadFromBuffer(receiver_buffer, received_buffer_data);
    EXPECT_EQ(receiver_buffer_data, received_buffer_data);
    received_buffer_data.clear();
    tt::tt_metal::detail::ReadFromBuffer(receiver_atomic_buffer, received_buffer_data);
    EXPECT_EQ(atomic_inc, received_buffer_data[0]);
}

TEST_F(Fabric2DPushFixture, TestAsyncWriteAtomicInc) {
    using tt::tt_metal::ShardedBufferConfig;
    using tt::tt_metal::ShardOrientation;
    using tt::tt_metal::ShardSpecBuffer;

    CoreCoord sender_logical_core = {0, 0};
    CoreRangeSet sender_logical_crs = {sender_logical_core};
    CoreCoord receiver_logical_core = {1, 0};
    CoreRangeSet receiver_logical_crs = {receiver_logical_core};
    std::pair<mesh_id_t, chip_id_t> start_mesh_chip_id;
    chip_id_t physical_start_device_id;
    std::pair<mesh_id_t, chip_id_t> end_mesh_chip_id;
    chip_id_t physical_end_device_id;

    auto control_plane = tt::Cluster::instance().get_control_plane();

    // Find a device with a neighbour in the East direction
    bool connection_found = false;
    for (auto* device : devices_) {
        start_mesh_chip_id = control_plane->get_mesh_chip_id_from_physical_chip_id(device->id());
        // Get neighbours within a mesh in the East direction
        auto neighbors = control_plane->get_intra_chip_neighbors(
            start_mesh_chip_id.first, start_mesh_chip_id.second, RoutingDirection::E);
        if (neighbors.size() > 0) {
            physical_start_device_id = device->id();
            end_mesh_chip_id = {start_mesh_chip_id.first, neighbors[0]};
            physical_end_device_id = control_plane->get_physical_chip_id_from_mesh_chip_id(end_mesh_chip_id);
            connection_found = true;
            break;
        }
    }
    if (!connection_found) {
        GTEST_SKIP() << "No path found between sender and receivers";
    }

    // Get the optimal routers (no internal hops) on the start chip that will forward in the direction of the end chip
    auto routers = control_plane->get_routers_to_chip(
        start_mesh_chip_id.first, start_mesh_chip_id.second, end_mesh_chip_id.first, end_mesh_chip_id.second);

    auto* sender_device = DevicePool::instance().get_active_device(physical_start_device_id);
    auto* receiver_device = DevicePool::instance().get_active_device(physical_end_device_id);
    CoreCoord sender_virtual_core = sender_device->worker_core_from_logical_core(sender_logical_core);
    CoreCoord receiver_virtual_core = receiver_device->worker_core_from_logical_core(receiver_logical_core);

    uint32_t data_size = tt::constants::TILE_HW * sizeof(uint32_t);
    uint32_t atomic_inc_size = sizeof(uint32_t);

    auto receiver_shard_parameters =
        ShardSpecBuffer(receiver_logical_crs, {1, 1}, ShardOrientation::ROW_MAJOR, {1, 1}, {1, 1});
    ShardedBufferConfig receiver_shard_config = {
        .device = receiver_device,
        .size = data_size,
        .page_size = data_size,
        .buffer_type = tt_metal::BufferType::L1,
        .buffer_layout = tt_metal::TensorMemoryLayout::HEIGHT_SHARDED,
        .shard_parameters = receiver_shard_parameters,
    };
    auto receiver_buffer = CreateBuffer(receiver_shard_config);
    ShardedBufferConfig receiver_atomic_shard_config = {
        .device = receiver_device,
        .size = atomic_inc_size,
        .page_size = atomic_inc_size,
        .buffer_type = tt_metal::BufferType::L1,
        .buffer_layout = tt_metal::TensorMemoryLayout::HEIGHT_SHARDED,
        .shard_parameters = receiver_shard_parameters,
    };
    auto receiver_atomic_buffer = CreateBuffer(receiver_atomic_shard_config);
    // Reset buffer space for test validation
    std::vector<uint32_t> receiver_buffer_data(atomic_inc_size / sizeof(uint32_t), 0);
    tt::tt_metal::detail::WriteToBuffer(receiver_atomic_buffer, receiver_buffer_data);
    receiver_buffer_data.resize(data_size / sizeof(uint32_t), 0);
    tt::tt_metal::detail::WriteToBuffer(receiver_buffer, receiver_buffer_data);

    // Packet header needs to be inlined with the data being sent, so this test just allocates buffer space for both
    // together on the sender
    uint32_t sender_packet_header_and_data_size = tt::tt_fabric::PACKET_HEADER_SIZE_BYTES + data_size;
    auto sender_shard_parameters =
        ShardSpecBuffer(sender_logical_crs, {1, 1}, ShardOrientation::ROW_MAJOR, {1, 1}, {1, 1});
    ShardedBufferConfig sender_shard_config = {
        .device = sender_device,
        .size = sender_packet_header_and_data_size,
        .page_size = sender_packet_header_and_data_size,
        .buffer_type = tt_metal::BufferType::L1,
        .buffer_layout = tt_metal::TensorMemoryLayout::HEIGHT_SHARDED,
        .shard_parameters = std::move(sender_shard_parameters),
    };
    auto sender_buffer = CreateBuffer(sender_shard_config);
    // Write the data to send to the buffer
    std::vector<uint32_t> sender_buffer_data(sender_packet_header_and_data_size / sizeof(uint32_t), 0);
    std::iota(sender_buffer_data.begin() + PACKET_HEADER_SIZE_BYTES / sizeof(uint32_t), sender_buffer_data.end(), 0);
    tt::tt_metal::detail::WriteToBuffer(sender_buffer, sender_buffer_data);

    uint32_t atomic_inc = 5;

    // Extract the expected data to be read from the receiver
    std::copy(
        sender_buffer_data.begin() + tt::tt_fabric::PACKET_HEADER_SIZE_BYTES / sizeof(uint32_t),
        sender_buffer_data.end(),
        receiver_buffer_data.begin());

    // Wait for buffer data to be written to device
    tt::Cluster::instance().l1_barrier(physical_end_device_id);
    tt::Cluster::instance().l1_barrier(physical_start_device_id);

    auto receiver_noc_encoding =
        tt::tt_metal::hal_ref.noc_xy_encoding(receiver_virtual_core.x, receiver_virtual_core.y);

    // Create the sender program
    auto sender_program = tt_metal::CreateProgram();

    // Allocate space for the client interface
    uint32_t client_interface_cb_index = tt::CBIndex::c_0;
    tt::tt_metal::CircularBufferConfig client_interface_cb_config =
        tt::tt_metal::CircularBufferConfig(
            tt::tt_fabric::CLIENT_INTERFACE_SIZE, {{client_interface_cb_index, DataFormat::UInt32}})
            .set_page_size(client_interface_cb_index, tt::tt_fabric::CLIENT_INTERFACE_SIZE);
    auto client_interface_cb =
        tt::tt_metal::CreateCircularBuffer(sender_program, sender_logical_core, client_interface_cb_config);

    std::map<string, string> defines = {};
    std::vector<uint32_t> sender_compile_time_args = {client_interface_cb_index, 0, fabric_mode::PUSH};
    auto sender_kernel = tt_metal::CreateKernel(
        sender_program,
        "tests/tt_metal/tt_fabric/fabric_data_movement/kernels/fabric_pull_async_write_atomic_inc_sender.cpp",
        sender_logical_crs,
        tt_metal::DataMovementConfig{
            .processor = tt_metal::DataMovementProcessor::RISCV_0,
            .noc = tt_metal::NOC::RISCV_0_default,
            .compile_args = sender_compile_time_args,
            .defines = defines});

    auto& sender_virtual_router_coord = routers[0].second;
    auto sender_router_noc_xy =
        tt_metal::hal_ref.noc_xy_encoding(sender_virtual_router_coord.x, sender_virtual_router_coord.y);

    std::vector<uint32_t> sender_runtime_args = {
        sender_buffer->address(),
        receiver_noc_encoding,
        receiver_buffer->address(),
        receiver_atomic_buffer->address(),
        data_size,
        atomic_inc,
        end_mesh_chip_id.first,
        end_mesh_chip_id.second,
        sender_router_noc_xy};
    tt_metal::SetRuntimeArgs(sender_program, sender_kernel, sender_logical_core, sender_runtime_args);

    // Create the receiver program for validation
    auto receiver_program = tt_metal::CreateProgram();
    auto receiver_kernel = tt_metal::CreateKernel(
        receiver_program,
        "tests/tt_metal/tt_fabric/fabric_data_movement/kernels/fabric_receiver.cpp",
        {receiver_logical_core},
        tt_metal::DataMovementConfig{
            .processor = tt_metal::DataMovementProcessor::RISCV_0,
            .noc = tt_metal::NOC::RISCV_0_default,
            .defines = defines});

    std::vector<uint32_t> receiver_runtime_args = {
        receiver_buffer->address(),
        data_size,
    };
    tt_metal::SetRuntimeArgs(receiver_program, receiver_kernel, receiver_logical_core, receiver_runtime_args);

    // Launch sender and receiver programs and wait for them to finish
    this->RunProgramNonblocking(receiver_device, receiver_program);
    this->RunProgramNonblocking(sender_device, sender_program);
    this->WaitForSingleProgramDone(sender_device, sender_program);
    this->WaitForSingleProgramDone(receiver_device, receiver_program);

    // Validate the data received by the receiver
    std::vector<uint32_t> received_buffer_data;
    tt::tt_metal::detail::ReadFromBuffer(receiver_buffer, received_buffer_data);
    EXPECT_EQ(receiver_buffer_data, received_buffer_data);
    received_buffer_data.clear();
    tt::tt_metal::detail::ReadFromBuffer(receiver_atomic_buffer, received_buffer_data);
    EXPECT_EQ(atomic_inc, received_buffer_data[0]);
}

TEST_F(Fabric2DPullFixture, TestAsyncRawWriteAtomicInc) {
    using tt::tt_metal::ShardedBufferConfig;
    using tt::tt_metal::ShardOrientation;
    using tt::tt_metal::ShardSpecBuffer;

    CoreCoord sender_logical_core = {0, 0};
    CoreRangeSet sender_logical_crs = {sender_logical_core};
    CoreCoord receiver_logical_core = {1, 0};
    CoreRangeSet receiver_logical_crs = {receiver_logical_core};
    std::pair<mesh_id_t, chip_id_t> start_mesh_chip_id;
    chip_id_t physical_start_device_id;
    std::pair<mesh_id_t, chip_id_t> end_mesh_chip_id;
    chip_id_t physical_end_device_id;

    auto control_plane = tt::Cluster::instance().get_control_plane();

    // Find a device with a neighbour in the East direction
    bool connection_found = false;
    for (auto* device : devices_) {
        start_mesh_chip_id = control_plane->get_mesh_chip_id_from_physical_chip_id(device->id());
        // Get neighbours within a mesh in the East direction
        auto neighbors = control_plane->get_intra_chip_neighbors(
            start_mesh_chip_id.first, start_mesh_chip_id.second, RoutingDirection::E);
        if (neighbors.size() > 0) {
            physical_start_device_id = device->id();
            end_mesh_chip_id = {start_mesh_chip_id.first, neighbors[0]};
            physical_end_device_id = control_plane->get_physical_chip_id_from_mesh_chip_id(end_mesh_chip_id);
            connection_found = true;
            break;
        }
    }
    if (!connection_found) {
        GTEST_SKIP() << "No path found between sender and receivers";
    }

    // Get the optimal routers (no internal hops) on the start chip that will forward in the direction of the end chip
    auto routers = control_plane->get_routers_to_chip(
        start_mesh_chip_id.first, start_mesh_chip_id.second, end_mesh_chip_id.first, end_mesh_chip_id.second);

    auto* sender_device = DevicePool::instance().get_active_device(physical_start_device_id);
    auto* receiver_device = DevicePool::instance().get_active_device(physical_end_device_id);
    CoreCoord sender_virtual_core = sender_device->worker_core_from_logical_core(sender_logical_core);
    CoreCoord receiver_virtual_core = receiver_device->worker_core_from_logical_core(receiver_logical_core);

    uint32_t data_size = tt::constants::TILE_HW * sizeof(uint32_t);
    uint32_t atomic_inc_size = sizeof(uint32_t);

    auto receiver_shard_parameters =
        ShardSpecBuffer(receiver_logical_crs, {1, 1}, ShardOrientation::ROW_MAJOR, {1, 1}, {1, 1});
    ShardedBufferConfig receiver_shard_config = {
        .device = receiver_device,
        .size = data_size,
        .page_size = data_size,
        .buffer_type = tt_metal::BufferType::L1,
        .buffer_layout = tt_metal::TensorMemoryLayout::HEIGHT_SHARDED,
        .shard_parameters = receiver_shard_parameters,
    };
    auto receiver_buffer = CreateBuffer(receiver_shard_config);
    ShardedBufferConfig receiver_atomic_shard_config = {
        .device = receiver_device,
        .size = atomic_inc_size,
        .page_size = atomic_inc_size,
        .buffer_type = tt_metal::BufferType::L1,
        .buffer_layout = tt_metal::TensorMemoryLayout::HEIGHT_SHARDED,
        .shard_parameters = receiver_shard_parameters,
    };
    auto receiver_atomic_buffer = CreateBuffer(receiver_atomic_shard_config);
    // Reset buffer space for test validation
    std::vector<uint32_t> receiver_buffer_data(atomic_inc_size / sizeof(uint32_t), 0);
    tt::tt_metal::detail::WriteToBuffer(receiver_atomic_buffer, receiver_buffer_data);
    receiver_buffer_data.resize(data_size / sizeof(uint32_t), 0);
    tt::tt_metal::detail::WriteToBuffer(receiver_buffer, receiver_buffer_data);

    auto sender_shard_parameters =
        ShardSpecBuffer(sender_logical_crs, {1, 1}, ShardOrientation::ROW_MAJOR, {1, 1}, {1, 1});
    ShardedBufferConfig sender_shard_config = {
        .device = sender_device,
        .size = data_size,
        .page_size = data_size,
        .buffer_type = tt_metal::BufferType::L1,
        .buffer_layout = tt_metal::TensorMemoryLayout::HEIGHT_SHARDED,
        .shard_parameters = std::move(sender_shard_parameters),
    };
    auto sender_buffer = CreateBuffer(sender_shard_config);
    // Write the data to send to the buffer
    std::vector<uint32_t> sender_buffer_data(data_size / sizeof(uint32_t), 0);
    std::iota(sender_buffer_data.begin(), sender_buffer_data.end(), 0);
    tt::tt_metal::detail::WriteToBuffer(sender_buffer, sender_buffer_data);

    uint32_t atomic_inc = 5;

    // Wait for buffer data to be written to device
    tt::Cluster::instance().l1_barrier(physical_end_device_id);
    tt::Cluster::instance().l1_barrier(physical_start_device_id);

    auto receiver_noc_encoding =
        tt::tt_metal::hal_ref.noc_xy_encoding(receiver_virtual_core.x, receiver_virtual_core.y);

    // Create the sender program
    auto sender_program = tt_metal::CreateProgram();

    // Allocate space for the client interface
    uint32_t client_interface_cb_index = tt::CBIndex::c_0;
    tt::tt_metal::CircularBufferConfig client_interface_cb_config =
        tt::tt_metal::CircularBufferConfig(
            tt::tt_fabric::CLIENT_INTERFACE_SIZE, {{client_interface_cb_index, DataFormat::UInt32}})
            .set_page_size(client_interface_cb_index, tt::tt_fabric::CLIENT_INTERFACE_SIZE);
    auto client_interface_cb =
        tt::tt_metal::CreateCircularBuffer(sender_program, sender_logical_core, client_interface_cb_config);

    std::map<string, string> defines = {};
    defines["FVC_MODE_PULL"] = "";
    std::vector<uint32_t> sender_compile_time_args = {client_interface_cb_index, 1, fabric_mode::PULL};
    auto sender_kernel = tt_metal::CreateKernel(
        sender_program,
        "tests/tt_metal/tt_fabric/fabric_data_movement/kernels/fabric_pull_async_write_atomic_inc_sender.cpp",
        sender_logical_crs,
        tt_metal::DataMovementConfig{
            .processor = tt_metal::DataMovementProcessor::RISCV_0,
            .noc = tt_metal::NOC::RISCV_0_default,
            .compile_args = sender_compile_time_args,
            .defines = defines});

    auto& sender_virtual_router_coord = routers[0].second;
    auto sender_router_noc_xy =
        tt_metal::hal.noc_xy_encoding(sender_virtual_router_coord.x, sender_virtual_router_coord.y);

    std::vector<uint32_t> sender_runtime_args = {
        sender_buffer->address(),
        receiver_noc_encoding,
        receiver_buffer->address(),
        receiver_atomic_buffer->address(),
        data_size,
        atomic_inc,
        end_mesh_chip_id.first,
        end_mesh_chip_id.second,
        sender_router_noc_xy};
    tt_metal::SetRuntimeArgs(sender_program, sender_kernel, sender_logical_core, sender_runtime_args);

    // Create the receiver program for validation
    auto receiver_program = tt_metal::CreateProgram();
    auto receiver_kernel = tt_metal::CreateKernel(
        receiver_program,
        "tests/tt_metal/tt_fabric/fabric_data_movement/kernels/fabric_receiver.cpp",
        {receiver_logical_core},
        tt_metal::DataMovementConfig{
            .processor = tt_metal::DataMovementProcessor::RISCV_0,
            .noc = tt_metal::NOC::RISCV_0_default,
            .defines = defines});

    std::vector<uint32_t> receiver_runtime_args = {
        receiver_buffer->address(),
        data_size,
    };
    tt_metal::SetRuntimeArgs(receiver_program, receiver_kernel, receiver_logical_core, receiver_runtime_args);

    // Launch sender and receiver programs and wait for them to finish
    this->RunProgramNonblocking(receiver_device, receiver_program);
    this->RunProgramNonblocking(sender_device, sender_program);
    this->WaitForSingleProgramDone(sender_device, sender_program);
    this->WaitForSingleProgramDone(receiver_device, receiver_program);

    // Validate the data received by the receiver
    std::vector<uint32_t> received_buffer_data;
    tt::tt_metal::detail::ReadFromBuffer(receiver_buffer, received_buffer_data);
    EXPECT_EQ(sender_buffer_data, received_buffer_data);
    received_buffer_data.clear();
    tt::tt_metal::detail::ReadFromBuffer(receiver_atomic_buffer, received_buffer_data);
    EXPECT_EQ(atomic_inc, received_buffer_data[0]);
}

TEST_F(Fabric2DPushFixture, TestAsyncRawWriteAtomicInc) {
    using tt::tt_metal::ShardedBufferConfig;
    using tt::tt_metal::ShardOrientation;
    using tt::tt_metal::ShardSpecBuffer;

    CoreCoord sender_logical_core = {0, 0};
    CoreRangeSet sender_logical_crs = {sender_logical_core};
    CoreCoord receiver_logical_core = {1, 0};
    CoreRangeSet receiver_logical_crs = {receiver_logical_core};
    std::pair<mesh_id_t, chip_id_t> start_mesh_chip_id;
    chip_id_t physical_start_device_id;
    std::pair<mesh_id_t, chip_id_t> end_mesh_chip_id;
    chip_id_t physical_end_device_id;

    auto control_plane = tt::Cluster::instance().get_control_plane();

    // Find a device with a neighbour in the East direction
    bool connection_found = false;
    for (auto* device : devices_) {
        start_mesh_chip_id = control_plane->get_mesh_chip_id_from_physical_chip_id(device->id());
        // Get neighbours within a mesh in the East direction
        auto neighbors = control_plane->get_intra_chip_neighbors(
            start_mesh_chip_id.first, start_mesh_chip_id.second, RoutingDirection::E);
        if (neighbors.size() > 0) {
            physical_start_device_id = device->id();
            end_mesh_chip_id = {start_mesh_chip_id.first, neighbors[0]};
            physical_end_device_id = control_plane->get_physical_chip_id_from_mesh_chip_id(end_mesh_chip_id);
            connection_found = true;
            break;
        }
    }
    if (!connection_found) {
        GTEST_SKIP() << "No path found between sender and receivers";
    }

    // Get the optimal routers (no internal hops) on the start chip that will forward in the direction of the end chip
    auto routers = control_plane->get_routers_to_chip(
        start_mesh_chip_id.first, start_mesh_chip_id.second, end_mesh_chip_id.first, end_mesh_chip_id.second);

    auto* sender_device = DevicePool::instance().get_active_device(physical_start_device_id);
    auto* receiver_device = DevicePool::instance().get_active_device(physical_end_device_id);
    CoreCoord sender_virtual_core = sender_device->worker_core_from_logical_core(sender_logical_core);
    CoreCoord receiver_virtual_core = receiver_device->worker_core_from_logical_core(receiver_logical_core);

    uint32_t data_size = tt::constants::TILE_HW * sizeof(uint32_t);
    uint32_t atomic_inc_size = sizeof(uint32_t);

    auto receiver_shard_parameters =
        ShardSpecBuffer(receiver_logical_crs, {1, 1}, ShardOrientation::ROW_MAJOR, {1, 1}, {1, 1});
    ShardedBufferConfig receiver_shard_config = {
        .device = receiver_device,
        .size = data_size,
        .page_size = data_size,
        .buffer_type = tt_metal::BufferType::L1,
        .buffer_layout = tt_metal::TensorMemoryLayout::HEIGHT_SHARDED,
        .shard_parameters = receiver_shard_parameters,
    };
    auto receiver_buffer = CreateBuffer(receiver_shard_config);
    ShardedBufferConfig receiver_atomic_shard_config = {
        .device = receiver_device,
        .size = atomic_inc_size,
        .page_size = atomic_inc_size,
        .buffer_type = tt_metal::BufferType::L1,
        .buffer_layout = tt_metal::TensorMemoryLayout::HEIGHT_SHARDED,
        .shard_parameters = receiver_shard_parameters,
    };
    auto receiver_atomic_buffer = CreateBuffer(receiver_atomic_shard_config);
    // Reset buffer space for test validation
    std::vector<uint32_t> receiver_buffer_data(atomic_inc_size / sizeof(uint32_t), 0);
    tt::tt_metal::detail::WriteToBuffer(receiver_atomic_buffer, receiver_buffer_data);
    receiver_buffer_data.resize(data_size / sizeof(uint32_t), 0);
    tt::tt_metal::detail::WriteToBuffer(receiver_buffer, receiver_buffer_data);

    auto sender_shard_parameters =
        ShardSpecBuffer(sender_logical_crs, {1, 1}, ShardOrientation::ROW_MAJOR, {1, 1}, {1, 1});
    ShardedBufferConfig sender_shard_config = {
        .device = sender_device,
        .size = data_size,
        .page_size = data_size,
        .buffer_type = tt_metal::BufferType::L1,
        .buffer_layout = tt_metal::TensorMemoryLayout::HEIGHT_SHARDED,
        .shard_parameters = std::move(sender_shard_parameters),
    };
    auto sender_buffer = CreateBuffer(sender_shard_config);
    // Write the data to send to the buffer
    std::vector<uint32_t> sender_buffer_data(data_size / sizeof(uint32_t), 0);
    std::iota(sender_buffer_data.begin(), sender_buffer_data.end(), 0);
    tt::tt_metal::detail::WriteToBuffer(sender_buffer, sender_buffer_data);

    uint32_t atomic_inc = 5;

    // Wait for buffer data to be written to device
    tt::Cluster::instance().l1_barrier(physical_end_device_id);
    tt::Cluster::instance().l1_barrier(physical_start_device_id);

    auto receiver_noc_encoding = tt::tt_metal::hal.noc_xy_encoding(receiver_virtual_core.x, receiver_virtual_core.y);

    // Create the sender program
    auto sender_program = tt_metal::CreateProgram();

    // Allocate space for the client interface
    uint32_t client_interface_cb_index = tt::CBIndex::c_0;
    tt::tt_metal::CircularBufferConfig client_interface_cb_config =
        tt::tt_metal::CircularBufferConfig(
            tt::tt_fabric::CLIENT_INTERFACE_SIZE, {{client_interface_cb_index, DataFormat::UInt32}})
            .set_page_size(client_interface_cb_index, tt::tt_fabric::CLIENT_INTERFACE_SIZE);
    auto client_interface_cb =
        tt::tt_metal::CreateCircularBuffer(sender_program, sender_logical_core, client_interface_cb_config);

    std::map<string, string> defines = {};
    std::vector<uint32_t> sender_compile_time_args = {client_interface_cb_index, 1, fabric_mode::PUSH};
    auto sender_kernel = tt_metal::CreateKernel(
        sender_program,
        "tests/tt_metal/tt_fabric/fabric_data_movement/kernels/fabric_pull_async_write_atomic_inc_sender.cpp",
        sender_logical_crs,
        tt_metal::DataMovementConfig{
            .processor = tt_metal::DataMovementProcessor::RISCV_0,
            .noc = tt_metal::NOC::RISCV_0_default,
            .compile_args = sender_compile_time_args,
            .defines = defines});

    auto& sender_virtual_router_coord = routers[0].second;
    auto sender_router_noc_xy =
        tt_metal::hal_ref.noc_xy_encoding(sender_virtual_router_coord.x, sender_virtual_router_coord.y);

    std::vector<uint32_t> sender_runtime_args = {
        sender_buffer->address(),
        receiver_noc_encoding,
        receiver_buffer->address(),
        receiver_atomic_buffer->address(),
        data_size,
        atomic_inc,
        end_mesh_chip_id.first,
        end_mesh_chip_id.second,
        sender_router_noc_xy};
    tt_metal::SetRuntimeArgs(sender_program, sender_kernel, sender_logical_core, sender_runtime_args);

    // Create the receiver program for validation
    auto receiver_program = tt_metal::CreateProgram();
    auto receiver_kernel = tt_metal::CreateKernel(
        receiver_program,
        "tests/tt_metal/tt_fabric/fabric_data_movement/kernels/fabric_receiver.cpp",
        {receiver_logical_core},
        tt_metal::DataMovementConfig{
            .processor = tt_metal::DataMovementProcessor::RISCV_0,
            .noc = tt_metal::NOC::RISCV_0_default,
            .defines = defines});

    std::vector<uint32_t> receiver_runtime_args = {
        receiver_buffer->address(),
        data_size,
    };
    tt_metal::SetRuntimeArgs(receiver_program, receiver_kernel, receiver_logical_core, receiver_runtime_args);

    // Launch sender and receiver programs and wait for them to finish
    this->RunProgramNonblocking(receiver_device, receiver_program);
    this->RunProgramNonblocking(sender_device, sender_program);
    this->WaitForSingleProgramDone(sender_device, sender_program);
    this->WaitForSingleProgramDone(receiver_device, receiver_program);

    // Validate the data received by the receiver
    std::vector<uint32_t> received_buffer_data;
    tt::tt_metal::detail::ReadFromBuffer(receiver_buffer, received_buffer_data);
    EXPECT_EQ(sender_buffer_data, received_buffer_data);
    received_buffer_data.clear();
    tt::tt_metal::detail::ReadFromBuffer(receiver_atomic_buffer, received_buffer_data);
    EXPECT_EQ(atomic_inc, received_buffer_data[0]);
}

TEST_F(Fabric2DPullFixture, TestAsyncWriteMulticast) {
    using tt::tt_metal::ShardedBufferConfig;
    using tt::tt_metal::ShardOrientation;
    using tt::tt_metal::ShardSpecBuffer;

    CoreCoord sender_logical_core = {0, 0};
    CoreRangeSet sender_logical_crs = {sender_logical_core};
    CoreCoord receiver_logical_core = {1, 0};
    CoreRangeSet receiver_logical_crs = {receiver_logical_core};
    std::pair<mesh_id_t, chip_id_t> start_mesh_chip_id;
    chip_id_t physical_start_device_id;
    std::unordered_map<RoutingDirection, std::vector<std::pair<mesh_id_t, chip_id_t>>> end_mesh_chip_ids_by_dir;
    std::unordered_map<RoutingDirection, std::vector<chip_id_t>> physical_end_device_ids_by_dir;
    std::unordered_map<RoutingDirection, uint32_t> mcast_hops;
    auto routing_direction = RoutingDirection::E;
    mcast_hops[routing_direction] = 1;

    auto control_plane = tt::Cluster::instance().get_control_plane();

    // Find a device with enough neighbours in the specified direction
    bool connection_found = false;
    for (auto* device : devices_) {
        start_mesh_chip_id = control_plane->get_mesh_chip_id_from_physical_chip_id(device->id());
        std::unordered_map<RoutingDirection, std::vector<std::pair<mesh_id_t, chip_id_t>>>
            temp_end_mesh_chip_ids_by_dir;
        std::unordered_map<RoutingDirection, std::vector<chip_id_t>> temp_physical_end_device_ids_by_dir;
        connection_found = true;
        for (auto [routing_direction, num_hops] : mcast_hops) {
            bool direction_found = true;
            auto& temp_end_mesh_chip_ids = temp_end_mesh_chip_ids_by_dir[routing_direction];
            auto& temp_physical_end_device_ids = temp_physical_end_device_ids_by_dir[routing_direction];
            uint32_t curr_mesh_id = start_mesh_chip_id.first;
            uint32_t curr_chip_id = start_mesh_chip_id.second;
            for (uint32_t i = 0; i < num_hops; i++) {
                auto neighbors = control_plane->get_intra_chip_neighbors(curr_mesh_id, curr_chip_id, routing_direction);
                if (neighbors.size() > 0) {
                    temp_end_mesh_chip_ids.emplace_back(curr_mesh_id, neighbors[0]);
                    temp_physical_end_device_ids.push_back(
                        control_plane->get_physical_chip_id_from_mesh_chip_id(temp_end_mesh_chip_ids.back()));
                    curr_mesh_id = temp_end_mesh_chip_ids.back().first;
                    curr_chip_id = temp_end_mesh_chip_ids.back().second;
                } else {
                    direction_found = false;
                    break;
                }
            }
            if (!direction_found) {
                connection_found = false;
                break;
            }
        }
        if (connection_found) {
            physical_start_device_id = device->id();
            end_mesh_chip_ids_by_dir = std::move(temp_end_mesh_chip_ids_by_dir);
            physical_end_device_ids_by_dir = std::move(temp_physical_end_device_ids_by_dir);
            break;
        }
    }

    if (!connection_found) {
        GTEST_SKIP() << "No path found between sender and receivers";
    }

    auto* sender_device = DevicePool::instance().get_active_device(physical_start_device_id);
    CoreCoord sender_virtual_core = sender_device->worker_core_from_logical_core(sender_logical_core);
    // Virtual coordinate space. All devices have the same logical to virtual mapping
    CoreCoord receiver_virtual_core = sender_device->worker_core_from_logical_core(receiver_logical_core);

    uint32_t data_size = tt::constants::TILE_HW * sizeof(uint32_t);

    auto receiver_shard_parameters =
        ShardSpecBuffer(receiver_logical_crs, {1, 1}, ShardOrientation::ROW_MAJOR, {1, 1}, {1, 1});

    // Reset buffer space for test validation
    std::vector<uint32_t> receiver_buffer_data(data_size / sizeof(uint32_t), 0);

    std::map<string, string> defines = {};
    defines["FVC_MODE_PULL"] = "";
    std::vector<tt_metal::Program> receiver_programs;
    std::vector<std::shared_ptr<tt_metal::Buffer>> receiver_buffers;
    for (auto& [routing_direction, physical_end_device_ids] : physical_end_device_ids_by_dir) {
        for (auto physical_end_device_id : physical_end_device_ids) {
            auto* receiver_device = DevicePool::instance().get_active_device(physical_end_device_id);
            ShardedBufferConfig receiver_shard_config = {
                .device = receiver_device,
                .size = data_size,
                .page_size = data_size,
                .buffer_type = tt_metal::BufferType::L1,
                .buffer_layout = tt_metal::TensorMemoryLayout::HEIGHT_SHARDED,
                .shard_parameters = receiver_shard_parameters,
            };
            auto receiver_buffer = CreateBuffer(receiver_shard_config);
            tt::tt_metal::detail::WriteToBuffer(receiver_buffer, receiver_buffer_data);
            tt::Cluster::instance().l1_barrier(physical_end_device_id);
            // Create the receiver program for validation
            auto receiver_program = tt_metal::CreateProgram();
            auto receiver_kernel = tt_metal::CreateKernel(
                receiver_program,
                "tests/tt_metal/tt_fabric/fabric_data_movement/kernels/fabric_receiver.cpp",
                {receiver_logical_core},
                tt_metal::DataMovementConfig{
                    .processor = tt_metal::DataMovementProcessor::RISCV_0,
                    .noc = tt_metal::NOC::RISCV_0_default,
                    .defines = defines});

            std::vector<uint32_t> receiver_runtime_args = {
                receiver_buffer->address(),
                data_size,
            };
            tt_metal::SetRuntimeArgs(receiver_program, receiver_kernel, receiver_logical_core, receiver_runtime_args);

            this->RunProgramNonblocking(receiver_device, receiver_program);
            receiver_programs.push_back(std::move(receiver_program));
            receiver_buffers.push_back(std::move(receiver_buffer));
        }
    }
    // Assume all receiver buffers are at the same address
    uint32_t receiver_buffer_addr = receiver_buffers[0]->address();
    for (const auto& receiver_buffer : receiver_buffers) {
        if (receiver_buffer_addr != receiver_buffer->address()) {
            GTEST_SKIP() << "Receiver buffers are not at the same address";
        }
    }

    // Packet header needs to be inlined with the data being sent, so this test just allocates buffer space for both
    // together on the sender
    uint32_t sender_packet_header_and_data_size = tt::tt_fabric::PACKET_HEADER_SIZE_BYTES + data_size;
    auto sender_shard_parameters =
        ShardSpecBuffer(sender_logical_crs, {1, 1}, ShardOrientation::ROW_MAJOR, {1, 1}, {1, 1});
    ShardedBufferConfig sender_shard_config = {
        .device = sender_device,
        .size = sender_packet_header_and_data_size,
        .page_size = sender_packet_header_and_data_size,
        .buffer_type = tt_metal::BufferType::L1,
        .buffer_layout = tt_metal::TensorMemoryLayout::HEIGHT_SHARDED,
        .shard_parameters = std::move(sender_shard_parameters),
    };
    auto sender_buffer = CreateBuffer(sender_shard_config);
    // Write the data to send to the buffer
    std::vector<uint32_t> sender_buffer_data(sender_packet_header_and_data_size / sizeof(uint32_t), 0);
    std::iota(sender_buffer_data.begin() + PACKET_HEADER_SIZE_BYTES / sizeof(uint32_t), sender_buffer_data.end(), 0);
    tt::tt_metal::detail::WriteToBuffer(sender_buffer, sender_buffer_data);

    // Extract the expected data to be read from the receiver
    std::copy(
        sender_buffer_data.begin() + tt::tt_fabric::PACKET_HEADER_SIZE_BYTES / sizeof(uint32_t),
        sender_buffer_data.end(),
        receiver_buffer_data.begin());

    // Wait for buffer data to be written to device
    tt::Cluster::instance().l1_barrier(physical_start_device_id);

    auto receiver_noc_encoding =
        tt::tt_metal::hal_ref.noc_xy_encoding(receiver_virtual_core.x, receiver_virtual_core.y);

    // Create the sender program
    auto sender_program = tt_metal::CreateProgram();

    // Allocate space for the client interface
    uint32_t client_interface_cb_index = tt::CBIndex::c_0;
    tt::tt_metal::CircularBufferConfig client_interface_cb_config =
        tt::tt_metal::CircularBufferConfig(
            mcast_hops.size() * tt::tt_fabric::CLIENT_INTERFACE_SIZE, {{client_interface_cb_index, DataFormat::UInt32}})
            .set_page_size(client_interface_cb_index, tt::tt_fabric::CLIENT_INTERFACE_SIZE);
    auto client_interface_cb =
        tt::tt_metal::CreateCircularBuffer(sender_program, sender_logical_core, client_interface_cb_config);

    std::vector<uint32_t> sender_compile_time_args = {client_interface_cb_index, 0, fabric_mode::PULL};
    auto sender_kernel = tt_metal::CreateKernel(
        sender_program,
        "tests/tt_metal/tt_fabric/fabric_data_movement/kernels/fabric_pull_async_write_multicast_sender.cpp",
        sender_logical_crs,
        tt_metal::DataMovementConfig{
            .processor = tt_metal::DataMovementProcessor::RISCV_0,
            .noc = tt_metal::NOC::RISCV_0_default,
            .compile_args = sender_compile_time_args,
            .defines = defines});

    std::unordered_map<RoutingDirection, uint32_t> sender_router_noc_xys;
    for (auto& [routing_direction, end_mesh_chip_ids] : end_mesh_chip_ids_by_dir) {
        auto routers = control_plane->get_routers_to_chip(
            start_mesh_chip_id.first,
            start_mesh_chip_id.second,
            end_mesh_chip_ids[0].first,
            end_mesh_chip_ids[0].second);
        auto& sender_virtual_router_coord = routers[0].second;
        sender_router_noc_xys.try_emplace(
            routing_direction,
            tt_metal::hal_ref.noc_xy_encoding(sender_virtual_router_coord.x, sender_virtual_router_coord.y));
    }

    std::vector<uint32_t> sender_runtime_args = {
        sender_buffer->address(),
        receiver_noc_encoding,
        receiver_buffer_addr,
        data_size,
        end_mesh_chip_ids_by_dir[routing_direction][0].first,
        end_mesh_chip_ids_by_dir[routing_direction][0].second,
        mcast_hops[routing_direction],
        sender_router_noc_xys[routing_direction]};
    tt_metal::SetRuntimeArgs(sender_program, sender_kernel, sender_logical_core, sender_runtime_args);

    // Launch sender and receiver programs and wait for them to finish
    this->RunProgramNonblocking(sender_device, sender_program);
    this->WaitForSingleProgramDone(sender_device, sender_program);
    for (auto [routing_direction, physical_end_device_ids] : physical_end_device_ids_by_dir) {
        for (uint32_t i = 0; i < physical_end_device_ids.size(); i++) {
            auto* receiver_device = DevicePool::instance().get_active_device(physical_end_device_ids[i]);
            this->WaitForSingleProgramDone(receiver_device, receiver_programs[i]);
        }
    }

    // Validate the data received by the receiver
    for (auto [routing_direction, physical_end_device_ids] : physical_end_device_ids_by_dir) {
        for (uint32_t i = 0; i < physical_end_device_ids.size(); i++) {
            std::vector<uint32_t> received_buffer_data;
            tt::tt_metal::detail::ReadFromBuffer(receiver_buffers[i], received_buffer_data);
            EXPECT_EQ(receiver_buffer_data, received_buffer_data);
        }
    }
}

TEST_F(Fabric2DPullFixture, TestAsyncRawWriteMulticast) {
    using tt::tt_metal::ShardedBufferConfig;
    using tt::tt_metal::ShardOrientation;
    using tt::tt_metal::ShardSpecBuffer;

    CoreCoord sender_logical_core = {0, 0};
    CoreRangeSet sender_logical_crs = {sender_logical_core};
    CoreCoord receiver_logical_core = {1, 0};
    CoreRangeSet receiver_logical_crs = {receiver_logical_core};
    std::pair<mesh_id_t, chip_id_t> start_mesh_chip_id;
    chip_id_t physical_start_device_id;
    std::unordered_map<RoutingDirection, std::vector<std::pair<mesh_id_t, chip_id_t>>> end_mesh_chip_ids_by_dir;
    std::unordered_map<RoutingDirection, std::vector<chip_id_t>> physical_end_device_ids_by_dir;
    std::unordered_map<RoutingDirection, uint32_t> mcast_hops;
    auto routing_direction = RoutingDirection::E;
    mcast_hops[routing_direction] = 1;

    auto control_plane = tt::Cluster::instance().get_control_plane();

    // Find a device with enough neighbours in the specified direction
    bool connection_found = false;
    for (auto* device : devices_) {
        start_mesh_chip_id = control_plane->get_mesh_chip_id_from_physical_chip_id(device->id());
        std::unordered_map<RoutingDirection, std::vector<std::pair<mesh_id_t, chip_id_t>>>
            temp_end_mesh_chip_ids_by_dir;
        std::unordered_map<RoutingDirection, std::vector<chip_id_t>> temp_physical_end_device_ids_by_dir;
        connection_found = true;
        for (auto [routing_direction, num_hops] : mcast_hops) {
            bool direction_found = true;
            auto& temp_end_mesh_chip_ids = temp_end_mesh_chip_ids_by_dir[routing_direction];
            auto& temp_physical_end_device_ids = temp_physical_end_device_ids_by_dir[routing_direction];
            uint32_t curr_mesh_id = start_mesh_chip_id.first;
            uint32_t curr_chip_id = start_mesh_chip_id.second;
            for (uint32_t i = 0; i < num_hops; i++) {
                auto neighbors = control_plane->get_intra_chip_neighbors(curr_mesh_id, curr_chip_id, routing_direction);
                if (neighbors.size() > 0) {
                    temp_end_mesh_chip_ids.emplace_back(curr_mesh_id, neighbors[0]);
                    temp_physical_end_device_ids.push_back(
                        control_plane->get_physical_chip_id_from_mesh_chip_id(temp_end_mesh_chip_ids.back()));
                    curr_mesh_id = temp_end_mesh_chip_ids.back().first;
                    curr_chip_id = temp_end_mesh_chip_ids.back().second;
                } else {
                    direction_found = false;
                    break;
                }
            }
            if (!direction_found) {
                connection_found = false;
                break;
            }
        }
        if (connection_found) {
            physical_start_device_id = device->id();
            end_mesh_chip_ids_by_dir = std::move(temp_end_mesh_chip_ids_by_dir);
            physical_end_device_ids_by_dir = std::move(temp_physical_end_device_ids_by_dir);
            break;
        }
    }

    if (!connection_found) {
        GTEST_SKIP() << "No path found between sender and receivers";
    }

    tt::log_info(
        tt::LogTest, "Async Raw Write Mcast from {} to {}", start_mesh_chip_id.second, end_mesh_chip_ids_by_dir);

    auto* sender_device = DevicePool::instance().get_active_device(physical_start_device_id);
    CoreCoord sender_virtual_core = sender_device->worker_core_from_logical_core(sender_logical_core);
    // Virtual coordinate space. All devices have the same logical to virtual mapping
    CoreCoord receiver_virtual_core = sender_device->worker_core_from_logical_core(receiver_logical_core);

    uint32_t data_size = tt::constants::TILE_HW * sizeof(uint32_t);

    auto receiver_shard_parameters =
        ShardSpecBuffer(receiver_logical_crs, {1, 1}, ShardOrientation::ROW_MAJOR, {1, 1}, {1, 1});

    // Reset buffer space for test validation
    std::vector<uint32_t> receiver_buffer_data(data_size / sizeof(uint32_t), 0);

    std::map<string, string> defines = {};
    defines["FVC_MODE_PULL"] = "";
    std::vector<tt_metal::Program> receiver_programs;
    std::vector<std::shared_ptr<tt_metal::Buffer>> receiver_buffers;
    for (auto& [routing_direction, physical_end_device_ids] : physical_end_device_ids_by_dir) {
        for (auto physical_end_device_id : physical_end_device_ids) {
            auto* receiver_device = DevicePool::instance().get_active_device(physical_end_device_id);
            ShardedBufferConfig receiver_shard_config = {
                .device = receiver_device,
                .size = data_size,
                .page_size = data_size,
                .buffer_type = tt_metal::BufferType::L1,
                .buffer_layout = tt_metal::TensorMemoryLayout::HEIGHT_SHARDED,
                .shard_parameters = receiver_shard_parameters,
            };
            auto receiver_buffer = CreateBuffer(receiver_shard_config);
            tt::tt_metal::detail::WriteToBuffer(receiver_buffer, receiver_buffer_data);
            tt::Cluster::instance().l1_barrier(physical_end_device_id);
            // Create the receiver program for validation
            auto receiver_program = tt_metal::CreateProgram();
            auto receiver_kernel = tt_metal::CreateKernel(
                receiver_program,
                "tests/tt_metal/tt_fabric/fabric_data_movement/kernels/fabric_receiver.cpp",
                {receiver_logical_core},
                tt_metal::DataMovementConfig{
                    .processor = tt_metal::DataMovementProcessor::RISCV_0,
                    .noc = tt_metal::NOC::RISCV_0_default,
                    .defines = defines});

            std::vector<uint32_t> receiver_runtime_args = {
                receiver_buffer->address(),
                data_size,
            };
            tt_metal::SetRuntimeArgs(receiver_program, receiver_kernel, receiver_logical_core, receiver_runtime_args);

            this->RunProgramNonblocking(receiver_device, receiver_program);
            receiver_programs.push_back(std::move(receiver_program));
            receiver_buffers.push_back(std::move(receiver_buffer));
        }
    }
    // Assume all receiver buffers are at the same address
    uint32_t receiver_buffer_addr = receiver_buffers[0]->address();
    for (const auto& receiver_buffer : receiver_buffers) {
        if (receiver_buffer_addr != receiver_buffer->address()) {
            GTEST_SKIP() << "Receiver buffers are not at the same address";
        }
    }

    auto sender_shard_parameters =
        ShardSpecBuffer(sender_logical_crs, {1, 1}, ShardOrientation::ROW_MAJOR, {1, 1}, {1, 1});
    ShardedBufferConfig sender_shard_config = {
        .device = sender_device,
        .size = data_size,
        .page_size = data_size,
        .buffer_type = tt_metal::BufferType::L1,
        .buffer_layout = tt_metal::TensorMemoryLayout::HEIGHT_SHARDED,
        .shard_parameters = std::move(sender_shard_parameters),
    };
    auto sender_buffer = CreateBuffer(sender_shard_config);
    // Write the data to send to the buffer
    std::vector<uint32_t> sender_buffer_data(data_size / sizeof(uint32_t), 0);
    std::iota(sender_buffer_data.begin(), sender_buffer_data.end(), 0);
    tt::tt_metal::detail::WriteToBuffer(sender_buffer, sender_buffer_data);

    // Wait for buffer data to be written to device
    tt::Cluster::instance().l1_barrier(physical_start_device_id);

    auto receiver_noc_encoding =
        tt::tt_metal::hal_ref.noc_xy_encoding(receiver_virtual_core.x, receiver_virtual_core.y);

    // Create the sender program
    auto sender_program = tt_metal::CreateProgram();

    // Allocate space for the client interface
    uint32_t client_interface_cb_index = tt::CBIndex::c_0;
    tt::tt_metal::CircularBufferConfig client_interface_cb_config =
        tt::tt_metal::CircularBufferConfig(
            mcast_hops.size() * tt::tt_fabric::CLIENT_INTERFACE_SIZE, {{client_interface_cb_index, DataFormat::UInt32}})
            .set_page_size(client_interface_cb_index, tt::tt_fabric::CLIENT_INTERFACE_SIZE);
    auto client_interface_cb =
        tt::tt_metal::CreateCircularBuffer(sender_program, sender_logical_core, client_interface_cb_config);

    std::vector<uint32_t> sender_compile_time_args = {client_interface_cb_index, 1, fabric_mode::PULL};
    auto sender_kernel = tt_metal::CreateKernel(
        sender_program,
        "tests/tt_metal/tt_fabric/fabric_data_movement/kernels/fabric_pull_async_write_multicast_sender.cpp",
        sender_logical_crs,
        tt_metal::DataMovementConfig{
            .processor = tt_metal::DataMovementProcessor::RISCV_0,
            .noc = tt_metal::NOC::RISCV_0_default,
            .compile_args = sender_compile_time_args,
            .defines = defines});

    std::unordered_map<RoutingDirection, uint32_t> sender_router_noc_xys;
    for (auto& [routing_direction, end_mesh_chip_ids] : end_mesh_chip_ids_by_dir) {
        auto routers = control_plane->get_routers_to_chip(
            start_mesh_chip_id.first,
            start_mesh_chip_id.second,
            end_mesh_chip_ids[0].first,
            end_mesh_chip_ids[0].second);
        auto& sender_virtual_router_coord = routers[0].second;
        sender_router_noc_xys.try_emplace(
            routing_direction,
            tt_metal::hal_ref.noc_xy_encoding(sender_virtual_router_coord.x, sender_virtual_router_coord.y));
    }

    std::vector<uint32_t> sender_runtime_args = {
        sender_buffer->address(),
        receiver_noc_encoding,
        receiver_buffer_addr,
        data_size,
        end_mesh_chip_ids_by_dir[routing_direction][0].first,
        end_mesh_chip_ids_by_dir[routing_direction][0].second,
        mcast_hops[routing_direction],
        sender_router_noc_xys[routing_direction]};
    tt_metal::SetRuntimeArgs(sender_program, sender_kernel, sender_logical_core, sender_runtime_args);

    // Launch sender and receiver programs and wait for them to finish
    this->RunProgramNonblocking(sender_device, sender_program);
    this->WaitForSingleProgramDone(sender_device, sender_program);
    for (auto [routing_direction, physical_end_device_ids] : physical_end_device_ids_by_dir) {
        for (uint32_t i = 0; i < physical_end_device_ids.size(); i++) {
            auto* receiver_device = DevicePool::instance().get_active_device(physical_end_device_ids[i]);
            this->WaitForSingleProgramDone(receiver_device, receiver_programs[i]);
        }
    }

    // Validate the data received by the receiver
    for (auto [routing_direction, physical_end_device_ids] : physical_end_device_ids_by_dir) {
        for (uint32_t i = 0; i < physical_end_device_ids.size(); i++) {
            std::vector<uint32_t> received_buffer_data;
            tt::tt_metal::detail::ReadFromBuffer(receiver_buffers[i], received_buffer_data);
            EXPECT_EQ(sender_buffer_data, received_buffer_data);
        }
    }
}

TEST_F(Fabric2DPullFixture, TestAsyncWriteMulticastMultidirectional) {
    using tt::tt_metal::ShardedBufferConfig;
    using tt::tt_metal::ShardOrientation;
    using tt::tt_metal::ShardSpecBuffer;

    CoreCoord sender_logical_core = {0, 0};
    CoreRangeSet sender_logical_crs = {sender_logical_core};
    CoreCoord receiver_logical_core = {1, 0};
    CoreRangeSet receiver_logical_crs = {receiver_logical_core};
    std::pair<mesh_id_t, chip_id_t> start_mesh_chip_id;
    chip_id_t physical_start_device_id;
    std::unordered_map<RoutingDirection, std::vector<std::pair<mesh_id_t, chip_id_t>>> end_mesh_chip_ids_by_dir;
    std::unordered_map<RoutingDirection, std::vector<chip_id_t>> physical_end_device_ids_by_dir;
    RoutingDirection routing_direction = RoutingDirection::E;
    std::unordered_map<RoutingDirection, uint32_t> mcast_hops;
    mcast_hops[RoutingDirection::E] = 1;
    mcast_hops[RoutingDirection::W] = 2;

    auto control_plane = tt::Cluster::instance().get_control_plane();

    // Find a device with enough neighbours in the specified direction
    bool connection_found = false;
    for (auto* device : devices_) {
        start_mesh_chip_id = control_plane->get_mesh_chip_id_from_physical_chip_id(device->id());
        std::unordered_map<RoutingDirection, std::vector<std::pair<mesh_id_t, chip_id_t>>>
            temp_end_mesh_chip_ids_by_dir;
        std::unordered_map<RoutingDirection, std::vector<chip_id_t>> temp_physical_end_device_ids_by_dir;
        connection_found = true;
        for (auto [routing_direction, num_hops] : mcast_hops) {
            bool direction_found = true;
            auto& temp_end_mesh_chip_ids = temp_end_mesh_chip_ids_by_dir[routing_direction];
            auto& temp_physical_end_device_ids = temp_physical_end_device_ids_by_dir[routing_direction];
            uint32_t curr_mesh_id = start_mesh_chip_id.first;
            uint32_t curr_chip_id = start_mesh_chip_id.second;
            for (uint32_t i = 0; i < num_hops; i++) {
                auto neighbors = control_plane->get_intra_chip_neighbors(curr_mesh_id, curr_chip_id, routing_direction);
                if (neighbors.size() > 0) {
                    temp_end_mesh_chip_ids.emplace_back(curr_mesh_id, neighbors[0]);
                    temp_physical_end_device_ids.push_back(
                        control_plane->get_physical_chip_id_from_mesh_chip_id(temp_end_mesh_chip_ids.back()));
                    curr_mesh_id = temp_end_mesh_chip_ids.back().first;
                    curr_chip_id = temp_end_mesh_chip_ids.back().second;
                } else {
                    direction_found = false;
                    break;
                }
            }
            if (!direction_found) {
                connection_found = false;
                break;
            }
        }
        if (connection_found) {
            physical_start_device_id = device->id();
            end_mesh_chip_ids_by_dir = std::move(temp_end_mesh_chip_ids_by_dir);
            physical_end_device_ids_by_dir = std::move(temp_physical_end_device_ids_by_dir);
            break;
        }
    }

    if (!connection_found) {
        GTEST_SKIP() << "No path found between sender and receivers";
    }
    tt::log_info(
        tt::LogTest,
        "Async Write Mcast Multidirection from {} to {}",
        start_mesh_chip_id.second,
        end_mesh_chip_ids_by_dir);

    auto* sender_device = DevicePool::instance().get_active_device(physical_start_device_id);
    CoreCoord sender_virtual_core = sender_device->worker_core_from_logical_core(sender_logical_core);
    // Virtual coordinate space. All devices have the same logical to virtual mapping
    CoreCoord receiver_virtual_core = sender_device->worker_core_from_logical_core(receiver_logical_core);

    uint32_t data_size = tt::constants::TILE_HW * sizeof(uint32_t);

    auto receiver_shard_parameters =
        ShardSpecBuffer(receiver_logical_crs, {1, 1}, ShardOrientation::ROW_MAJOR, {1, 1}, {1, 1});

    // Reset buffer space for test validation
    std::vector<uint32_t> receiver_buffer_data(data_size / sizeof(uint32_t), 0);

    std::map<string, string> defines = {};
    defines["FVC_MODE_PULL"] = "";
    std::vector<tt_metal::Program> receiver_programs;
    std::vector<std::shared_ptr<tt_metal::Buffer>> receiver_buffers;
    for (auto& [routing_direction, physical_end_device_ids] : physical_end_device_ids_by_dir) {
        for (auto physical_end_device_id : physical_end_device_ids) {
            auto* receiver_device = DevicePool::instance().get_active_device(physical_end_device_id);
            ShardedBufferConfig receiver_shard_config = {
                .device = receiver_device,
                .size = data_size,
                .page_size = data_size,
                .buffer_type = tt_metal::BufferType::L1,
                .buffer_layout = tt_metal::TensorMemoryLayout::HEIGHT_SHARDED,
                .shard_parameters = receiver_shard_parameters,
            };
            auto receiver_buffer = CreateBuffer(receiver_shard_config);
            tt::tt_metal::detail::WriteToBuffer(receiver_buffer, receiver_buffer_data);
            tt::Cluster::instance().l1_barrier(physical_end_device_id);
            // Create the receiver program for validation
            auto receiver_program = tt_metal::CreateProgram();
            auto receiver_kernel = tt_metal::CreateKernel(
                receiver_program,
                "tests/tt_metal/tt_fabric/fabric_data_movement/kernels/fabric_receiver.cpp",
                {receiver_logical_core},
                tt_metal::DataMovementConfig{
                    .processor = tt_metal::DataMovementProcessor::RISCV_0,
                    .noc = tt_metal::NOC::RISCV_0_default,
                    .defines = defines});

            std::vector<uint32_t> receiver_runtime_args = {
                receiver_buffer->address(),
                data_size,
            };
            tt_metal::SetRuntimeArgs(receiver_program, receiver_kernel, receiver_logical_core, receiver_runtime_args);

            this->RunProgramNonblocking(receiver_device, receiver_program);
            receiver_programs.push_back(std::move(receiver_program));
            receiver_buffers.push_back(std::move(receiver_buffer));
        }
    }
    // Assume all receiver buffers are at the same address
    uint32_t receiver_buffer_addr = receiver_buffers[0]->address();
    for (const auto& receiver_buffer : receiver_buffers) {
        if (receiver_buffer_addr != receiver_buffer->address()) {
            GTEST_SKIP() << "Receiver buffers are not at the same address";
        }
    }

    // Packet header needs to be inlined with the data being sent, so this test just allocates buffer space for both
    // together on the sender
    uint32_t sender_packet_header_and_data_size = tt::tt_fabric::PACKET_HEADER_SIZE_BYTES + data_size;
    auto sender_shard_parameters =
        ShardSpecBuffer(sender_logical_crs, {1, 1}, ShardOrientation::ROW_MAJOR, {1, 1}, {1, 1});
    ShardedBufferConfig sender_shard_config = {
        .device = sender_device,
        .size = sender_packet_header_and_data_size,
        .page_size = sender_packet_header_and_data_size,
        .buffer_type = tt_metal::BufferType::L1,
        .buffer_layout = tt_metal::TensorMemoryLayout::HEIGHT_SHARDED,
        .shard_parameters = std::move(sender_shard_parameters),
    };
    auto sender_buffer = CreateBuffer(sender_shard_config);
    // Write the data to send to the buffer
    std::vector<uint32_t> sender_buffer_data(sender_packet_header_and_data_size / sizeof(uint32_t), 0);
    std::iota(sender_buffer_data.begin() + PACKET_HEADER_SIZE_BYTES / sizeof(uint32_t), sender_buffer_data.end(), 0);
    tt::tt_metal::detail::WriteToBuffer(sender_buffer, sender_buffer_data);

    // Extract the expected data to be read from the receiver
    std::copy(
        sender_buffer_data.begin() + tt::tt_fabric::PACKET_HEADER_SIZE_BYTES / sizeof(uint32_t),
        sender_buffer_data.end(),
        receiver_buffer_data.begin());

    // Wait for buffer data to be written to device
    tt::Cluster::instance().l1_barrier(physical_start_device_id);

    auto receiver_noc_encoding =
        tt::tt_metal::hal_ref.noc_xy_encoding(receiver_virtual_core.x, receiver_virtual_core.y);

    // Create the sender program
    auto sender_program = tt_metal::CreateProgram();

    // Allocate space for the client interface
    uint32_t client_interface_cb_index = tt::CBIndex::c_0;
    tt::tt_metal::CircularBufferConfig client_interface_cb_config =
        tt::tt_metal::CircularBufferConfig(
            mcast_hops.size() * tt::tt_fabric::CLIENT_INTERFACE_SIZE, {{client_interface_cb_index, DataFormat::UInt32}})
            .set_page_size(client_interface_cb_index, tt::tt_fabric::CLIENT_INTERFACE_SIZE);
    auto client_interface_cb =
        tt::tt_metal::CreateCircularBuffer(sender_program, sender_logical_core, client_interface_cb_config);

    std::vector<uint32_t> sender_compile_time_args = {client_interface_cb_index, 0, fabric_mode::PULL};
    auto sender_kernel = tt_metal::CreateKernel(
        sender_program,
        "tests/tt_metal/tt_fabric/fabric_data_movement/kernels/"
        "fabric_pull_async_write_multicast_multidirectional_sender.cpp",
        sender_logical_crs,
        tt_metal::DataMovementConfig{
            .processor = tt_metal::DataMovementProcessor::RISCV_0,
            .noc = tt_metal::NOC::RISCV_0_default,
            .compile_args = sender_compile_time_args,
            .defines = defines});

    std::unordered_map<RoutingDirection, uint32_t> sender_router_noc_xys;
    for (auto& [routing_direction, end_mesh_chip_ids] : end_mesh_chip_ids_by_dir) {
        auto routers = control_plane->get_routers_to_chip(
            start_mesh_chip_id.first,
            start_mesh_chip_id.second,
            end_mesh_chip_ids[0].first,
            end_mesh_chip_ids[0].second);
        auto& sender_virtual_router_coord = routers[0].second;
        sender_router_noc_xys.try_emplace(
            routing_direction,
            tt_metal::hal_ref.noc_xy_encoding(sender_virtual_router_coord.x, sender_virtual_router_coord.y));
    }

    std::vector<uint32_t> sender_runtime_args = {
        sender_buffer->address(),
        receiver_noc_encoding,
        receiver_buffer_addr,
        data_size,
        end_mesh_chip_ids_by_dir[RoutingDirection::E][0].first,
        end_mesh_chip_ids_by_dir[RoutingDirection::E][0].second,
        mcast_hops[RoutingDirection::E],
        sender_router_noc_xys[RoutingDirection::E],
        end_mesh_chip_ids_by_dir[RoutingDirection::W][0].first,
        end_mesh_chip_ids_by_dir[RoutingDirection::W][0].second,
        mcast_hops[RoutingDirection::W],
        sender_router_noc_xys[RoutingDirection::W]};
    tt_metal::SetRuntimeArgs(sender_program, sender_kernel, sender_logical_core, sender_runtime_args);

    // Launch sender and receiver programs and wait for them to finish
    this->RunProgramNonblocking(sender_device, sender_program);
    this->WaitForSingleProgramDone(sender_device, sender_program);
    for (auto [routing_direction, physical_end_device_ids] : physical_end_device_ids_by_dir) {
        for (uint32_t i = 0; i < physical_end_device_ids.size(); i++) {
            auto* receiver_device = DevicePool::instance().get_active_device(physical_end_device_ids[i]);
            this->WaitForSingleProgramDone(receiver_device, receiver_programs[i]);
        }
    }

    // Validate the data received by the receiver
    for (auto [routing_direction, physical_end_device_ids] : physical_end_device_ids_by_dir) {
        for (uint32_t i = 0; i < physical_end_device_ids.size(); i++) {
            std::vector<uint32_t> received_buffer_data;
            tt::tt_metal::detail::ReadFromBuffer(receiver_buffers[i], received_buffer_data);
            EXPECT_EQ(receiver_buffer_data, received_buffer_data);
        }
    }
}

TEST_F(Fabric2DPullFixture, TestAsyncRawWriteMulticastMultidirectional) {
    using tt::tt_metal::ShardedBufferConfig;
    using tt::tt_metal::ShardOrientation;
    using tt::tt_metal::ShardSpecBuffer;

    CoreCoord sender_logical_core = {0, 0};
    CoreRangeSet sender_logical_crs = {sender_logical_core};
    CoreCoord receiver_logical_core = {1, 0};
    CoreRangeSet receiver_logical_crs = {receiver_logical_core};
    std::pair<mesh_id_t, chip_id_t> start_mesh_chip_id;
    chip_id_t physical_start_device_id;
    std::unordered_map<RoutingDirection, std::vector<std::pair<mesh_id_t, chip_id_t>>> end_mesh_chip_ids_by_dir;
    std::unordered_map<RoutingDirection, std::vector<chip_id_t>> physical_end_device_ids_by_dir;
    RoutingDirection routing_direction = RoutingDirection::E;
    std::unordered_map<RoutingDirection, uint32_t> mcast_hops;
    mcast_hops[RoutingDirection::E] = 1;
    mcast_hops[RoutingDirection::W] = 2;

    auto control_plane = tt::Cluster::instance().get_control_plane();

    // Find a device with enough neighbours in the specified direction
    bool connection_found = false;
    for (auto* device : devices_) {
        start_mesh_chip_id = control_plane->get_mesh_chip_id_from_physical_chip_id(device->id());
        std::unordered_map<RoutingDirection, std::vector<std::pair<mesh_id_t, chip_id_t>>>
            temp_end_mesh_chip_ids_by_dir;
        std::unordered_map<RoutingDirection, std::vector<chip_id_t>> temp_physical_end_device_ids_by_dir;
        connection_found = true;
        for (auto [routing_direction, num_hops] : mcast_hops) {
            bool direction_found = true;
            auto& temp_end_mesh_chip_ids = temp_end_mesh_chip_ids_by_dir[routing_direction];
            auto& temp_physical_end_device_ids = temp_physical_end_device_ids_by_dir[routing_direction];
            uint32_t curr_mesh_id = start_mesh_chip_id.first;
            uint32_t curr_chip_id = start_mesh_chip_id.second;
            for (uint32_t i = 0; i < num_hops; i++) {
                auto neighbors = control_plane->get_intra_chip_neighbors(curr_mesh_id, curr_chip_id, routing_direction);
                if (neighbors.size() > 0) {
                    temp_end_mesh_chip_ids.emplace_back(curr_mesh_id, neighbors[0]);
                    temp_physical_end_device_ids.push_back(
                        control_plane->get_physical_chip_id_from_mesh_chip_id(temp_end_mesh_chip_ids.back()));
                    curr_mesh_id = temp_end_mesh_chip_ids.back().first;
                    curr_chip_id = temp_end_mesh_chip_ids.back().second;
                } else {
                    direction_found = false;
                    break;
                }
            }
            if (!direction_found) {
                connection_found = false;
                break;
            }
        }
        if (connection_found) {
            physical_start_device_id = device->id();
            end_mesh_chip_ids_by_dir = std::move(temp_end_mesh_chip_ids_by_dir);
            physical_end_device_ids_by_dir = std::move(temp_physical_end_device_ids_by_dir);
            break;
        }
    }

    if (!connection_found) {
        GTEST_SKIP() << "No path found between sender and receivers";
    }
    tt::log_info(
        tt::LogTest,
        "Async Raw Write Mcast Multidirection from {} to {}",
        start_mesh_chip_id.second,
        end_mesh_chip_ids_by_dir);

    auto* sender_device = DevicePool::instance().get_active_device(physical_start_device_id);
    CoreCoord sender_virtual_core = sender_device->worker_core_from_logical_core(sender_logical_core);
    // Virtual coordinate space. All devices have the same logical to virtual mapping
    CoreCoord receiver_virtual_core = sender_device->worker_core_from_logical_core(receiver_logical_core);

    uint32_t data_size = tt::constants::TILE_HW * sizeof(uint32_t);

    auto receiver_shard_parameters =
        ShardSpecBuffer(receiver_logical_crs, {1, 1}, ShardOrientation::ROW_MAJOR, {1, 1}, {1, 1});

    // Reset buffer space for test validation
    std::vector<uint32_t> receiver_buffer_data(data_size / sizeof(uint32_t), 0);

    std::map<string, string> defines = {};
    defines["FVC_MODE_PULL"] = "";
    std::vector<tt_metal::Program> receiver_programs;
    std::vector<std::shared_ptr<tt_metal::Buffer>> receiver_buffers;
    for (auto& [routing_direction, physical_end_device_ids] : physical_end_device_ids_by_dir) {
        for (auto physical_end_device_id : physical_end_device_ids) {
            auto* receiver_device = DevicePool::instance().get_active_device(physical_end_device_id);
            ShardedBufferConfig receiver_shard_config = {
                .device = receiver_device,
                .size = data_size,
                .page_size = data_size,
                .buffer_type = tt_metal::BufferType::L1,
                .buffer_layout = tt_metal::TensorMemoryLayout::HEIGHT_SHARDED,
                .shard_parameters = receiver_shard_parameters,
            };
            auto receiver_buffer = CreateBuffer(receiver_shard_config);
            tt::tt_metal::detail::WriteToBuffer(receiver_buffer, receiver_buffer_data);
            tt::Cluster::instance().l1_barrier(physical_end_device_id);
            // Create the receiver program for validation
            auto receiver_program = tt_metal::CreateProgram();
            auto receiver_kernel = tt_metal::CreateKernel(
                receiver_program,
                "tests/tt_metal/tt_fabric/fabric_data_movement/kernels/fabric_receiver.cpp",
                {receiver_logical_core},
                tt_metal::DataMovementConfig{
                    .processor = tt_metal::DataMovementProcessor::RISCV_0,
                    .noc = tt_metal::NOC::RISCV_0_default,
                    .defines = defines});

            std::vector<uint32_t> receiver_runtime_args = {
                receiver_buffer->address(),
                data_size,
            };
            tt_metal::SetRuntimeArgs(receiver_program, receiver_kernel, receiver_logical_core, receiver_runtime_args);

            this->RunProgramNonblocking(receiver_device, receiver_program);
            receiver_programs.push_back(std::move(receiver_program));
            receiver_buffers.push_back(std::move(receiver_buffer));
        }
    }
    // Assume all receiver buffers are at the same address
    uint32_t receiver_buffer_addr = receiver_buffers[0]->address();
    for (const auto& receiver_buffer : receiver_buffers) {
        if (receiver_buffer_addr != receiver_buffer->address()) {
            GTEST_SKIP() << "Receiver buffers are not at the same address";
        }
    }

    auto sender_shard_parameters =
        ShardSpecBuffer(sender_logical_crs, {1, 1}, ShardOrientation::ROW_MAJOR, {1, 1}, {1, 1});
    ShardedBufferConfig sender_shard_config = {
        .device = sender_device,
        .size = data_size,
        .page_size = data_size,
        .buffer_type = tt_metal::BufferType::L1,
        .buffer_layout = tt_metal::TensorMemoryLayout::HEIGHT_SHARDED,
        .shard_parameters = std::move(sender_shard_parameters),
    };
    auto sender_buffer = CreateBuffer(sender_shard_config);
    // Write the data to send to the buffer
    std::vector<uint32_t> sender_buffer_data(data_size / sizeof(uint32_t), 0);
    std::iota(sender_buffer_data.begin(), sender_buffer_data.end(), 0);
    tt::tt_metal::detail::WriteToBuffer(sender_buffer, sender_buffer_data);

    // Wait for buffer data to be written to device
    tt::Cluster::instance().l1_barrier(physical_start_device_id);

    auto receiver_noc_encoding =
        tt::tt_metal::hal_ref.noc_xy_encoding(receiver_virtual_core.x, receiver_virtual_core.y);

    // Create the sender program
    auto sender_program = tt_metal::CreateProgram();

    // Allocate space for the client interface
    uint32_t client_interface_cb_index = tt::CBIndex::c_0;
    tt::tt_metal::CircularBufferConfig client_interface_cb_config =
        tt::tt_metal::CircularBufferConfig(
            mcast_hops.size() * tt::tt_fabric::CLIENT_INTERFACE_SIZE, {{client_interface_cb_index, DataFormat::UInt32}})
            .set_page_size(client_interface_cb_index, tt::tt_fabric::CLIENT_INTERFACE_SIZE);
    auto client_interface_cb =
        tt::tt_metal::CreateCircularBuffer(sender_program, sender_logical_core, client_interface_cb_config);

    std::vector<uint32_t> sender_compile_time_args = {client_interface_cb_index, 1, fabric_mode::PULL};
    auto sender_kernel = tt_metal::CreateKernel(
        sender_program,
        "tests/tt_metal/tt_fabric/fabric_data_movement/kernels/"
        "fabric_pull_async_write_multicast_multidirectional_sender.cpp",
        sender_logical_crs,
        tt_metal::DataMovementConfig{
            .processor = tt_metal::DataMovementProcessor::RISCV_0,
            .noc = tt_metal::NOC::RISCV_0_default,
            .compile_args = sender_compile_time_args,
            .defines = defines});

    std::unordered_map<RoutingDirection, uint32_t> sender_router_noc_xys;
    for (auto& [routing_direction, end_mesh_chip_ids] : end_mesh_chip_ids_by_dir) {
        auto routers = control_plane->get_routers_to_chip(
            start_mesh_chip_id.first,
            start_mesh_chip_id.second,
            end_mesh_chip_ids[0].first,
            end_mesh_chip_ids[0].second);
        auto& sender_virtual_router_coord = routers[0].second;
        sender_router_noc_xys.try_emplace(
            routing_direction,
            tt_metal::hal_ref.noc_xy_encoding(sender_virtual_router_coord.x, sender_virtual_router_coord.y));
    }

    std::vector<uint32_t> sender_runtime_args = {
        sender_buffer->address(),
        receiver_noc_encoding,
        receiver_buffer_addr,
        data_size,
        end_mesh_chip_ids_by_dir[RoutingDirection::E][0].first,
        end_mesh_chip_ids_by_dir[RoutingDirection::E][0].second,
        mcast_hops[RoutingDirection::E],
        sender_router_noc_xys[RoutingDirection::E],
        end_mesh_chip_ids_by_dir[RoutingDirection::W][0].first,
        end_mesh_chip_ids_by_dir[RoutingDirection::W][0].second,
        mcast_hops[RoutingDirection::W],
        sender_router_noc_xys[RoutingDirection::W]};
    tt_metal::SetRuntimeArgs(sender_program, sender_kernel, sender_logical_core, sender_runtime_args);

    // Launch sender and receiver programs and wait for them to finish
    this->RunProgramNonblocking(sender_device, sender_program);
    this->WaitForSingleProgramDone(sender_device, sender_program);
    for (auto [routing_direction, physical_end_device_ids] : physical_end_device_ids_by_dir) {
        for (uint32_t i = 0; i < physical_end_device_ids.size(); i++) {
            auto* receiver_device = DevicePool::instance().get_active_device(physical_end_device_ids[i]);
            this->WaitForSingleProgramDone(receiver_device, receiver_programs[i]);
        }
    }

    // Validate the data received by the receiver
    for (auto [routing_direction, physical_end_device_ids] : physical_end_device_ids_by_dir) {
        for (uint32_t i = 0; i < physical_end_device_ids.size(); i++) {
            std::vector<uint32_t> received_buffer_data;
            tt::tt_metal::detail::ReadFromBuffer(receiver_buffers[i], received_buffer_data);
            EXPECT_EQ(sender_buffer_data, received_buffer_data);
        }
    }
}

}  // namespace fabric_router_tests
}  // namespace tt::tt_fabric<|MERGE_RESOLUTION|>--- conflicted
+++ resolved
@@ -266,7 +266,8 @@
     tt::Cluster::instance().l1_barrier(physical_end_device_id);
     tt::Cluster::instance().l1_barrier(physical_start_device_id);
 
-    auto receiver_noc_encoding = tt::tt_metal::hal.noc_xy_encoding(receiver_virtual_core.x, receiver_virtual_core.y);
+    auto receiver_noc_encoding =
+        tt::tt_metal::hal_ref.noc_xy_encoding(receiver_virtual_core.x, receiver_virtual_core.y);
 
     // Create the sender program
     auto sender_program = tt_metal::CreateProgram();
@@ -294,7 +295,7 @@
 
     auto& sender_virtual_router_coord = routers[0].second;
     auto sender_router_noc_xy =
-        tt_metal::hal.noc_xy_encoding(sender_virtual_router_coord.x, sender_virtual_router_coord.y);
+        tt_metal::hal_ref.noc_xy_encoding(sender_virtual_router_coord.x, sender_virtual_router_coord.y);
 
     std::vector<uint32_t> sender_runtime_args = {
         sender_buffer->address(),
@@ -417,7 +418,8 @@
     tt::Cluster::instance().l1_barrier(physical_end_device_id);
     tt::Cluster::instance().l1_barrier(physical_start_device_id);
 
-    auto receiver_noc_encoding = tt::tt_metal::hal.noc_xy_encoding(receiver_virtual_core.x, receiver_virtual_core.y);
+    auto receiver_noc_encoding =
+        tt::tt_metal::hal_ref.noc_xy_encoding(receiver_virtual_core.x, receiver_virtual_core.y);
 
     // Create the sender program
     auto sender_program = tt_metal::CreateProgram();
@@ -446,7 +448,7 @@
 
     auto& sender_virtual_router_coord = routers[0].second;
     auto sender_router_noc_xy =
-        tt_metal::hal.noc_xy_encoding(sender_virtual_router_coord.x, sender_virtual_router_coord.y);
+        tt_metal::hal_ref.noc_xy_encoding(sender_virtual_router_coord.x, sender_virtual_router_coord.y);
 
     std::vector<uint32_t> sender_runtime_args = {
         sender_buffer->address(),
@@ -569,7 +571,8 @@
     tt::Cluster::instance().l1_barrier(physical_end_device_id);
     tt::Cluster::instance().l1_barrier(physical_start_device_id);
 
-    auto receiver_noc_encoding = tt::tt_metal::hal.noc_xy_encoding(receiver_virtual_core.x, receiver_virtual_core.y);
+    auto receiver_noc_encoding =
+        tt::tt_metal::hal_ref.noc_xy_encoding(receiver_virtual_core.x, receiver_virtual_core.y);
 
     // Create the sender program
     auto sender_program = tt_metal::CreateProgram();
@@ -597,7 +600,7 @@
 
     auto& sender_virtual_router_coord = routers[0].second;
     auto sender_router_noc_xy =
-        tt_metal::hal.noc_xy_encoding(sender_virtual_router_coord.x, sender_virtual_router_coord.y);
+        tt_metal::hal_ref.noc_xy_encoding(sender_virtual_router_coord.x, sender_virtual_router_coord.y);
 
     std::vector<uint32_t> sender_runtime_args = {
         sender_buffer->address(),
@@ -727,7 +730,8 @@
     tt::Cluster::instance().l1_barrier(physical_end_device_id);
     tt::Cluster::instance().l1_barrier(physical_start_device_id);
 
-    auto receiver_noc_encoding = tt::tt_metal::hal.noc_xy_encoding(receiver_virtual_core.x, receiver_virtual_core.y);
+    auto receiver_noc_encoding =
+        tt::tt_metal::hal_ref.noc_xy_encoding(receiver_virtual_core.x, receiver_virtual_core.y);
 
     // Create the sender program
     auto sender_program = tt_metal::CreateProgram();
@@ -756,7 +760,7 @@
 
     auto& sender_virtual_router_coord = routers[0].second;
     auto sender_router_noc_xy =
-        tt_metal::hal.noc_xy_encoding(sender_virtual_router_coord.x, sender_virtual_router_coord.y);
+        tt_metal::hal_ref.noc_xy_encoding(sender_virtual_router_coord.x, sender_virtual_router_coord.y);
     std::vector<uint32_t> sender_runtime_args = {
         sender_buffer->address(),
         receiver_noc_encoding,
@@ -915,12 +919,8 @@
 
     auto& sender_virtual_router_coord = routers[0].second;
     auto sender_router_noc_xy =
-<<<<<<< HEAD
-        tt_metal::hal.noc_xy_encoding(sender_virtual_router_coord.x, sender_virtual_router_coord.y);
-=======
         tt_metal::hal_ref.noc_xy_encoding(sender_virtual_router_coord.x, sender_virtual_router_coord.y);
 
->>>>>>> 2ad6823a
     std::vector<uint32_t> sender_runtime_args = {
         sender_buffer->address(),
         receiver_noc_encoding,
@@ -1095,12 +1095,8 @@
 
     auto& sender_virtual_router_coord = routers[0].second;
     auto sender_router_noc_xy =
-<<<<<<< HEAD
-        tt_metal::hal.noc_xy_encoding(sender_virtual_router_coord.x, sender_virtual_router_coord.y);
-
-=======
         tt_metal::hal_ref.noc_xy_encoding(sender_virtual_router_coord.x, sender_virtual_router_coord.y);
->>>>>>> 2ad6823a
+
     std::vector<uint32_t> sender_runtime_args = {
         sender_buffer->address(),
         receiver_noc_encoding,
@@ -1449,7 +1445,7 @@
 
     auto& sender_virtual_router_coord = routers[0].second;
     auto sender_router_noc_xy =
-        tt_metal::hal.noc_xy_encoding(sender_virtual_router_coord.x, sender_virtual_router_coord.y);
+        tt_metal::hal_ref.noc_xy_encoding(sender_virtual_router_coord.x, sender_virtual_router_coord.y);
 
     std::vector<uint32_t> sender_runtime_args = {
         sender_buffer->address(),
@@ -1590,7 +1586,8 @@
     tt::Cluster::instance().l1_barrier(physical_end_device_id);
     tt::Cluster::instance().l1_barrier(physical_start_device_id);
 
-    auto receiver_noc_encoding = tt::tt_metal::hal.noc_xy_encoding(receiver_virtual_core.x, receiver_virtual_core.y);
+    auto receiver_noc_encoding =
+        tt::tt_metal::hal_ref.noc_xy_encoding(receiver_virtual_core.x, receiver_virtual_core.y);
 
     // Create the sender program
     auto sender_program = tt_metal::CreateProgram();
