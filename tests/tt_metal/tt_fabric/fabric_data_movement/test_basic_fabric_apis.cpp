// SPDX-FileCopyrightText: © 2025 Tenstorrent AI ULC
//
// SPDX-License-Identifier: Apache-2.0

#include <memory>
#include <tt-metalium/device_pool.hpp>
#include <tt-metalium/fabric_host_interface.h>

#include "fabric_fixture.hpp"
#include "tt_metal/llrt/tt_cluster.hpp"
#include "test_common.hpp"

namespace tt::tt_fabric {
namespace fabric_router_tests {

using tt::tt_metal::ShardedBufferConfig;
using tt::tt_metal::ShardOrientation;
using tt::tt_metal::ShardSpecBuffer;

void ValidateBuffer(std::vector<uint32_t> expected_data, std::shared_ptr<tt_metal::Buffer> buffer) {
    std::vector<uint32_t> actual_data;
    tt::tt_metal::detail::ReadFromBuffer(buffer, actual_data);
    EXPECT_EQ(expected_data, actual_data);
}

void ValidateBuffer(uint32_t expected_data, std::shared_ptr<tt_metal::Buffer> buffer) {
    std::vector<uint32_t> actual_data;
    tt::tt_metal::detail::ReadFromBuffer(buffer, actual_data);
    EXPECT_EQ(expected_data, actual_data[0]);
}

void CreateSenderKernel(
    tt::tt_metal::Program& sender_program,
    std::string sender_kernel_name,
    std::vector<uint32_t>&& sender_compile_time_args,
    CoreCoord& sender_logical_core,
    std::map<string, string>& defines,
    std::vector<uint32_t>&& sender_runtime_args) {
    // Allocate space for the client interface
    uint32_t client_interface_cb_index = tt::CBIndex::c_0;
    tt::tt_metal::CircularBufferConfig client_interface_cb_config =
        tt::tt_metal::CircularBufferConfig(
            tt::tt_fabric::CLIENT_INTERFACE_SIZE, {{client_interface_cb_index, DataFormat::UInt32}})
            .set_page_size(client_interface_cb_index, tt::tt_fabric::CLIENT_INTERFACE_SIZE);
    auto client_interface_cb =
        tt::tt_metal::CreateCircularBuffer(sender_program, sender_logical_core, client_interface_cb_config);

    sender_compile_time_args.insert(sender_compile_time_args.begin(), client_interface_cb_index);
    auto sender_kernel = tt_metal::CreateKernel(
        sender_program,
        sender_kernel_name,
        {sender_logical_core},
        tt_metal::DataMovementConfig{
            .processor = tt_metal::DataMovementProcessor::RISCV_0,
            .noc = tt_metal::NOC::RISCV_0_default,
            .compile_args = std::move(sender_compile_time_args),
            .defines = defines});

    tt_metal::SetRuntimeArgs(sender_program, sender_kernel, sender_logical_core, std::move(sender_runtime_args));
}

void CreateReceiverKernel(
    tt::tt_metal::Program& receiver_program,
    CoreCoord& receiver_logical_core,
    std::map<string, string> defines,
    uint32_t address,
    uint32_t data_size) {
    auto receiver_kernel = tt_metal::CreateKernel(
        receiver_program,
        "tests/tt_metal/tt_fabric/fabric_data_movement/kernels/fabric_receiver.cpp",
        {receiver_logical_core},
        tt_metal::DataMovementConfig{
            .processor = tt_metal::DataMovementProcessor::RISCV_0,
            .noc = tt_metal::NOC::RISCV_0_default,
            .defines = defines});

    std::vector<uint32_t> receiver_runtime_args = {
        address,
        data_size,
    };
    tt_metal::SetRuntimeArgs(receiver_program, receiver_kernel, receiver_logical_core, receiver_runtime_args);
}

std::shared_ptr<tt_metal::Buffer> PrepareBuffer(
    tt::tt_metal::IDevice* device, uint32_t size, CoreRangeSet& logical_crs, std::vector<uint32_t> fill_data) {
    auto shard_parameters = ShardSpecBuffer(logical_crs, {1, 1}, ShardOrientation::ROW_MAJOR, {1, 1}, {1, 1});
    ShardedBufferConfig shard_config = {
        .device = device,
        .size = size,
        .page_size = size,
        .buffer_type = tt_metal::BufferType::L1,
        .buffer_layout = tt_metal::TensorMemoryLayout::HEIGHT_SHARDED,
        .shard_parameters = std::move(shard_parameters),
    };
    auto buffer = CreateBuffer(shard_config);
    tt::tt_metal::detail::WriteToBuffer(buffer, fill_data);
    return buffer;
}

void RunAsyncWriteTest(
    BaseFabricFixture* fixture, fabric_mode mode, bool is_raw_write, RoutingDirection direction = RoutingDirection::E) {
    CoreCoord sender_logical_core = {0, 0};
    CoreRangeSet sender_logical_crs = {sender_logical_core};
    CoreCoord receiver_logical_core = {1, 0};
    CoreRangeSet receiver_logical_crs = {receiver_logical_core};
    std::pair<mesh_id_t, chip_id_t> start_mesh_chip_id;
    chip_id_t physical_start_device_id;
    std::pair<mesh_id_t, chip_id_t> end_mesh_chip_id;
    chip_id_t physical_end_device_id;

    auto control_plane = tt::Cluster::instance().get_control_plane();

    // Find a device with a neighbour in the specified direction
    if (!fixture->find_device_with_neighbor_in_direction(
            start_mesh_chip_id, end_mesh_chip_id, physical_start_device_id, physical_end_device_id, direction)) {
        GTEST_SKIP() << "No path found between sender and receivers";
    }

    std::string test_type = is_raw_write ? "Raw Async Write" : "Async Write";
    tt::log_info(tt::LogTest, "{} from {} to {}", test_type, start_mesh_chip_id.second, end_mesh_chip_id.second);

    // Get the optimal routers (no internal hops) on the start chip that will forward in the direction of the end chip
    auto routers = control_plane->get_routers_to_chip(
        start_mesh_chip_id.first, start_mesh_chip_id.second, end_mesh_chip_id.first, end_mesh_chip_id.second);

    auto* sender_device = DevicePool::instance().get_active_device(physical_start_device_id);
    auto* receiver_device = DevicePool::instance().get_active_device(physical_end_device_id);
    CoreCoord sender_virtual_core = sender_device->worker_core_from_logical_core(sender_logical_core);
    CoreCoord receiver_virtual_core = receiver_device->worker_core_from_logical_core(receiver_logical_core);

    uint32_t data_size = tt::constants::TILE_HW * sizeof(uint32_t);
    std::vector<uint32_t> receiver_buffer_data(data_size / sizeof(uint32_t), 0);
    auto receiver_buffer = PrepareBuffer(receiver_device, data_size, receiver_logical_crs, receiver_buffer_data);

    // Prepare sender buffer based on whether it's raw write or not
    std::vector<uint32_t> sender_buffer_data;
    std::shared_ptr<tt_metal::Buffer> sender_buffer;

    if (is_raw_write) {
        // For raw write, we don't need packet header
        sender_buffer_data.resize(data_size / sizeof(uint32_t), 0);
        std::iota(sender_buffer_data.begin(), sender_buffer_data.end(), 0);
        sender_buffer = PrepareBuffer(sender_device, data_size, sender_logical_crs, sender_buffer_data);
    } else {
        // Packet header needs to be inlined with the data being sent
        uint32_t sender_packet_header_and_data_size = tt::tt_fabric::PACKET_HEADER_SIZE_BYTES + data_size;
        sender_buffer_data.resize(sender_packet_header_and_data_size / sizeof(uint32_t), 0);
        std::iota(
            sender_buffer_data.begin() + PACKET_HEADER_SIZE_BYTES / sizeof(uint32_t), sender_buffer_data.end(), 0);
        sender_buffer =
            PrepareBuffer(sender_device, sender_packet_header_and_data_size, sender_logical_crs, sender_buffer_data);

        // Extract the expected data to be read from the receiver
        std::copy(
            sender_buffer_data.begin() + tt::tt_fabric::PACKET_HEADER_SIZE_BYTES / sizeof(uint32_t),
            sender_buffer_data.end(),
            receiver_buffer_data.begin());
    }

    // Wait for buffer data to be written to device
    tt::Cluster::instance().l1_barrier(physical_end_device_id);
    tt::Cluster::instance().l1_barrier(physical_start_device_id);

    auto receiver_noc_encoding =
        tt::tt_metal::hal_ref.noc_xy_encoding(receiver_virtual_core.x, receiver_virtual_core.y);

    // Create the sender program
<<<<<<< HEAD
    auto outbound_eth_channels = tt::Cluster::instance().get_fabric_ethernet_channels(start_mesh_chip_id.second);
    std::vector<uint32_t> sender_compile_time_args = {
        (uint32_t)mode, (uint32_t)test_mode::TEST_ASYNC_WRITE, (uint32_t)is_raw_write};
=======
    auto sender_program = tt_metal::CreateProgram();

    // Allocate space for the client interface
    uint32_t client_interface_cb_index = tt::CBIndex::c_0;
    tt::tt_metal::CircularBufferConfig client_interface_cb_config =
        tt::tt_metal::CircularBufferConfig(
            tt::tt_fabric::CLIENT_INTERFACE_SIZE, {{client_interface_cb_index, DataFormat::UInt32}})
            .set_page_size(client_interface_cb_index, tt::tt_fabric::CLIENT_INTERFACE_SIZE);
    auto client_interface_cb =
        tt::tt_metal::CreateCircularBuffer(sender_program, sender_logical_core, client_interface_cb_config);

    std::vector<uint32_t> sender_compile_time_args = {client_interface_cb_index, 0, (uint32_t)fabric_mode::PUSH};
    std::map<string, string> defines = {};
    auto sender_kernel = tt_metal::CreateKernel(
        sender_program,
        "tests/tt_metal/tt_fabric/fabric_data_movement/kernels/fabric_async_write_sender.cpp",
        sender_logical_crs,
        tt_metal::DataMovementConfig{
            .processor = tt_metal::DataMovementProcessor::RISCV_0,
            .noc = tt_metal::NOC::RISCV_0_default,
            .compile_args = sender_compile_time_args,
            .defines = defines});

    auto& sender_virtual_router_coord = routers[0].second;
    auto sender_router_noc_xy =
        tt_metal::hal_ref.noc_xy_encoding(sender_virtual_router_coord.x, sender_virtual_router_coord.y);

    auto soc_desc = tt::Cluster::instance().get_soc_desc(start_mesh_chip_id.second);
    uint32_t outbound_eth_channel = (uint32_t)soc_desc.logical_eth_core_to_chan_map.at(sender_logical_core);
>>>>>>> 2095ddb5
    std::vector<uint32_t> sender_runtime_args = {
        sender_buffer->address(),
        receiver_noc_encoding,
        receiver_buffer->address(),
        data_size,
        end_mesh_chip_id.first,
        end_mesh_chip_id.second,
<<<<<<< HEAD
        tt_metal::hal_ref.noc_xy_encoding(routers[0].second.x, routers[0].second.y),
        *outbound_eth_channels.begin()};
    std::map<string, string> defines = {};
    if (mode == fabric_mode::PULL) {
        defines["FVC_MODE_PULL"] = "";
    }
    auto sender_program = tt_metal::CreateProgram();
    CreateSenderKernel(
        sender_program,
        "tests/tt_metal/tt_fabric/fabric_data_movement/kernels/fabric_async_write_sender.cpp",
        std::move(sender_compile_time_args),
        sender_logical_core,
        defines,
        std::move(sender_runtime_args));
=======
        sender_router_noc_xy,
        outbound_eth_channel};
    tt_metal::SetRuntimeArgs(sender_program, sender_kernel, sender_logical_core, sender_runtime_args);
>>>>>>> 2095ddb5

    // Create the receiver program for validation
    auto receiver_program = tt_metal::CreateProgram();
    CreateReceiverKernel(receiver_program, receiver_logical_core, defines, receiver_buffer->address(), data_size);

    // Launch sender and receiver programs and wait for them to finish
    fixture->RunProgramNonblocking(receiver_device, receiver_program);
    fixture->RunProgramNonblocking(sender_device, sender_program);
    fixture->WaitForSingleProgramDone(sender_device, sender_program);
    fixture->WaitForSingleProgramDone(receiver_device, receiver_program);

    // Validate the data received by the receiver
    if (is_raw_write) {
        ValidateBuffer(sender_buffer_data, receiver_buffer);
    } else {
        ValidateBuffer(receiver_buffer_data, receiver_buffer);
    }
}

void RunAtomicIncTest(BaseFabricFixture* fixture, fabric_mode mode) {
    CoreCoord sender_logical_core = {0, 0};
    CoreRangeSet sender_logical_crs = {sender_logical_core};
    CoreCoord receiver_logical_core = {1, 0};
    CoreRangeSet receiver_logical_crs = {receiver_logical_core};
    std::pair<mesh_id_t, chip_id_t> start_mesh_chip_id;
    chip_id_t physical_start_device_id;
    std::pair<mesh_id_t, chip_id_t> end_mesh_chip_id;
    chip_id_t physical_end_device_id;

    auto control_plane = tt::Cluster::instance().get_control_plane();

    // Find a device with a neighbour in the East direction
    if (!fixture->find_device_with_neighbor_in_direction(
            start_mesh_chip_id,
            end_mesh_chip_id,
            physical_start_device_id,
            physical_end_device_id,
            RoutingDirection::E)) {
        GTEST_SKIP() << "No path found between sender and receivers";
    }

    // Get the optimal routers (no internal hops) on the start chip that will forward in the direction of the end chip
    auto routers = control_plane->get_routers_to_chip(
        start_mesh_chip_id.first, start_mesh_chip_id.second, end_mesh_chip_id.first, end_mesh_chip_id.second);

    auto* sender_device = DevicePool::instance().get_active_device(physical_start_device_id);
    auto* receiver_device = DevicePool::instance().get_active_device(physical_end_device_id);
    CoreCoord sender_virtual_core = sender_device->worker_core_from_logical_core(sender_logical_core);
    CoreCoord receiver_virtual_core = receiver_device->worker_core_from_logical_core(receiver_logical_core);

    uint32_t data_size = sizeof(uint32_t);

    std::vector<uint32_t> receiver_buffer_data(data_size / sizeof(uint32_t), 0);
    auto receiver_buffer = PrepareBuffer(receiver_device, data_size, receiver_logical_crs, receiver_buffer_data);

    // Packet header needs to be inlined with the data being sent, so this test just allocates buffer space for both
    // together on the sender
    uint32_t sender_packet_header_and_data_size = tt::tt_fabric::PACKET_HEADER_SIZE_BYTES;
    std::vector<uint32_t> sender_buffer_data(sender_packet_header_and_data_size / sizeof(uint32_t), 0);
    auto sender_buffer =
        PrepareBuffer(sender_device, sender_packet_header_and_data_size, sender_logical_crs, sender_buffer_data);

    uint32_t atomic_inc = 5;
    uint32_t wrap_boundary = 31;

    // Extract the expected data to be read from the receiver
    receiver_buffer_data[0] = atomic_inc;

    // Wait for buffer data to be written to device
    tt::Cluster::instance().l1_barrier(physical_end_device_id);
    tt::Cluster::instance().l1_barrier(physical_start_device_id);

    auto receiver_noc_encoding =
        tt::tt_metal::hal_ref.noc_xy_encoding(receiver_virtual_core.x, receiver_virtual_core.y);

    // Create the sender program
    auto outbound_eth_channels = tt::Cluster::instance().get_fabric_ethernet_channels(start_mesh_chip_id.second);
    auto sender_program = tt_metal::CreateProgram();
    std::map<string, string> defines = {};
    if (mode == fabric_mode::PULL) {
        defines["FVC_MODE_PULL"] = "";
    }
    std::vector<uint32_t> sender_compile_time_args = {(uint32_t)mode, (uint32_t)TEST_ATOMIC_INC, 0};
    std::vector<uint32_t> sender_runtime_args = {
        sender_buffer->address(),
        receiver_noc_encoding,
        receiver_buffer->address(),
        atomic_inc,
        wrap_boundary,
        end_mesh_chip_id.first,
        end_mesh_chip_id.second,
        tt_metal::hal_ref.noc_xy_encoding(routers[0].second.x, routers[0].second.y),
        *outbound_eth_channels.begin()};

    CreateSenderKernel(
        sender_program,
        "tests/tt_metal/tt_fabric/fabric_data_movement/kernels/fabric_atomic_inc_sender.cpp",
        std::move(sender_compile_time_args),
        sender_logical_core,
        defines,
        std::move(sender_runtime_args));

    // Create the receiver program for validation
    auto receiver_program = tt_metal::CreateProgram();
    CreateReceiverKernel(receiver_program, receiver_logical_core, defines, receiver_buffer->address(), data_size);

    // Launch sender and receiver programs and wait for them to finish
    fixture->RunProgramNonblocking(receiver_device, receiver_program);
    fixture->RunProgramNonblocking(sender_device, sender_program);
    fixture->WaitForSingleProgramDone(sender_device, sender_program);
    fixture->WaitForSingleProgramDone(receiver_device, receiver_program);

    // Validate the data received by the receiver
    ValidateBuffer(receiver_buffer_data, receiver_buffer);
}

void RunAsyncWriteAtomicIncTest(BaseFabricFixture* fixture, fabric_mode mode, bool is_raw_write) {
    CoreCoord sender_logical_core = {0, 0};
    CoreRangeSet sender_logical_crs = {sender_logical_core};
    CoreCoord receiver_logical_core = {1, 0};
    CoreRangeSet receiver_logical_crs = {receiver_logical_core};
    std::pair<mesh_id_t, chip_id_t> start_mesh_chip_id;
    chip_id_t physical_start_device_id;
    std::pair<mesh_id_t, chip_id_t> end_mesh_chip_id;
    chip_id_t physical_end_device_id;

    auto control_plane = tt::Cluster::instance().get_control_plane();

    // Find a device with a neighbour in the East direction
    if (!fixture->find_device_with_neighbor_in_direction(
            start_mesh_chip_id,
            end_mesh_chip_id,
            physical_start_device_id,
            physical_end_device_id,
            RoutingDirection::E)) {
        GTEST_SKIP() << "No path found between sender and receivers";
    }

    // Get the optimal routers (no internal hops) on the start chip that will forward in the direction of the end chip
    auto routers = control_plane->get_routers_to_chip(
        start_mesh_chip_id.first, start_mesh_chip_id.second, end_mesh_chip_id.first, end_mesh_chip_id.second);

    auto* sender_device = DevicePool::instance().get_active_device(physical_start_device_id);
    auto* receiver_device = DevicePool::instance().get_active_device(physical_end_device_id);
    CoreCoord sender_virtual_core = sender_device->worker_core_from_logical_core(sender_logical_core);
    CoreCoord receiver_virtual_core = receiver_device->worker_core_from_logical_core(receiver_logical_core);

    uint32_t data_size = tt::constants::TILE_HW * sizeof(uint32_t);
    uint32_t atomic_inc_size = sizeof(uint32_t);

    std::vector<uint32_t> receiver_buffer_data(atomic_inc_size / sizeof(uint32_t), 0);
    auto receiver_atomic_buffer =
        PrepareBuffer(receiver_device, atomic_inc_size, receiver_logical_crs, receiver_buffer_data);
    receiver_buffer_data.resize(data_size / sizeof(uint32_t), 0);
    auto receiver_buffer = PrepareBuffer(receiver_device, data_size, receiver_logical_crs, receiver_buffer_data);

    // Prepare sender buffer based on whether it's raw write or not
    std::vector<uint32_t> sender_buffer_data;
    std::shared_ptr<tt_metal::Buffer> sender_buffer;

    if (is_raw_write) {
        // For raw write, we don't need packet header
        sender_buffer_data.resize(data_size / sizeof(uint32_t), 0);
        std::iota(sender_buffer_data.begin(), sender_buffer_data.end(), 0);
        sender_buffer = PrepareBuffer(sender_device, data_size, sender_logical_crs, sender_buffer_data);
    } else {
        // Packet header needs to be inlined with the data being sent
        uint32_t sender_packet_header_and_data_size = tt::tt_fabric::PACKET_HEADER_SIZE_BYTES + data_size;
        sender_buffer_data.resize(sender_packet_header_and_data_size / sizeof(uint32_t), 0);
        std::iota(
            sender_buffer_data.begin() + PACKET_HEADER_SIZE_BYTES / sizeof(uint32_t), sender_buffer_data.end(), 0);
        sender_buffer =
            PrepareBuffer(sender_device, sender_packet_header_and_data_size, sender_logical_crs, sender_buffer_data);

        // Extract the expected data to be read from the receiver
        std::copy(
            sender_buffer_data.begin() + tt::tt_fabric::PACKET_HEADER_SIZE_BYTES / sizeof(uint32_t),
            sender_buffer_data.end(),
            receiver_buffer_data.begin());
    }

    uint32_t atomic_inc = 5;

    // Wait for buffer data to be written to device
    tt::Cluster::instance().l1_barrier(physical_end_device_id);
    tt::Cluster::instance().l1_barrier(physical_start_device_id);

    auto receiver_noc_encoding =
        tt::tt_metal::hal_ref.noc_xy_encoding(receiver_virtual_core.x, receiver_virtual_core.y);

    // Create the sender program
    auto outbound_eth_channels = tt::Cluster::instance().get_fabric_ethernet_channels(start_mesh_chip_id.second);
    auto sender_program = tt_metal::CreateProgram();
    std::map<string, string> defines = {};

<<<<<<< HEAD
    if (mode == fabric_mode::PULL) {
        defines["FVC_MODE_PULL"] = "";
    }
    std::vector<uint32_t> sender_compile_time_args = {
        (uint32_t)mode, (uint32_t)TEST_ASYNC_WRITE_ATOMIC_INC, (uint32_t)is_raw_write};
=======
    auto& sender_virtual_router_coord = routers[0].second;
    auto sender_router_noc_xy =
        tt_metal::hal_ref.noc_xy_encoding(sender_virtual_router_coord.x, sender_virtual_router_coord.y);
    auto soc_desc = tt::Cluster::instance().get_soc_desc(start_mesh_chip_id.second);
    uint32_t outbound_eth_channel = (uint32_t)soc_desc.logical_eth_core_to_chan_map.at(sender_logical_core);
>>>>>>> 2095ddb5
    std::vector<uint32_t> sender_runtime_args = {
        sender_buffer->address(),
        receiver_noc_encoding,
        receiver_buffer->address(),
        receiver_atomic_buffer->address(),
        data_size,
        atomic_inc,
        end_mesh_chip_id.first,
        end_mesh_chip_id.second,
<<<<<<< HEAD
        tt_metal::hal_ref.noc_xy_encoding(routers[0].second.x, routers[0].second.y)};

    CreateSenderKernel(
        sender_program,
        "tests/tt_metal/tt_fabric/fabric_data_movement/kernels/fabric_async_write_atomic_inc_sender.cpp",
        std::move(sender_compile_time_args),
        sender_logical_core,
        defines,
        std::move(sender_runtime_args),
        *outbound_eth_channels.begin());

    // Create the receiver program for validation
    auto receiver_program = tt_metal::CreateProgram();
    CreateReceiverKernel(receiver_program, receiver_logical_core, defines, receiver_buffer->address(), data_size);
=======
        sender_router_noc_xy,
        outbound_eth_channel};
    tt_metal::SetRuntimeArgs(sender_program, sender_kernel, sender_logical_core, sender_runtime_args);

    // Create the receiver program for validation
    auto receiver_program = tt_metal::CreateProgram();
    auto receiver_kernel = tt_metal::CreateKernel(
        receiver_program,
        "tests/tt_metal/tt_fabric/fabric_data_movement/kernels/fabric_receiver.cpp",
        {receiver_logical_core},
        tt_metal::DataMovementConfig{
            .processor = tt_metal::DataMovementProcessor::RISCV_0,
            .noc = tt_metal::NOC::RISCV_0_default,
            .defines = defines});

    std::vector<uint32_t> receiver_runtime_args = {
        receiver_buffer->address(),
        data_size,
    };
    tt_metal::SetRuntimeArgs(receiver_program, receiver_kernel, receiver_logical_core, receiver_runtime_args);

    // Launch sender and receiver programs and wait for them to finish
    this->RunProgramNonblocking(receiver_device, receiver_program);
    this->RunProgramNonblocking(sender_device, sender_program);
    this->WaitForSingleProgramDone(sender_device, sender_program);
    this->WaitForSingleProgramDone(receiver_device, receiver_program);

    // Validate the data received by the receiver
    std::vector<uint32_t> received_buffer_data;
    tt::tt_metal::detail::ReadFromBuffer(receiver_buffer, received_buffer_data);
    EXPECT_EQ(sender_buffer_data, received_buffer_data);
}

TEST_F(Fabric2DPullFixture, TestAtomicInc) {
    using tt::tt_metal::ShardedBufferConfig;
    using tt::tt_metal::ShardOrientation;
    using tt::tt_metal::ShardSpecBuffer;

    CoreCoord sender_logical_core = {0, 0};
    CoreRangeSet sender_logical_crs = {sender_logical_core};
    CoreCoord receiver_logical_core = {1, 0};
    CoreRangeSet receiver_logical_crs = {receiver_logical_core};
    std::pair<mesh_id_t, chip_id_t> start_mesh_chip_id;
    chip_id_t physical_start_device_id;
    std::pair<mesh_id_t, chip_id_t> end_mesh_chip_id;
    chip_id_t physical_end_device_id;

    auto control_plane = tt::Cluster::instance().get_control_plane();

    // Find a device with a neighbour in the East direction
    bool connection_found = false;
    for (auto* device : devices_) {
        start_mesh_chip_id = control_plane->get_mesh_chip_id_from_physical_chip_id(device->id());
        // Get neighbours within a mesh in the East direction
        auto neighbors = control_plane->get_intra_chip_neighbors(
            start_mesh_chip_id.first, start_mesh_chip_id.second, RoutingDirection::E);
        if (neighbors.size() > 0) {
            physical_start_device_id = device->id();
            end_mesh_chip_id = {start_mesh_chip_id.first, neighbors[0]};
            physical_end_device_id = control_plane->get_physical_chip_id_from_mesh_chip_id(end_mesh_chip_id);
            connection_found = true;
            break;
        }
    }
    if (!connection_found) {
        GTEST_SKIP() << "No path found between sender and receivers";
    }

    // Get the optimal routers (no internal hops) on the start chip that will forward in the direction of the end chip
    auto routers = control_plane->get_routers_to_chip(
        start_mesh_chip_id.first, start_mesh_chip_id.second, end_mesh_chip_id.first, end_mesh_chip_id.second);

    auto* sender_device = DevicePool::instance().get_active_device(physical_start_device_id);
    auto* receiver_device = DevicePool::instance().get_active_device(physical_end_device_id);
    CoreCoord sender_virtual_core = sender_device->worker_core_from_logical_core(sender_logical_core);
    CoreCoord receiver_virtual_core = receiver_device->worker_core_from_logical_core(receiver_logical_core);

    uint32_t data_size = sizeof(uint32_t);

    auto receiver_shard_parameters =
        ShardSpecBuffer(receiver_logical_crs, {1, 1}, ShardOrientation::ROW_MAJOR, {1, 1}, {1, 1});
    ShardedBufferConfig receiver_shard_config = {
        .device = receiver_device,
        .size = data_size,
        .page_size = data_size,
        .buffer_type = tt_metal::BufferType::L1,
        .buffer_layout = tt_metal::TensorMemoryLayout::HEIGHT_SHARDED,
        .shard_parameters = std::move(receiver_shard_parameters),
    };
    auto receiver_buffer = CreateBuffer(receiver_shard_config);
    // Reset buffer space for test validation
    std::vector<uint32_t> receiver_buffer_data(data_size / sizeof(uint32_t), 0);
    tt::tt_metal::detail::WriteToBuffer(receiver_buffer, receiver_buffer_data);

    // Packet header needs to be inlined with the data being sent, so this test just allocates buffer space for both
    // together on the sender
    uint32_t sender_packet_header_and_data_size = tt::tt_fabric::PACKET_HEADER_SIZE_BYTES;
    auto sender_shard_parameters =
        ShardSpecBuffer(sender_logical_crs, {1, 1}, ShardOrientation::ROW_MAJOR, {1, 1}, {1, 1});
    ShardedBufferConfig sender_shard_config = {
        .device = sender_device,
        .size = sender_packet_header_and_data_size,
        .page_size = sender_packet_header_and_data_size,
        .buffer_type = tt_metal::BufferType::L1,
        .buffer_layout = tt_metal::TensorMemoryLayout::HEIGHT_SHARDED,
        .shard_parameters = std::move(sender_shard_parameters),
    };
    auto sender_buffer = CreateBuffer(sender_shard_config);
    // Write the data to send to the buffer
    std::vector<uint32_t> sender_buffer_data(sender_packet_header_and_data_size / sizeof(uint32_t), 0);
    tt::tt_metal::detail::WriteToBuffer(sender_buffer, sender_buffer_data);

    uint32_t atomic_inc = 5;
    uint32_t wrap_boundary = 31;

    // Extract the expected data to be read from the receiver
    receiver_buffer_data[0] = atomic_inc;

    // Wait for buffer data to be written to device
    tt::Cluster::instance().l1_barrier(physical_end_device_id);
    tt::Cluster::instance().l1_barrier(physical_start_device_id);

    auto receiver_noc_encoding =
        tt::tt_metal::hal_ref.noc_xy_encoding(receiver_virtual_core.x, receiver_virtual_core.y);

    // Create the sender program
    auto sender_program = tt_metal::CreateProgram();

    // Allocate space for the client interface
    uint32_t client_interface_cb_index = tt::CBIndex::c_0;
    tt::tt_metal::CircularBufferConfig client_interface_cb_config =
        tt::tt_metal::CircularBufferConfig(
            tt::tt_fabric::CLIENT_INTERFACE_SIZE, {{client_interface_cb_index, DataFormat::UInt32}})
            .set_page_size(client_interface_cb_index, tt::tt_fabric::CLIENT_INTERFACE_SIZE);
    auto client_interface_cb =
        tt::tt_metal::CreateCircularBuffer(sender_program, sender_logical_core, client_interface_cb_config);

    std::map<string, string> defines = {};
    defines["FVC_MODE_PULL"] = "";
    std::vector<uint32_t> sender_compile_time_args = {client_interface_cb_index, fabric_mode::PULL};
    auto sender_kernel = tt_metal::CreateKernel(
        sender_program,
        "tests/tt_metal/tt_fabric/fabric_data_movement/kernels/fabric_atomic_inc_sender.cpp",
        sender_logical_crs,
        tt_metal::DataMovementConfig{
            .processor = tt_metal::DataMovementProcessor::RISCV_0,
            .noc = tt_metal::NOC::RISCV_0_default,
            .compile_args = sender_compile_time_args,
            .defines = defines});

    auto& sender_virtual_router_coord = routers[0].second;
    auto sender_router_noc_xy =
        tt_metal::hal_ref.noc_xy_encoding(sender_virtual_router_coord.x, sender_virtual_router_coord.y);
    std::vector<uint32_t> sender_runtime_args = {
        sender_buffer->address(),
        receiver_noc_encoding,
        receiver_buffer->address(),
        atomic_inc,
        wrap_boundary,
        end_mesh_chip_id.first,
        end_mesh_chip_id.second,
        sender_router_noc_xy};
    tt_metal::SetRuntimeArgs(sender_program, sender_kernel, sender_logical_core, sender_runtime_args);

    // Create the receiver program for validation
    auto receiver_program = tt_metal::CreateProgram();
    auto receiver_kernel = tt_metal::CreateKernel(
        receiver_program,
        "tests/tt_metal/tt_fabric/fabric_data_movement/kernels/fabric_receiver.cpp",
        {receiver_logical_core},
        tt_metal::DataMovementConfig{
            .processor = tt_metal::DataMovementProcessor::RISCV_0,
            .noc = tt_metal::NOC::RISCV_0_default,
            .defines = defines});

    std::vector<uint32_t> receiver_runtime_args = {
        receiver_buffer->address(),
        data_size,
    };
    tt_metal::SetRuntimeArgs(receiver_program, receiver_kernel, receiver_logical_core, receiver_runtime_args);

    // Launch sender and receiver programs and wait for them to finish
    this->RunProgramNonblocking(receiver_device, receiver_program);
    this->RunProgramNonblocking(sender_device, sender_program);
    this->WaitForSingleProgramDone(sender_device, sender_program);
    this->WaitForSingleProgramDone(receiver_device, receiver_program);

    // Validate the data received by the receiver
    std::vector<uint32_t> received_buffer_data;
    tt::tt_metal::detail::ReadFromBuffer(receiver_buffer, received_buffer_data);
    EXPECT_EQ(receiver_buffer_data, received_buffer_data);
}

TEST_F(Fabric2DPushFixture, TestAtomicInc) {
    using tt::tt_metal::ShardedBufferConfig;
    using tt::tt_metal::ShardOrientation;
    using tt::tt_metal::ShardSpecBuffer;

    CoreCoord sender_logical_core = {0, 0};
    CoreRangeSet sender_logical_crs = {sender_logical_core};
    CoreCoord receiver_logical_core = {1, 0};
    CoreRangeSet receiver_logical_crs = {receiver_logical_core};
    std::pair<mesh_id_t, chip_id_t> start_mesh_chip_id;
    chip_id_t physical_start_device_id;
    std::pair<mesh_id_t, chip_id_t> end_mesh_chip_id;
    chip_id_t physical_end_device_id;

    auto control_plane = tt::Cluster::instance().get_control_plane();

    // Find a device with a neighbour in the East direction
    bool connection_found = false;
    for (auto* device : devices_) {
        start_mesh_chip_id = control_plane->get_mesh_chip_id_from_physical_chip_id(device->id());
        // Get neighbours within a mesh in the East direction
        auto neighbors = control_plane->get_intra_chip_neighbors(
            start_mesh_chip_id.first, start_mesh_chip_id.second, RoutingDirection::E);
        if (neighbors.size() > 0) {
            physical_start_device_id = device->id();
            end_mesh_chip_id = {start_mesh_chip_id.first, neighbors[0]};
            physical_end_device_id = control_plane->get_physical_chip_id_from_mesh_chip_id(end_mesh_chip_id);
            connection_found = true;
            break;
        }
    }
    if (!connection_found) {
        GTEST_SKIP() << "No path found between sender and receivers";
    }

    // Get the optimal routers (no internal hops) on the start chip that will forward in the direction of the end chip
    auto routers = control_plane->get_routers_to_chip(
        start_mesh_chip_id.first, start_mesh_chip_id.second, end_mesh_chip_id.first, end_mesh_chip_id.second);

    auto* sender_device = DevicePool::instance().get_active_device(physical_start_device_id);
    auto* receiver_device = DevicePool::instance().get_active_device(physical_end_device_id);
    CoreCoord sender_virtual_core = sender_device->worker_core_from_logical_core(sender_logical_core);
    CoreCoord receiver_virtual_core = receiver_device->worker_core_from_logical_core(receiver_logical_core);

    uint32_t data_size = sizeof(uint32_t);

    auto receiver_shard_parameters =
        ShardSpecBuffer(receiver_logical_crs, {1, 1}, ShardOrientation::ROW_MAJOR, {1, 1}, {1, 1});
    ShardedBufferConfig receiver_shard_config = {
        .device = receiver_device,
        .size = data_size,
        .page_size = data_size,
        .buffer_type = tt_metal::BufferType::L1,
        .buffer_layout = tt_metal::TensorMemoryLayout::HEIGHT_SHARDED,
        .shard_parameters = std::move(receiver_shard_parameters),
    };
    auto receiver_buffer = CreateBuffer(receiver_shard_config);
    // Reset buffer space for test validation
    std::vector<uint32_t> receiver_buffer_data(data_size / sizeof(uint32_t), 0);
    tt::tt_metal::detail::WriteToBuffer(receiver_buffer, receiver_buffer_data);

    // Packet header needs to be inlined with the data being sent, so this test just allocates buffer space for both
    // together on the sender
    uint32_t sender_packet_header_and_data_size = tt::tt_fabric::PACKET_HEADER_SIZE_BYTES;
    auto sender_shard_parameters =
        ShardSpecBuffer(sender_logical_crs, {1, 1}, ShardOrientation::ROW_MAJOR, {1, 1}, {1, 1});
    ShardedBufferConfig sender_shard_config = {
        .device = sender_device,
        .size = sender_packet_header_and_data_size,
        .page_size = sender_packet_header_and_data_size,
        .buffer_type = tt_metal::BufferType::L1,
        .buffer_layout = tt_metal::TensorMemoryLayout::HEIGHT_SHARDED,
        .shard_parameters = std::move(sender_shard_parameters),
    };
    auto sender_buffer = CreateBuffer(sender_shard_config);
    // Write the data to send to the buffer
    std::vector<uint32_t> sender_buffer_data(sender_packet_header_and_data_size / sizeof(uint32_t), 0);
    tt::tt_metal::detail::WriteToBuffer(sender_buffer, sender_buffer_data);

    uint32_t atomic_inc = 5;
    uint32_t wrap_boundary = 31;

    // Extract the expected data to be read from the receiver
    receiver_buffer_data[0] = atomic_inc;

    // Wait for buffer data to be written to device
    tt::Cluster::instance().l1_barrier(physical_end_device_id);
    tt::Cluster::instance().l1_barrier(physical_start_device_id);

    auto receiver_noc_encoding =
        tt::tt_metal::hal_ref.noc_xy_encoding(receiver_virtual_core.x, receiver_virtual_core.y);

    // Create the sender program
    auto sender_program = tt_metal::CreateProgram();

    // Allocate space for the client interface
    uint32_t client_interface_cb_index = tt::CBIndex::c_0;
    tt::tt_metal::CircularBufferConfig client_interface_cb_config =
        tt::tt_metal::CircularBufferConfig(
            tt::tt_fabric::CLIENT_INTERFACE_SIZE, {{client_interface_cb_index, DataFormat::UInt32}})
            .set_page_size(client_interface_cb_index, tt::tt_fabric::CLIENT_INTERFACE_SIZE);
    auto client_interface_cb =
        tt::tt_metal::CreateCircularBuffer(sender_program, sender_logical_core, client_interface_cb_config);

    std::map<string, string> defines = {};
    std::vector<uint32_t> sender_compile_time_args = {client_interface_cb_index, fabric_mode::PUSH};
    auto sender_kernel = tt_metal::CreateKernel(
        sender_program,
        "tests/tt_metal/tt_fabric/fabric_data_movement/kernels/fabric_atomic_inc_sender.cpp",
        sender_logical_crs,
        tt_metal::DataMovementConfig{
            .processor = tt_metal::DataMovementProcessor::RISCV_0,
            .noc = tt_metal::NOC::RISCV_0_default,
            .compile_args = sender_compile_time_args,
            .defines = defines});

    auto& sender_virtual_router_coord = routers[0].second;
    auto sender_router_noc_xy =
        tt_metal::hal_ref.noc_xy_encoding(sender_virtual_router_coord.x, sender_virtual_router_coord.y);
    auto soc_desc = tt::Cluster::instance().get_soc_desc(start_mesh_chip_id.second);
    uint32_t outbound_eth_channel = (uint32_t)soc_desc.logical_eth_core_to_chan_map.at(sender_logical_core);
    std::vector<uint32_t> sender_runtime_args = {
        sender_buffer->address(),
        receiver_noc_encoding,
        receiver_buffer->address(),
        atomic_inc,
        wrap_boundary,
        end_mesh_chip_id.first,
        end_mesh_chip_id.second,
        sender_router_noc_xy,
        outbound_eth_channel};
    tt_metal::SetRuntimeArgs(sender_program, sender_kernel, sender_logical_core, sender_runtime_args);

    // Create the receiver program for validation
    auto receiver_program = tt_metal::CreateProgram();
    auto receiver_kernel = tt_metal::CreateKernel(
        receiver_program,
        "tests/tt_metal/tt_fabric/fabric_data_movement/kernels/fabric_receiver.cpp",
        {receiver_logical_core},
        tt_metal::DataMovementConfig{
            .processor = tt_metal::DataMovementProcessor::RISCV_0,
            .noc = tt_metal::NOC::RISCV_0_default,
            .defines = defines});

    std::vector<uint32_t> receiver_runtime_args = {
        receiver_buffer->address(),
        data_size,
    };
    tt_metal::SetRuntimeArgs(receiver_program, receiver_kernel, receiver_logical_core, receiver_runtime_args);

    // Launch sender and receiver programs and wait for them to finish
    this->RunProgramNonblocking(receiver_device, receiver_program);
    this->RunProgramNonblocking(sender_device, sender_program);
    this->WaitForSingleProgramDone(sender_device, sender_program);
    this->WaitForSingleProgramDone(receiver_device, receiver_program);

    // Validate the data received by the receiver
    std::vector<uint32_t> received_buffer_data;
    tt::tt_metal::detail::ReadFromBuffer(receiver_buffer, received_buffer_data);
    EXPECT_EQ(receiver_buffer_data, received_buffer_data);
}

TEST_F(Fabric2DPullFixture, TestAsyncWriteAtomicInc) {
    using tt::tt_metal::ShardedBufferConfig;
    using tt::tt_metal::ShardOrientation;
    using tt::tt_metal::ShardSpecBuffer;

    CoreCoord sender_logical_core = {0, 0};
    CoreRangeSet sender_logical_crs = {sender_logical_core};
    CoreCoord receiver_logical_core = {1, 0};
    CoreRangeSet receiver_logical_crs = {receiver_logical_core};
    std::pair<mesh_id_t, chip_id_t> start_mesh_chip_id;
    chip_id_t physical_start_device_id;
    std::pair<mesh_id_t, chip_id_t> end_mesh_chip_id;
    chip_id_t physical_end_device_id;

    auto control_plane = tt::Cluster::instance().get_control_plane();

    // Find a device with a neighbour in the East direction
    bool connection_found = false;
    for (auto* device : devices_) {
        start_mesh_chip_id = control_plane->get_mesh_chip_id_from_physical_chip_id(device->id());
        // Get neighbours within a mesh in the East direction
        auto neighbors = control_plane->get_intra_chip_neighbors(
            start_mesh_chip_id.first, start_mesh_chip_id.second, RoutingDirection::E);
        if (neighbors.size() > 0) {
            physical_start_device_id = device->id();
            end_mesh_chip_id = {start_mesh_chip_id.first, neighbors[0]};
            physical_end_device_id = control_plane->get_physical_chip_id_from_mesh_chip_id(end_mesh_chip_id);
            connection_found = true;
            break;
        }
    }
    if (!connection_found) {
        GTEST_SKIP() << "No path found between sender and receivers";
    }

    // Get the optimal routers (no internal hops) on the start chip that will forward in the direction of the end chip
    auto routers = control_plane->get_routers_to_chip(
        start_mesh_chip_id.first, start_mesh_chip_id.second, end_mesh_chip_id.first, end_mesh_chip_id.second);

    auto* sender_device = DevicePool::instance().get_active_device(physical_start_device_id);
    auto* receiver_device = DevicePool::instance().get_active_device(physical_end_device_id);
    CoreCoord sender_virtual_core = sender_device->worker_core_from_logical_core(sender_logical_core);
    CoreCoord receiver_virtual_core = receiver_device->worker_core_from_logical_core(receiver_logical_core);

    uint32_t data_size = tt::constants::TILE_HW * sizeof(uint32_t);
    uint32_t atomic_inc_size = sizeof(uint32_t);

    auto receiver_shard_parameters =
        ShardSpecBuffer(receiver_logical_crs, {1, 1}, ShardOrientation::ROW_MAJOR, {1, 1}, {1, 1});
    ShardedBufferConfig receiver_shard_config = {
        .device = receiver_device,
        .size = data_size,
        .page_size = data_size,
        .buffer_type = tt_metal::BufferType::L1,
        .buffer_layout = tt_metal::TensorMemoryLayout::HEIGHT_SHARDED,
        .shard_parameters = receiver_shard_parameters,
    };
    auto receiver_buffer = CreateBuffer(receiver_shard_config);
    ShardedBufferConfig receiver_atomic_shard_config = {
        .device = receiver_device,
        .size = atomic_inc_size,
        .page_size = atomic_inc_size,
        .buffer_type = tt_metal::BufferType::L1,
        .buffer_layout = tt_metal::TensorMemoryLayout::HEIGHT_SHARDED,
        .shard_parameters = receiver_shard_parameters,
    };
    auto receiver_atomic_buffer = CreateBuffer(receiver_atomic_shard_config);
    // Reset buffer space for test validation
    std::vector<uint32_t> receiver_buffer_data(atomic_inc_size / sizeof(uint32_t), 0);
    tt::tt_metal::detail::WriteToBuffer(receiver_atomic_buffer, receiver_buffer_data);
    receiver_buffer_data.resize(data_size / sizeof(uint32_t), 0);
    tt::tt_metal::detail::WriteToBuffer(receiver_buffer, receiver_buffer_data);

    // Packet header needs to be inlined with the data being sent, so this test just allocates buffer space for both
    // together on the sender
    uint32_t sender_packet_header_and_data_size = tt::tt_fabric::PACKET_HEADER_SIZE_BYTES + data_size;
    auto sender_shard_parameters =
        ShardSpecBuffer(sender_logical_crs, {1, 1}, ShardOrientation::ROW_MAJOR, {1, 1}, {1, 1});
    ShardedBufferConfig sender_shard_config = {
        .device = sender_device,
        .size = sender_packet_header_and_data_size,
        .page_size = sender_packet_header_and_data_size,
        .buffer_type = tt_metal::BufferType::L1,
        .buffer_layout = tt_metal::TensorMemoryLayout::HEIGHT_SHARDED,
        .shard_parameters = std::move(sender_shard_parameters),
    };
    auto sender_buffer = CreateBuffer(sender_shard_config);
    // Write the data to send to the buffer
    std::vector<uint32_t> sender_buffer_data(sender_packet_header_and_data_size / sizeof(uint32_t), 0);
    std::iota(sender_buffer_data.begin() + PACKET_HEADER_SIZE_BYTES / sizeof(uint32_t), sender_buffer_data.end(), 0);
    tt::tt_metal::detail::WriteToBuffer(sender_buffer, sender_buffer_data);

    uint32_t atomic_inc = 5;

    // Extract the expected data to be read from the receiver
    std::copy(
        sender_buffer_data.begin() + tt::tt_fabric::PACKET_HEADER_SIZE_BYTES / sizeof(uint32_t),
        sender_buffer_data.end(),
        receiver_buffer_data.begin());

    // Wait for buffer data to be written to device
    tt::Cluster::instance().l1_barrier(physical_end_device_id);
    tt::Cluster::instance().l1_barrier(physical_start_device_id);

    auto receiver_noc_encoding =
        tt::tt_metal::hal_ref.noc_xy_encoding(receiver_virtual_core.x, receiver_virtual_core.y);

    // Create the sender program
    auto sender_program = tt_metal::CreateProgram();

    // Allocate space for the client interface
    uint32_t client_interface_cb_index = tt::CBIndex::c_0;
    tt::tt_metal::CircularBufferConfig client_interface_cb_config =
        tt::tt_metal::CircularBufferConfig(
            tt::tt_fabric::CLIENT_INTERFACE_SIZE, {{client_interface_cb_index, DataFormat::UInt32}})
            .set_page_size(client_interface_cb_index, tt::tt_fabric::CLIENT_INTERFACE_SIZE);
    auto client_interface_cb =
        tt::tt_metal::CreateCircularBuffer(sender_program, sender_logical_core, client_interface_cb_config);

    std::map<string, string> defines = {};
    defines["FVC_MODE_PULL"] = "";
    std::vector<uint32_t> sender_compile_time_args = {client_interface_cb_index, 0, fabric_mode::PULL};
    auto sender_kernel = tt_metal::CreateKernel(
        sender_program,
        "tests/tt_metal/tt_fabric/fabric_data_movement/kernels/fabric_async_write_atomic_inc_sender.cpp",
        sender_logical_crs,
        tt_metal::DataMovementConfig{
            .processor = tt_metal::DataMovementProcessor::RISCV_0,
            .noc = tt_metal::NOC::RISCV_0_default,
            .compile_args = sender_compile_time_args,
            .defines = defines});

    auto& sender_virtual_router_coord = routers[0].second;
    auto sender_router_noc_xy =
        tt_metal::hal_ref.noc_xy_encoding(sender_virtual_router_coord.x, sender_virtual_router_coord.y);

    std::vector<uint32_t> sender_runtime_args = {
        sender_buffer->address(),
        receiver_noc_encoding,
        receiver_buffer->address(),
        receiver_atomic_buffer->address(),
        data_size,
        atomic_inc,
        end_mesh_chip_id.first,
        end_mesh_chip_id.second,
        sender_router_noc_xy};
    tt_metal::SetRuntimeArgs(sender_program, sender_kernel, sender_logical_core, sender_runtime_args);

    // Create the receiver program for validation
    auto receiver_program = tt_metal::CreateProgram();
    auto receiver_kernel = tt_metal::CreateKernel(
        receiver_program,
        "tests/tt_metal/tt_fabric/fabric_data_movement/kernels/fabric_receiver.cpp",
        {receiver_logical_core},
        tt_metal::DataMovementConfig{
            .processor = tt_metal::DataMovementProcessor::RISCV_0,
            .noc = tt_metal::NOC::RISCV_0_default,
            .defines = defines});

    std::vector<uint32_t> receiver_runtime_args = {
        receiver_buffer->address(),
        data_size,
    };
    tt_metal::SetRuntimeArgs(receiver_program, receiver_kernel, receiver_logical_core, receiver_runtime_args);

    // Launch sender and receiver programs and wait for them to finish
    this->RunProgramNonblocking(receiver_device, receiver_program);
    this->RunProgramNonblocking(sender_device, sender_program);
    this->WaitForSingleProgramDone(sender_device, sender_program);
    this->WaitForSingleProgramDone(receiver_device, receiver_program);

    // Validate the data received by the receiver
    std::vector<uint32_t> received_buffer_data;
    tt::tt_metal::detail::ReadFromBuffer(receiver_buffer, received_buffer_data);
    EXPECT_EQ(receiver_buffer_data, received_buffer_data);
    received_buffer_data.clear();
    tt::tt_metal::detail::ReadFromBuffer(receiver_atomic_buffer, received_buffer_data);
    EXPECT_EQ(atomic_inc, received_buffer_data[0]);
}

TEST_F(Fabric2DPushFixture, TestAsyncWriteAtomicInc) {
    using tt::tt_metal::ShardedBufferConfig;
    using tt::tt_metal::ShardOrientation;
    using tt::tt_metal::ShardSpecBuffer;

    CoreCoord sender_logical_core = {0, 0};
    CoreRangeSet sender_logical_crs = {sender_logical_core};
    CoreCoord receiver_logical_core = {1, 0};
    CoreRangeSet receiver_logical_crs = {receiver_logical_core};
    std::pair<mesh_id_t, chip_id_t> start_mesh_chip_id;
    chip_id_t physical_start_device_id;
    std::pair<mesh_id_t, chip_id_t> end_mesh_chip_id;
    chip_id_t physical_end_device_id;

    auto control_plane = tt::Cluster::instance().get_control_plane();

    // Find a device with a neighbour in the East direction
    bool connection_found = false;
    for (auto* device : devices_) {
        start_mesh_chip_id = control_plane->get_mesh_chip_id_from_physical_chip_id(device->id());
        // Get neighbours within a mesh in the East direction
        auto neighbors = control_plane->get_intra_chip_neighbors(
            start_mesh_chip_id.first, start_mesh_chip_id.second, RoutingDirection::E);
        if (neighbors.size() > 0) {
            physical_start_device_id = device->id();
            end_mesh_chip_id = {start_mesh_chip_id.first, neighbors[0]};
            physical_end_device_id = control_plane->get_physical_chip_id_from_mesh_chip_id(end_mesh_chip_id);
            connection_found = true;
            break;
        }
    }
    if (!connection_found) {
        GTEST_SKIP() << "No path found between sender and receivers";
    }

    // Get the optimal routers (no internal hops) on the start chip that will forward in the direction of the end chip
    auto routers = control_plane->get_routers_to_chip(
        start_mesh_chip_id.first, start_mesh_chip_id.second, end_mesh_chip_id.first, end_mesh_chip_id.second);

    auto* sender_device = DevicePool::instance().get_active_device(physical_start_device_id);
    auto* receiver_device = DevicePool::instance().get_active_device(physical_end_device_id);
    CoreCoord sender_virtual_core = sender_device->worker_core_from_logical_core(sender_logical_core);
    CoreCoord receiver_virtual_core = receiver_device->worker_core_from_logical_core(receiver_logical_core);

    uint32_t data_size = tt::constants::TILE_HW * sizeof(uint32_t);
    uint32_t atomic_inc_size = sizeof(uint32_t);

    auto receiver_shard_parameters =
        ShardSpecBuffer(receiver_logical_crs, {1, 1}, ShardOrientation::ROW_MAJOR, {1, 1}, {1, 1});
    ShardedBufferConfig receiver_shard_config = {
        .device = receiver_device,
        .size = data_size,
        .page_size = data_size,
        .buffer_type = tt_metal::BufferType::L1,
        .buffer_layout = tt_metal::TensorMemoryLayout::HEIGHT_SHARDED,
        .shard_parameters = receiver_shard_parameters,
    };
    auto receiver_buffer = CreateBuffer(receiver_shard_config);
    ShardedBufferConfig receiver_atomic_shard_config = {
        .device = receiver_device,
        .size = atomic_inc_size,
        .page_size = atomic_inc_size,
        .buffer_type = tt_metal::BufferType::L1,
        .buffer_layout = tt_metal::TensorMemoryLayout::HEIGHT_SHARDED,
        .shard_parameters = receiver_shard_parameters,
    };
    auto receiver_atomic_buffer = CreateBuffer(receiver_atomic_shard_config);
    // Reset buffer space for test validation
    std::vector<uint32_t> receiver_buffer_data(atomic_inc_size / sizeof(uint32_t), 0);
    tt::tt_metal::detail::WriteToBuffer(receiver_atomic_buffer, receiver_buffer_data);
    receiver_buffer_data.resize(data_size / sizeof(uint32_t), 0);
    tt::tt_metal::detail::WriteToBuffer(receiver_buffer, receiver_buffer_data);

    // Packet header needs to be inlined with the data being sent, so this test just allocates buffer space for both
    // together on the sender
    uint32_t sender_packet_header_and_data_size = tt::tt_fabric::PACKET_HEADER_SIZE_BYTES + data_size;
    auto sender_shard_parameters =
        ShardSpecBuffer(sender_logical_crs, {1, 1}, ShardOrientation::ROW_MAJOR, {1, 1}, {1, 1});
    ShardedBufferConfig sender_shard_config = {
        .device = sender_device,
        .size = sender_packet_header_and_data_size,
        .page_size = sender_packet_header_and_data_size,
        .buffer_type = tt_metal::BufferType::L1,
        .buffer_layout = tt_metal::TensorMemoryLayout::HEIGHT_SHARDED,
        .shard_parameters = std::move(sender_shard_parameters),
    };
    auto sender_buffer = CreateBuffer(sender_shard_config);
    // Write the data to send to the buffer
    std::vector<uint32_t> sender_buffer_data(sender_packet_header_and_data_size / sizeof(uint32_t), 0);
    std::iota(sender_buffer_data.begin() + PACKET_HEADER_SIZE_BYTES / sizeof(uint32_t), sender_buffer_data.end(), 0);
    tt::tt_metal::detail::WriteToBuffer(sender_buffer, sender_buffer_data);

    uint32_t atomic_inc = 5;

    // Extract the expected data to be read from the receiver
    std::copy(
        sender_buffer_data.begin() + tt::tt_fabric::PACKET_HEADER_SIZE_BYTES / sizeof(uint32_t),
        sender_buffer_data.end(),
        receiver_buffer_data.begin());

    // Wait for buffer data to be written to device
    tt::Cluster::instance().l1_barrier(physical_end_device_id);
    tt::Cluster::instance().l1_barrier(physical_start_device_id);

    auto receiver_noc_encoding =
        tt::tt_metal::hal_ref.noc_xy_encoding(receiver_virtual_core.x, receiver_virtual_core.y);

    // Create the sender program
    auto sender_program = tt_metal::CreateProgram();

    // Allocate space for the client interface
    uint32_t client_interface_cb_index = tt::CBIndex::c_0;
    tt::tt_metal::CircularBufferConfig client_interface_cb_config =
        tt::tt_metal::CircularBufferConfig(
            tt::tt_fabric::CLIENT_INTERFACE_SIZE, {{client_interface_cb_index, DataFormat::UInt32}})
            .set_page_size(client_interface_cb_index, tt::tt_fabric::CLIENT_INTERFACE_SIZE);
    auto client_interface_cb =
        tt::tt_metal::CreateCircularBuffer(sender_program, sender_logical_core, client_interface_cb_config);

    std::map<string, string> defines = {};
    std::vector<uint32_t> sender_compile_time_args = {client_interface_cb_index, 0, fabric_mode::PUSH};
    auto sender_kernel = tt_metal::CreateKernel(
        sender_program,
        "tests/tt_metal/tt_fabric/fabric_data_movement/kernels/fabric_async_write_atomic_inc_sender.cpp",
        sender_logical_crs,
        tt_metal::DataMovementConfig{
            .processor = tt_metal::DataMovementProcessor::RISCV_0,
            .noc = tt_metal::NOC::RISCV_0_default,
            .compile_args = sender_compile_time_args,
            .defines = defines});

    auto& sender_virtual_router_coord = routers[0].second;
    auto sender_router_noc_xy =
        tt_metal::hal_ref.noc_xy_encoding(sender_virtual_router_coord.x, sender_virtual_router_coord.y);
    auto soc_desc = tt::Cluster::instance().get_soc_desc(start_mesh_chip_id.second);
    uint32_t outbound_eth_channel = (uint32_t)soc_desc.logical_eth_core_to_chan_map.at(sender_logical_core);
    std::vector<uint32_t> sender_runtime_args = {
        sender_buffer->address(),
        receiver_noc_encoding,
        receiver_buffer->address(),
        receiver_atomic_buffer->address(),
        data_size,
        atomic_inc,
        end_mesh_chip_id.first,
        end_mesh_chip_id.second,
        sender_router_noc_xy,
        outbound_eth_channel};
    tt_metal::SetRuntimeArgs(sender_program, sender_kernel, sender_logical_core, sender_runtime_args);

    // Create the receiver program for validation
    auto receiver_program = tt_metal::CreateProgram();
    auto receiver_kernel = tt_metal::CreateKernel(
        receiver_program,
        "tests/tt_metal/tt_fabric/fabric_data_movement/kernels/fabric_receiver.cpp",
        {receiver_logical_core},
        tt_metal::DataMovementConfig{
            .processor = tt_metal::DataMovementProcessor::RISCV_0,
            .noc = tt_metal::NOC::RISCV_0_default,
            .defines = defines});

    std::vector<uint32_t> receiver_runtime_args = {
        receiver_buffer->address(),
        data_size,
    };
    tt_metal::SetRuntimeArgs(receiver_program, receiver_kernel, receiver_logical_core, receiver_runtime_args);

    // Launch sender and receiver programs and wait for them to finish
    this->RunProgramNonblocking(receiver_device, receiver_program);
    this->RunProgramNonblocking(sender_device, sender_program);
    this->WaitForSingleProgramDone(sender_device, sender_program);
    this->WaitForSingleProgramDone(receiver_device, receiver_program);

    // Validate the data received by the receiver
    std::vector<uint32_t> received_buffer_data;
    tt::tt_metal::detail::ReadFromBuffer(receiver_buffer, received_buffer_data);
    EXPECT_EQ(receiver_buffer_data, received_buffer_data);
    received_buffer_data.clear();
    tt::tt_metal::detail::ReadFromBuffer(receiver_atomic_buffer, received_buffer_data);
    EXPECT_EQ(atomic_inc, received_buffer_data[0]);
}

TEST_F(Fabric2DPullFixture, TestAsyncRawWriteAtomicInc) {
    using tt::tt_metal::ShardedBufferConfig;
    using tt::tt_metal::ShardOrientation;
    using tt::tt_metal::ShardSpecBuffer;

    CoreCoord sender_logical_core = {0, 0};
    CoreRangeSet sender_logical_crs = {sender_logical_core};
    CoreCoord receiver_logical_core = {1, 0};
    CoreRangeSet receiver_logical_crs = {receiver_logical_core};
    std::pair<mesh_id_t, chip_id_t> start_mesh_chip_id;
    chip_id_t physical_start_device_id;
    std::pair<mesh_id_t, chip_id_t> end_mesh_chip_id;
    chip_id_t physical_end_device_id;

    auto control_plane = tt::Cluster::instance().get_control_plane();

    // Find a device with a neighbour in the East direction
    bool connection_found = false;
    for (auto* device : devices_) {
        start_mesh_chip_id = control_plane->get_mesh_chip_id_from_physical_chip_id(device->id());
        // Get neighbours within a mesh in the East direction
        auto neighbors = control_plane->get_intra_chip_neighbors(
            start_mesh_chip_id.first, start_mesh_chip_id.second, RoutingDirection::E);
        if (neighbors.size() > 0) {
            physical_start_device_id = device->id();
            end_mesh_chip_id = {start_mesh_chip_id.first, neighbors[0]};
            physical_end_device_id = control_plane->get_physical_chip_id_from_mesh_chip_id(end_mesh_chip_id);
            connection_found = true;
            break;
        }
    }
    if (!connection_found) {
        GTEST_SKIP() << "No path found between sender and receivers";
    }

    // Get the optimal routers (no internal hops) on the start chip that will forward in the direction of the end chip
    auto routers = control_plane->get_routers_to_chip(
        start_mesh_chip_id.first, start_mesh_chip_id.second, end_mesh_chip_id.first, end_mesh_chip_id.second);

    auto* sender_device = DevicePool::instance().get_active_device(physical_start_device_id);
    auto* receiver_device = DevicePool::instance().get_active_device(physical_end_device_id);
    CoreCoord sender_virtual_core = sender_device->worker_core_from_logical_core(sender_logical_core);
    CoreCoord receiver_virtual_core = receiver_device->worker_core_from_logical_core(receiver_logical_core);

    uint32_t data_size = tt::constants::TILE_HW * sizeof(uint32_t);
    uint32_t atomic_inc_size = sizeof(uint32_t);

    auto receiver_shard_parameters =
        ShardSpecBuffer(receiver_logical_crs, {1, 1}, ShardOrientation::ROW_MAJOR, {1, 1}, {1, 1});
    ShardedBufferConfig receiver_shard_config = {
        .device = receiver_device,
        .size = data_size,
        .page_size = data_size,
        .buffer_type = tt_metal::BufferType::L1,
        .buffer_layout = tt_metal::TensorMemoryLayout::HEIGHT_SHARDED,
        .shard_parameters = receiver_shard_parameters,
    };
    auto receiver_buffer = CreateBuffer(receiver_shard_config);
    ShardedBufferConfig receiver_atomic_shard_config = {
        .device = receiver_device,
        .size = atomic_inc_size,
        .page_size = atomic_inc_size,
        .buffer_type = tt_metal::BufferType::L1,
        .buffer_layout = tt_metal::TensorMemoryLayout::HEIGHT_SHARDED,
        .shard_parameters = receiver_shard_parameters,
    };
    auto receiver_atomic_buffer = CreateBuffer(receiver_atomic_shard_config);
    // Reset buffer space for test validation
    std::vector<uint32_t> receiver_buffer_data(atomic_inc_size / sizeof(uint32_t), 0);
    tt::tt_metal::detail::WriteToBuffer(receiver_atomic_buffer, receiver_buffer_data);
    receiver_buffer_data.resize(data_size / sizeof(uint32_t), 0);
    tt::tt_metal::detail::WriteToBuffer(receiver_buffer, receiver_buffer_data);

    auto sender_shard_parameters =
        ShardSpecBuffer(sender_logical_crs, {1, 1}, ShardOrientation::ROW_MAJOR, {1, 1}, {1, 1});
    ShardedBufferConfig sender_shard_config = {
        .device = sender_device,
        .size = data_size,
        .page_size = data_size,
        .buffer_type = tt_metal::BufferType::L1,
        .buffer_layout = tt_metal::TensorMemoryLayout::HEIGHT_SHARDED,
        .shard_parameters = std::move(sender_shard_parameters),
    };
    auto sender_buffer = CreateBuffer(sender_shard_config);
    // Write the data to send to the buffer
    std::vector<uint32_t> sender_buffer_data(data_size / sizeof(uint32_t), 0);
    std::iota(sender_buffer_data.begin(), sender_buffer_data.end(), 0);
    tt::tt_metal::detail::WriteToBuffer(sender_buffer, sender_buffer_data);

    uint32_t atomic_inc = 5;

    // Wait for buffer data to be written to device
    tt::Cluster::instance().l1_barrier(physical_end_device_id);
    tt::Cluster::instance().l1_barrier(physical_start_device_id);

    auto receiver_noc_encoding =
        tt::tt_metal::hal_ref.noc_xy_encoding(receiver_virtual_core.x, receiver_virtual_core.y);

    // Create the sender program
    auto sender_program = tt_metal::CreateProgram();

    // Allocate space for the client interface
    uint32_t client_interface_cb_index = tt::CBIndex::c_0;
    tt::tt_metal::CircularBufferConfig client_interface_cb_config =
        tt::tt_metal::CircularBufferConfig(
            tt::tt_fabric::CLIENT_INTERFACE_SIZE, {{client_interface_cb_index, DataFormat::UInt32}})
            .set_page_size(client_interface_cb_index, tt::tt_fabric::CLIENT_INTERFACE_SIZE);
    auto client_interface_cb =
        tt::tt_metal::CreateCircularBuffer(sender_program, sender_logical_core, client_interface_cb_config);

    std::map<string, string> defines = {};
    defines["FVC_MODE_PULL"] = "";
    std::vector<uint32_t> sender_compile_time_args = {client_interface_cb_index, 1, fabric_mode::PULL};
    auto sender_kernel = tt_metal::CreateKernel(
        sender_program,
        "tests/tt_metal/tt_fabric/fabric_data_movement/kernels/fabric_async_write_atomic_inc_sender.cpp",
        sender_logical_crs,
        tt_metal::DataMovementConfig{
            .processor = tt_metal::DataMovementProcessor::RISCV_0,
            .noc = tt_metal::NOC::RISCV_0_default,
            .compile_args = sender_compile_time_args,
            .defines = defines});

    auto& sender_virtual_router_coord = routers[0].second;
    auto sender_router_noc_xy =
        tt_metal::hal_ref.noc_xy_encoding(sender_virtual_router_coord.x, sender_virtual_router_coord.y);

    std::vector<uint32_t> sender_runtime_args = {
        sender_buffer->address(),
        receiver_noc_encoding,
        receiver_buffer->address(),
        receiver_atomic_buffer->address(),
        data_size,
        atomic_inc,
        end_mesh_chip_id.first,
        end_mesh_chip_id.second,
        sender_router_noc_xy};
    tt_metal::SetRuntimeArgs(sender_program, sender_kernel, sender_logical_core, sender_runtime_args);

    // Create the receiver program for validation
    auto receiver_program = tt_metal::CreateProgram();
    auto receiver_kernel = tt_metal::CreateKernel(
        receiver_program,
        "tests/tt_metal/tt_fabric/fabric_data_movement/kernels/fabric_receiver.cpp",
        {receiver_logical_core},
        tt_metal::DataMovementConfig{
            .processor = tt_metal::DataMovementProcessor::RISCV_0,
            .noc = tt_metal::NOC::RISCV_0_default,
            .defines = defines});

    std::vector<uint32_t> receiver_runtime_args = {
        receiver_buffer->address(),
        data_size,
    };
    tt_metal::SetRuntimeArgs(receiver_program, receiver_kernel, receiver_logical_core, receiver_runtime_args);

    // Launch sender and receiver programs and wait for them to finish
    this->RunProgramNonblocking(receiver_device, receiver_program);
    this->RunProgramNonblocking(sender_device, sender_program);
    this->WaitForSingleProgramDone(sender_device, sender_program);
    this->WaitForSingleProgramDone(receiver_device, receiver_program);

    // Validate the data received by the receiver
    std::vector<uint32_t> received_buffer_data;
    tt::tt_metal::detail::ReadFromBuffer(receiver_buffer, received_buffer_data);
    EXPECT_EQ(sender_buffer_data, received_buffer_data);
    received_buffer_data.clear();
    tt::tt_metal::detail::ReadFromBuffer(receiver_atomic_buffer, received_buffer_data);
    EXPECT_EQ(atomic_inc, received_buffer_data[0]);
}

TEST_F(Fabric2DPushFixture, TestAsyncRawWriteAtomicInc) {
    using tt::tt_metal::ShardedBufferConfig;
    using tt::tt_metal::ShardOrientation;
    using tt::tt_metal::ShardSpecBuffer;

    CoreCoord sender_logical_core = {0, 0};
    CoreRangeSet sender_logical_crs = {sender_logical_core};
    CoreCoord receiver_logical_core = {1, 0};
    CoreRangeSet receiver_logical_crs = {receiver_logical_core};
    std::pair<mesh_id_t, chip_id_t> start_mesh_chip_id;
    chip_id_t physical_start_device_id;
    std::pair<mesh_id_t, chip_id_t> end_mesh_chip_id;
    chip_id_t physical_end_device_id;

    auto control_plane = tt::Cluster::instance().get_control_plane();

    // Find a device with a neighbour in the East direction
    bool connection_found = false;
    for (auto* device : devices_) {
        start_mesh_chip_id = control_plane->get_mesh_chip_id_from_physical_chip_id(device->id());
        // Get neighbours within a mesh in the East direction
        auto neighbors = control_plane->get_intra_chip_neighbors(
            start_mesh_chip_id.first, start_mesh_chip_id.second, RoutingDirection::E);
        if (neighbors.size() > 0) {
            physical_start_device_id = device->id();
            end_mesh_chip_id = {start_mesh_chip_id.first, neighbors[0]};
            physical_end_device_id = control_plane->get_physical_chip_id_from_mesh_chip_id(end_mesh_chip_id);
            connection_found = true;
            break;
        }
    }
    if (!connection_found) {
        GTEST_SKIP() << "No path found between sender and receivers";
    }

    // Get the optimal routers (no internal hops) on the start chip that will forward in the direction of the end chip
    auto routers = control_plane->get_routers_to_chip(
        start_mesh_chip_id.first, start_mesh_chip_id.second, end_mesh_chip_id.first, end_mesh_chip_id.second);

    auto* sender_device = DevicePool::instance().get_active_device(physical_start_device_id);
    auto* receiver_device = DevicePool::instance().get_active_device(physical_end_device_id);
    CoreCoord sender_virtual_core = sender_device->worker_core_from_logical_core(sender_logical_core);
    CoreCoord receiver_virtual_core = receiver_device->worker_core_from_logical_core(receiver_logical_core);

    uint32_t data_size = tt::constants::TILE_HW * sizeof(uint32_t);
    uint32_t atomic_inc_size = sizeof(uint32_t);

    auto receiver_shard_parameters =
        ShardSpecBuffer(receiver_logical_crs, {1, 1}, ShardOrientation::ROW_MAJOR, {1, 1}, {1, 1});
    ShardedBufferConfig receiver_shard_config = {
        .device = receiver_device,
        .size = data_size,
        .page_size = data_size,
        .buffer_type = tt_metal::BufferType::L1,
        .buffer_layout = tt_metal::TensorMemoryLayout::HEIGHT_SHARDED,
        .shard_parameters = receiver_shard_parameters,
    };
    auto receiver_buffer = CreateBuffer(receiver_shard_config);
    ShardedBufferConfig receiver_atomic_shard_config = {
        .device = receiver_device,
        .size = atomic_inc_size,
        .page_size = atomic_inc_size,
        .buffer_type = tt_metal::BufferType::L1,
        .buffer_layout = tt_metal::TensorMemoryLayout::HEIGHT_SHARDED,
        .shard_parameters = receiver_shard_parameters,
    };
    auto receiver_atomic_buffer = CreateBuffer(receiver_atomic_shard_config);
    // Reset buffer space for test validation
    std::vector<uint32_t> receiver_buffer_data(atomic_inc_size / sizeof(uint32_t), 0);
    tt::tt_metal::detail::WriteToBuffer(receiver_atomic_buffer, receiver_buffer_data);
    receiver_buffer_data.resize(data_size / sizeof(uint32_t), 0);
    tt::tt_metal::detail::WriteToBuffer(receiver_buffer, receiver_buffer_data);

    auto sender_shard_parameters =
        ShardSpecBuffer(sender_logical_crs, {1, 1}, ShardOrientation::ROW_MAJOR, {1, 1}, {1, 1});
    ShardedBufferConfig sender_shard_config = {
        .device = sender_device,
        .size = data_size,
        .page_size = data_size,
        .buffer_type = tt_metal::BufferType::L1,
        .buffer_layout = tt_metal::TensorMemoryLayout::HEIGHT_SHARDED,
        .shard_parameters = std::move(sender_shard_parameters),
    };
    auto sender_buffer = CreateBuffer(sender_shard_config);
    // Write the data to send to the buffer
    std::vector<uint32_t> sender_buffer_data(data_size / sizeof(uint32_t), 0);
    std::iota(sender_buffer_data.begin(), sender_buffer_data.end(), 0);
    tt::tt_metal::detail::WriteToBuffer(sender_buffer, sender_buffer_data);

    uint32_t atomic_inc = 5;

    // Wait for buffer data to be written to device
    tt::Cluster::instance().l1_barrier(physical_end_device_id);
    tt::Cluster::instance().l1_barrier(physical_start_device_id);

    auto receiver_noc_encoding =
        tt::tt_metal::hal_ref.noc_xy_encoding(receiver_virtual_core.x, receiver_virtual_core.y);

    // Create the sender program
    auto sender_program = tt_metal::CreateProgram();

    // Allocate space for the client interface
    uint32_t client_interface_cb_index = tt::CBIndex::c_0;
    tt::tt_metal::CircularBufferConfig client_interface_cb_config =
        tt::tt_metal::CircularBufferConfig(
            tt::tt_fabric::CLIENT_INTERFACE_SIZE, {{client_interface_cb_index, DataFormat::UInt32}})
            .set_page_size(client_interface_cb_index, tt::tt_fabric::CLIENT_INTERFACE_SIZE);
    auto client_interface_cb =
        tt::tt_metal::CreateCircularBuffer(sender_program, sender_logical_core, client_interface_cb_config);

    std::map<string, string> defines = {};
    std::vector<uint32_t> sender_compile_time_args = {client_interface_cb_index, 1, fabric_mode::PUSH};
    auto sender_kernel = tt_metal::CreateKernel(
        sender_program,
        "tests/tt_metal/tt_fabric/fabric_data_movement/kernels/fabric_async_write_atomic_inc_sender.cpp",
        sender_logical_crs,
        tt_metal::DataMovementConfig{
            .processor = tt_metal::DataMovementProcessor::RISCV_0,
            .noc = tt_metal::NOC::RISCV_0_default,
            .compile_args = sender_compile_time_args,
            .defines = defines});

    auto& sender_virtual_router_coord = routers[0].second;
    auto sender_router_noc_xy =
        tt_metal::hal_ref.noc_xy_encoding(sender_virtual_router_coord.x, sender_virtual_router_coord.y);
    auto soc_desc = tt::Cluster::instance().get_soc_desc(start_mesh_chip_id.second);
    uint32_t outbound_eth_channel = (uint32_t)soc_desc.logical_eth_core_to_chan_map.at(sender_logical_core);
    std::vector<uint32_t> sender_runtime_args = {
        sender_buffer->address(),
        receiver_noc_encoding,
        receiver_buffer->address(),
        receiver_atomic_buffer->address(),
        data_size,
        atomic_inc,
        end_mesh_chip_id.first,
        end_mesh_chip_id.second,
        sender_router_noc_xy,
        outbound_eth_channel};
    tt_metal::SetRuntimeArgs(sender_program, sender_kernel, sender_logical_core, sender_runtime_args);

    // Create the receiver program for validation
    auto receiver_program = tt_metal::CreateProgram();
    auto receiver_kernel = tt_metal::CreateKernel(
        receiver_program,
        "tests/tt_metal/tt_fabric/fabric_data_movement/kernels/fabric_receiver.cpp",
        {receiver_logical_core},
        tt_metal::DataMovementConfig{
            .processor = tt_metal::DataMovementProcessor::RISCV_0,
            .noc = tt_metal::NOC::RISCV_0_default,
            .defines = defines});

    std::vector<uint32_t> receiver_runtime_args = {
        receiver_buffer->address(),
        data_size,
    };
    tt_metal::SetRuntimeArgs(receiver_program, receiver_kernel, receiver_logical_core, receiver_runtime_args);

    // Launch sender and receiver programs and wait for them to finish
    this->RunProgramNonblocking(receiver_device, receiver_program);
    this->RunProgramNonblocking(sender_device, sender_program);
    this->WaitForSingleProgramDone(sender_device, sender_program);
    this->WaitForSingleProgramDone(receiver_device, receiver_program);

    // Validate the data received by the receiver
    std::vector<uint32_t> received_buffer_data;
    tt::tt_metal::detail::ReadFromBuffer(receiver_buffer, received_buffer_data);
    EXPECT_EQ(sender_buffer_data, received_buffer_data);
    received_buffer_data.clear();
    tt::tt_metal::detail::ReadFromBuffer(receiver_atomic_buffer, received_buffer_data);
    EXPECT_EQ(atomic_inc, received_buffer_data[0]);
}

TEST_F(Fabric2DPullFixture, TestAsyncWriteMulticast) {
    using tt::tt_metal::ShardedBufferConfig;
    using tt::tt_metal::ShardOrientation;
    using tt::tt_metal::ShardSpecBuffer;

    CoreCoord sender_logical_core = {0, 0};
    CoreRangeSet sender_logical_crs = {sender_logical_core};
    CoreCoord receiver_logical_core = {1, 0};
    CoreRangeSet receiver_logical_crs = {receiver_logical_core};
    std::pair<mesh_id_t, chip_id_t> start_mesh_chip_id;
    chip_id_t physical_start_device_id;
    std::unordered_map<RoutingDirection, std::vector<std::pair<mesh_id_t, chip_id_t>>> end_mesh_chip_ids_by_dir;
    std::unordered_map<RoutingDirection, std::vector<chip_id_t>> physical_end_device_ids_by_dir;
    std::unordered_map<RoutingDirection, uint32_t> mcast_hops;
    auto routing_direction = RoutingDirection::E;
    mcast_hops[routing_direction] = 1;

    auto control_plane = tt::Cluster::instance().get_control_plane();

    // Find a device with enough neighbours in the specified direction
    bool connection_found = false;
    for (auto* device : devices_) {
        start_mesh_chip_id = control_plane->get_mesh_chip_id_from_physical_chip_id(device->id());
        std::unordered_map<RoutingDirection, std::vector<std::pair<mesh_id_t, chip_id_t>>>
            temp_end_mesh_chip_ids_by_dir;
        std::unordered_map<RoutingDirection, std::vector<chip_id_t>> temp_physical_end_device_ids_by_dir;
        connection_found = true;
        for (auto [routing_direction, num_hops] : mcast_hops) {
            bool direction_found = true;
            auto& temp_end_mesh_chip_ids = temp_end_mesh_chip_ids_by_dir[routing_direction];
            auto& temp_physical_end_device_ids = temp_physical_end_device_ids_by_dir[routing_direction];
            uint32_t curr_mesh_id = start_mesh_chip_id.first;
            uint32_t curr_chip_id = start_mesh_chip_id.second;
            for (uint32_t i = 0; i < num_hops; i++) {
                auto neighbors = control_plane->get_intra_chip_neighbors(curr_mesh_id, curr_chip_id, routing_direction);
                if (neighbors.size() > 0) {
                    temp_end_mesh_chip_ids.emplace_back(curr_mesh_id, neighbors[0]);
                    temp_physical_end_device_ids.push_back(
                        control_plane->get_physical_chip_id_from_mesh_chip_id(temp_end_mesh_chip_ids.back()));
                    curr_mesh_id = temp_end_mesh_chip_ids.back().first;
                    curr_chip_id = temp_end_mesh_chip_ids.back().second;
                } else {
                    direction_found = false;
                    break;
                }
            }
            if (!direction_found) {
                connection_found = false;
                break;
            }
        }
        if (connection_found) {
            physical_start_device_id = device->id();
            end_mesh_chip_ids_by_dir = std::move(temp_end_mesh_chip_ids_by_dir);
            physical_end_device_ids_by_dir = std::move(temp_physical_end_device_ids_by_dir);
            break;
        }
    }

    if (!connection_found) {
        GTEST_SKIP() << "No path found between sender and receivers";
    }

    auto* sender_device = DevicePool::instance().get_active_device(physical_start_device_id);
    CoreCoord sender_virtual_core = sender_device->worker_core_from_logical_core(sender_logical_core);
    // Virtual coordinate space. All devices have the same logical to virtual mapping
    CoreCoord receiver_virtual_core = sender_device->worker_core_from_logical_core(receiver_logical_core);

    uint32_t data_size = tt::constants::TILE_HW * sizeof(uint32_t);

    auto receiver_shard_parameters =
        ShardSpecBuffer(receiver_logical_crs, {1, 1}, ShardOrientation::ROW_MAJOR, {1, 1}, {1, 1});

    // Reset buffer space for test validation
    std::vector<uint32_t> receiver_buffer_data(data_size / sizeof(uint32_t), 0);

    std::map<string, string> defines = {};
    defines["FVC_MODE_PULL"] = "";
    std::vector<tt_metal::Program> receiver_programs;
    std::vector<std::shared_ptr<tt_metal::Buffer>> receiver_buffers;
    for (auto& [routing_direction, physical_end_device_ids] : physical_end_device_ids_by_dir) {
        for (auto physical_end_device_id : physical_end_device_ids) {
            auto* receiver_device = DevicePool::instance().get_active_device(physical_end_device_id);
            ShardedBufferConfig receiver_shard_config = {
                .device = receiver_device,
                .size = data_size,
                .page_size = data_size,
                .buffer_type = tt_metal::BufferType::L1,
                .buffer_layout = tt_metal::TensorMemoryLayout::HEIGHT_SHARDED,
                .shard_parameters = receiver_shard_parameters,
            };
            auto receiver_buffer = CreateBuffer(receiver_shard_config);
            tt::tt_metal::detail::WriteToBuffer(receiver_buffer, receiver_buffer_data);
            tt::Cluster::instance().l1_barrier(physical_end_device_id);
            // Create the receiver program for validation
            auto receiver_program = tt_metal::CreateProgram();
            auto receiver_kernel = tt_metal::CreateKernel(
                receiver_program,
                "tests/tt_metal/tt_fabric/fabric_data_movement/kernels/fabric_receiver.cpp",
                {receiver_logical_core},
                tt_metal::DataMovementConfig{
                    .processor = tt_metal::DataMovementProcessor::RISCV_0,
                    .noc = tt_metal::NOC::RISCV_0_default,
                    .defines = defines});

            std::vector<uint32_t> receiver_runtime_args = {
                receiver_buffer->address(),
                data_size,
            };
            tt_metal::SetRuntimeArgs(receiver_program, receiver_kernel, receiver_logical_core, receiver_runtime_args);

            this->RunProgramNonblocking(receiver_device, receiver_program);
            receiver_programs.push_back(std::move(receiver_program));
            receiver_buffers.push_back(std::move(receiver_buffer));
        }
    }
    // Assume all receiver buffers are at the same address
    uint32_t receiver_buffer_addr = receiver_buffers[0]->address();
    for (const auto& receiver_buffer : receiver_buffers) {
        if (receiver_buffer_addr != receiver_buffer->address()) {
            GTEST_SKIP() << "Receiver buffers are not at the same address";
        }
    }

    // Packet header needs to be inlined with the data being sent, so this test just allocates buffer space for both
    // together on the sender
    uint32_t sender_packet_header_and_data_size = tt::tt_fabric::PACKET_HEADER_SIZE_BYTES + data_size;
    auto sender_shard_parameters =
        ShardSpecBuffer(sender_logical_crs, {1, 1}, ShardOrientation::ROW_MAJOR, {1, 1}, {1, 1});
    ShardedBufferConfig sender_shard_config = {
        .device = sender_device,
        .size = sender_packet_header_and_data_size,
        .page_size = sender_packet_header_and_data_size,
        .buffer_type = tt_metal::BufferType::L1,
        .buffer_layout = tt_metal::TensorMemoryLayout::HEIGHT_SHARDED,
        .shard_parameters = std::move(sender_shard_parameters),
    };
    auto sender_buffer = CreateBuffer(sender_shard_config);
    // Write the data to send to the buffer
    std::vector<uint32_t> sender_buffer_data(sender_packet_header_and_data_size / sizeof(uint32_t), 0);
    std::iota(sender_buffer_data.begin() + PACKET_HEADER_SIZE_BYTES / sizeof(uint32_t), sender_buffer_data.end(), 0);
    tt::tt_metal::detail::WriteToBuffer(sender_buffer, sender_buffer_data);

    // Extract the expected data to be read from the receiver
    std::copy(
        sender_buffer_data.begin() + tt::tt_fabric::PACKET_HEADER_SIZE_BYTES / sizeof(uint32_t),
        sender_buffer_data.end(),
        receiver_buffer_data.begin());

    // Wait for buffer data to be written to device
    tt::Cluster::instance().l1_barrier(physical_start_device_id);

    auto receiver_noc_encoding =
        tt::tt_metal::hal_ref.noc_xy_encoding(receiver_virtual_core.x, receiver_virtual_core.y);

    // Create the sender program
    auto sender_program = tt_metal::CreateProgram();

    // Allocate space for the client interface
    uint32_t client_interface_cb_index = tt::CBIndex::c_0;
    tt::tt_metal::CircularBufferConfig client_interface_cb_config =
        tt::tt_metal::CircularBufferConfig(
            mcast_hops.size() * tt::tt_fabric::CLIENT_INTERFACE_SIZE, {{client_interface_cb_index, DataFormat::UInt32}})
            .set_page_size(client_interface_cb_index, tt::tt_fabric::CLIENT_INTERFACE_SIZE);
    auto client_interface_cb =
        tt::tt_metal::CreateCircularBuffer(sender_program, sender_logical_core, client_interface_cb_config);

    std::vector<uint32_t> sender_compile_time_args = {client_interface_cb_index, 0, fabric_mode::PULL};
    auto sender_kernel = tt_metal::CreateKernel(
        sender_program,
        "tests/tt_metal/tt_fabric/fabric_data_movement/kernels/fabric_async_write_multicast_sender.cpp",
        sender_logical_crs,
        tt_metal::DataMovementConfig{
            .processor = tt_metal::DataMovementProcessor::RISCV_0,
            .noc = tt_metal::NOC::RISCV_0_default,
            .compile_args = sender_compile_time_args,
            .defines = defines});

    std::unordered_map<RoutingDirection, uint32_t> sender_router_noc_xys;
    for (auto& [routing_direction, end_mesh_chip_ids] : end_mesh_chip_ids_by_dir) {
        auto routers = control_plane->get_routers_to_chip(
            start_mesh_chip_id.first,
            start_mesh_chip_id.second,
            end_mesh_chip_ids[0].first,
            end_mesh_chip_ids[0].second);
        auto& sender_virtual_router_coord = routers[0].second;
        sender_router_noc_xys.try_emplace(
            routing_direction,
            tt_metal::hal_ref.noc_xy_encoding(sender_virtual_router_coord.x, sender_virtual_router_coord.y));
    }

    std::vector<uint32_t> sender_runtime_args = {
        sender_buffer->address(),
        receiver_noc_encoding,
        receiver_buffer_addr,
        data_size,
        end_mesh_chip_ids_by_dir[routing_direction][0].first,
        end_mesh_chip_ids_by_dir[routing_direction][0].second,
        mcast_hops[routing_direction],
        sender_router_noc_xys[routing_direction]};
    tt_metal::SetRuntimeArgs(sender_program, sender_kernel, sender_logical_core, sender_runtime_args);

    // Launch sender and receiver programs and wait for them to finish
    this->RunProgramNonblocking(sender_device, sender_program);
    this->WaitForSingleProgramDone(sender_device, sender_program);
    for (auto [routing_direction, physical_end_device_ids] : physical_end_device_ids_by_dir) {
        for (uint32_t i = 0; i < physical_end_device_ids.size(); i++) {
            auto* receiver_device = DevicePool::instance().get_active_device(physical_end_device_ids[i]);
            this->WaitForSingleProgramDone(receiver_device, receiver_programs[i]);
        }
    }

    // Validate the data received by the receiver
    for (auto [routing_direction, physical_end_device_ids] : physical_end_device_ids_by_dir) {
        for (uint32_t i = 0; i < physical_end_device_ids.size(); i++) {
            std::vector<uint32_t> received_buffer_data;
            tt::tt_metal::detail::ReadFromBuffer(receiver_buffers[i], received_buffer_data);
            EXPECT_EQ(receiver_buffer_data, received_buffer_data);
        }
    }
}

TEST_F(Fabric2DPullFixture, TestAsyncRawWriteMulticast) {
    using tt::tt_metal::ShardedBufferConfig;
    using tt::tt_metal::ShardOrientation;
    using tt::tt_metal::ShardSpecBuffer;

    CoreCoord sender_logical_core = {0, 0};
    CoreRangeSet sender_logical_crs = {sender_logical_core};
    CoreCoord receiver_logical_core = {1, 0};
    CoreRangeSet receiver_logical_crs = {receiver_logical_core};
    std::pair<mesh_id_t, chip_id_t> start_mesh_chip_id;
    chip_id_t physical_start_device_id;
    std::unordered_map<RoutingDirection, std::vector<std::pair<mesh_id_t, chip_id_t>>> end_mesh_chip_ids_by_dir;
    std::unordered_map<RoutingDirection, std::vector<chip_id_t>> physical_end_device_ids_by_dir;
    std::unordered_map<RoutingDirection, uint32_t> mcast_hops;
    auto routing_direction = RoutingDirection::E;
    mcast_hops[routing_direction] = 1;

    auto control_plane = tt::Cluster::instance().get_control_plane();

    // Find a device with enough neighbours in the specified direction
    bool connection_found = false;
    for (auto* device : devices_) {
        start_mesh_chip_id = control_plane->get_mesh_chip_id_from_physical_chip_id(device->id());
        std::unordered_map<RoutingDirection, std::vector<std::pair<mesh_id_t, chip_id_t>>>
            temp_end_mesh_chip_ids_by_dir;
        std::unordered_map<RoutingDirection, std::vector<chip_id_t>> temp_physical_end_device_ids_by_dir;
        connection_found = true;
        for (auto [routing_direction, num_hops] : mcast_hops) {
            bool direction_found = true;
            auto& temp_end_mesh_chip_ids = temp_end_mesh_chip_ids_by_dir[routing_direction];
            auto& temp_physical_end_device_ids = temp_physical_end_device_ids_by_dir[routing_direction];
            uint32_t curr_mesh_id = start_mesh_chip_id.first;
            uint32_t curr_chip_id = start_mesh_chip_id.second;
            for (uint32_t i = 0; i < num_hops; i++) {
                auto neighbors = control_plane->get_intra_chip_neighbors(curr_mesh_id, curr_chip_id, routing_direction);
                if (neighbors.size() > 0) {
                    temp_end_mesh_chip_ids.emplace_back(curr_mesh_id, neighbors[0]);
                    temp_physical_end_device_ids.push_back(
                        control_plane->get_physical_chip_id_from_mesh_chip_id(temp_end_mesh_chip_ids.back()));
                    curr_mesh_id = temp_end_mesh_chip_ids.back().first;
                    curr_chip_id = temp_end_mesh_chip_ids.back().second;
                } else {
                    direction_found = false;
                    break;
                }
            }
            if (!direction_found) {
                connection_found = false;
                break;
            }
        }
        if (connection_found) {
            physical_start_device_id = device->id();
            end_mesh_chip_ids_by_dir = std::move(temp_end_mesh_chip_ids_by_dir);
            physical_end_device_ids_by_dir = std::move(temp_physical_end_device_ids_by_dir);
            break;
        }
    }

    if (!connection_found) {
        GTEST_SKIP() << "No path found between sender and receivers";
    }

    tt::log_info(
        tt::LogTest, "Async Raw Write Mcast from {} to {}", start_mesh_chip_id.second, end_mesh_chip_ids_by_dir);

    auto* sender_device = DevicePool::instance().get_active_device(physical_start_device_id);
    CoreCoord sender_virtual_core = sender_device->worker_core_from_logical_core(sender_logical_core);
    // Virtual coordinate space. All devices have the same logical to virtual mapping
    CoreCoord receiver_virtual_core = sender_device->worker_core_from_logical_core(receiver_logical_core);

    uint32_t data_size = tt::constants::TILE_HW * sizeof(uint32_t);

    auto receiver_shard_parameters =
        ShardSpecBuffer(receiver_logical_crs, {1, 1}, ShardOrientation::ROW_MAJOR, {1, 1}, {1, 1});

    // Reset buffer space for test validation
    std::vector<uint32_t> receiver_buffer_data(data_size / sizeof(uint32_t), 0);

    std::map<string, string> defines = {};
    defines["FVC_MODE_PULL"] = "";
    std::vector<tt_metal::Program> receiver_programs;
    std::vector<std::shared_ptr<tt_metal::Buffer>> receiver_buffers;
    for (auto& [routing_direction, physical_end_device_ids] : physical_end_device_ids_by_dir) {
        for (auto physical_end_device_id : physical_end_device_ids) {
            auto* receiver_device = DevicePool::instance().get_active_device(physical_end_device_id);
            ShardedBufferConfig receiver_shard_config = {
                .device = receiver_device,
                .size = data_size,
                .page_size = data_size,
                .buffer_type = tt_metal::BufferType::L1,
                .buffer_layout = tt_metal::TensorMemoryLayout::HEIGHT_SHARDED,
                .shard_parameters = receiver_shard_parameters,
            };
            auto receiver_buffer = CreateBuffer(receiver_shard_config);
            tt::tt_metal::detail::WriteToBuffer(receiver_buffer, receiver_buffer_data);
            tt::Cluster::instance().l1_barrier(physical_end_device_id);
            // Create the receiver program for validation
            auto receiver_program = tt_metal::CreateProgram();
            auto receiver_kernel = tt_metal::CreateKernel(
                receiver_program,
                "tests/tt_metal/tt_fabric/fabric_data_movement/kernels/fabric_receiver.cpp",
                {receiver_logical_core},
                tt_metal::DataMovementConfig{
                    .processor = tt_metal::DataMovementProcessor::RISCV_0,
                    .noc = tt_metal::NOC::RISCV_0_default,
                    .defines = defines});

            std::vector<uint32_t> receiver_runtime_args = {
                receiver_buffer->address(),
                data_size,
            };
            tt_metal::SetRuntimeArgs(receiver_program, receiver_kernel, receiver_logical_core, receiver_runtime_args);

            this->RunProgramNonblocking(receiver_device, receiver_program);
            receiver_programs.push_back(std::move(receiver_program));
            receiver_buffers.push_back(std::move(receiver_buffer));
        }
    }
    // Assume all receiver buffers are at the same address
    uint32_t receiver_buffer_addr = receiver_buffers[0]->address();
    for (const auto& receiver_buffer : receiver_buffers) {
        if (receiver_buffer_addr != receiver_buffer->address()) {
            GTEST_SKIP() << "Receiver buffers are not at the same address";
        }
    }

    auto sender_shard_parameters =
        ShardSpecBuffer(sender_logical_crs, {1, 1}, ShardOrientation::ROW_MAJOR, {1, 1}, {1, 1});
    ShardedBufferConfig sender_shard_config = {
        .device = sender_device,
        .size = data_size,
        .page_size = data_size,
        .buffer_type = tt_metal::BufferType::L1,
        .buffer_layout = tt_metal::TensorMemoryLayout::HEIGHT_SHARDED,
        .shard_parameters = std::move(sender_shard_parameters),
    };
    auto sender_buffer = CreateBuffer(sender_shard_config);
    // Write the data to send to the buffer
    std::vector<uint32_t> sender_buffer_data(data_size / sizeof(uint32_t), 0);
    std::iota(sender_buffer_data.begin(), sender_buffer_data.end(), 0);
    tt::tt_metal::detail::WriteToBuffer(sender_buffer, sender_buffer_data);

    // Wait for buffer data to be written to device
    tt::Cluster::instance().l1_barrier(physical_start_device_id);

    auto receiver_noc_encoding =
        tt::tt_metal::hal_ref.noc_xy_encoding(receiver_virtual_core.x, receiver_virtual_core.y);

    // Create the sender program
    auto sender_program = tt_metal::CreateProgram();

    // Allocate space for the client interface
    uint32_t client_interface_cb_index = tt::CBIndex::c_0;
    tt::tt_metal::CircularBufferConfig client_interface_cb_config =
        tt::tt_metal::CircularBufferConfig(
            mcast_hops.size() * tt::tt_fabric::CLIENT_INTERFACE_SIZE, {{client_interface_cb_index, DataFormat::UInt32}})
            .set_page_size(client_interface_cb_index, tt::tt_fabric::CLIENT_INTERFACE_SIZE);
    auto client_interface_cb =
        tt::tt_metal::CreateCircularBuffer(sender_program, sender_logical_core, client_interface_cb_config);

    std::vector<uint32_t> sender_compile_time_args = {client_interface_cb_index, 1, fabric_mode::PULL};
    auto sender_kernel = tt_metal::CreateKernel(
        sender_program,
        "tests/tt_metal/tt_fabric/fabric_data_movement/kernels/fabric_async_write_multicast_sender.cpp",
        sender_logical_crs,
        tt_metal::DataMovementConfig{
            .processor = tt_metal::DataMovementProcessor::RISCV_0,
            .noc = tt_metal::NOC::RISCV_0_default,
            .compile_args = sender_compile_time_args,
            .defines = defines});

    std::unordered_map<RoutingDirection, uint32_t> sender_router_noc_xys;
    for (auto& [routing_direction, end_mesh_chip_ids] : end_mesh_chip_ids_by_dir) {
        auto routers = control_plane->get_routers_to_chip(
            start_mesh_chip_id.first,
            start_mesh_chip_id.second,
            end_mesh_chip_ids[0].first,
            end_mesh_chip_ids[0].second);
        auto& sender_virtual_router_coord = routers[0].second;
        sender_router_noc_xys.try_emplace(
            routing_direction,
            tt_metal::hal_ref.noc_xy_encoding(sender_virtual_router_coord.x, sender_virtual_router_coord.y));
    }

    std::vector<uint32_t> sender_runtime_args = {
        sender_buffer->address(),
        receiver_noc_encoding,
        receiver_buffer_addr,
        data_size,
        end_mesh_chip_ids_by_dir[routing_direction][0].first,
        end_mesh_chip_ids_by_dir[routing_direction][0].second,
        mcast_hops[routing_direction],
        sender_router_noc_xys[routing_direction]};
    tt_metal::SetRuntimeArgs(sender_program, sender_kernel, sender_logical_core, sender_runtime_args);
>>>>>>> 2095ddb5

    // Launch sender and receiver programs and wait for them to finish
    fixture->RunProgramNonblocking(receiver_device, receiver_program);
    fixture->RunProgramNonblocking(sender_device, sender_program);
    fixture->WaitForSingleProgramDone(sender_device, sender_program);
    fixture->WaitForSingleProgramDone(receiver_device, receiver_program);

    // Validate the data received by the receiver
    if (is_raw_write) {
        ValidateBuffer(sender_buffer_data, receiver_buffer);
    } else {
        ValidateBuffer(receiver_buffer_data, receiver_buffer);
    }
    ValidateBuffer(atomic_inc, receiver_atomic_buffer);
}

void RunAsyncWriteMulticastTest(
    BaseFabricFixture* fixture, fabric_mode mode, bool is_raw_write, bool multidirectional = false) {
    CoreCoord sender_logical_core = {0, 0};
    CoreRangeSet sender_logical_crs = {sender_logical_core};
    CoreCoord receiver_logical_core = {1, 0};
    CoreRangeSet receiver_logical_crs = {receiver_logical_core};
    std::pair<mesh_id_t, chip_id_t> start_mesh_chip_id;
    chip_id_t physical_start_device_id;
    std::unordered_map<RoutingDirection, std::vector<std::pair<mesh_id_t, chip_id_t>>> end_mesh_chip_ids_by_dir;
    std::unordered_map<RoutingDirection, std::vector<chip_id_t>> physical_end_device_ids_by_dir;

    // Configure directions and hops based on test type
    std::unordered_map<RoutingDirection, uint32_t> mcast_hops;
    if (multidirectional) {
        mcast_hops[RoutingDirection::E] = 1;
        mcast_hops[RoutingDirection::W] = 2;
    } else {
        mcast_hops[RoutingDirection::E] = 1;
    }

    auto control_plane = tt::Cluster::instance().get_control_plane();

    // Find a device with enough neighbours in the specified directions
    if (!fixture->find_device_with_neighbor_in_multi_direction(
            start_mesh_chip_id,
            end_mesh_chip_ids_by_dir,
            physical_start_device_id,
            physical_end_device_ids_by_dir,
            mcast_hops)) {
        GTEST_SKIP() << "No path found between sender and receivers";
    }

    // Log test configuration
    std::string test_type = is_raw_write ? "Raw" : "";
    std::string direction_type = multidirectional ? "Multidirectional" : "";
    tt::log_info(
        tt::LogTest,
        "Async {} Write Mcast {} from {} to {}",
        test_type,
        direction_type,
        start_mesh_chip_id.second,
        end_mesh_chip_ids_by_dir);

    auto* sender_device = DevicePool::instance().get_active_device(physical_start_device_id);
    CoreCoord sender_virtual_core = sender_device->worker_core_from_logical_core(sender_logical_core);
    // Virtual coordinate space. All devices have the same logical to virtual mapping
    CoreCoord receiver_virtual_core = sender_device->worker_core_from_logical_core(receiver_logical_core);

    uint32_t data_size = tt::constants::TILE_HW * sizeof(uint32_t);

    // Reset buffer space for test validation
    std::vector<uint32_t> receiver_buffer_data(data_size / sizeof(uint32_t), 0);

    // Create receiver programs and buffers
    std::map<string, string> defines = {};
    if (mode == fabric_mode::PULL) {
        defines["FVC_MODE_PULL"] = "";
    }
    std::vector<tt_metal::Program> receiver_programs;
    std::vector<std::shared_ptr<tt_metal::Buffer>> receiver_buffers;

    for (auto& [routing_direction, physical_end_device_ids] : physical_end_device_ids_by_dir) {
        for (auto physical_end_device_id : physical_end_device_ids) {
            auto* receiver_device = DevicePool::instance().get_active_device(physical_end_device_id);
            auto receiver_buffer =
                PrepareBuffer(receiver_device, data_size, receiver_logical_crs, receiver_buffer_data);
            tt::Cluster::instance().l1_barrier(physical_end_device_id);
            // Create the receiver program for validation
            auto receiver_program = tt_metal::CreateProgram();
            CreateReceiverKernel(
                receiver_program, receiver_logical_core, defines, receiver_buffer->address(), data_size);
            fixture->RunProgramNonblocking(receiver_device, receiver_program);
            receiver_programs.push_back(std::move(receiver_program));
            receiver_buffers.push_back(std::move(receiver_buffer));
        }
    }

    // Ensure all receiver buffers are at the same address
    uint32_t receiver_buffer_addr = receiver_buffers[0]->address();
    for (const auto& receiver_buffer : receiver_buffers) {
        if (receiver_buffer_addr != receiver_buffer->address()) {
            GTEST_SKIP() << "Receiver buffers are not at the same address";
        }
    }

    // Prepare sender buffer based on whether it's raw write or not
    std::vector<uint32_t> sender_buffer_data;
    std::shared_ptr<tt_metal::Buffer> sender_buffer;

    if (is_raw_write) {
        // For raw write, we don't need packet header
        sender_buffer_data.resize(data_size / sizeof(uint32_t), 0);
        std::iota(sender_buffer_data.begin(), sender_buffer_data.end(), 0);
        sender_buffer = PrepareBuffer(sender_device, data_size, sender_logical_crs, sender_buffer_data);
    } else {
        // Packet header needs to be inlined with the data being sent
        uint32_t sender_packet_header_and_data_size = tt::tt_fabric::PACKET_HEADER_SIZE_BYTES + data_size;
        sender_buffer_data.resize(sender_packet_header_and_data_size / sizeof(uint32_t), 0);
        std::iota(
            sender_buffer_data.begin() + PACKET_HEADER_SIZE_BYTES / sizeof(uint32_t), sender_buffer_data.end(), 0);
        sender_buffer =
            PrepareBuffer(sender_device, sender_packet_header_and_data_size, sender_logical_crs, sender_buffer_data);

        // Extract the expected data to be read from the receiver
        std::copy(
            sender_buffer_data.begin() + tt::tt_fabric::PACKET_HEADER_SIZE_BYTES / sizeof(uint32_t),
            sender_buffer_data.end(),
            receiver_buffer_data.begin());
    }

    // Wait for buffer data to be written to device
    tt::Cluster::instance().l1_barrier(physical_start_device_id);

    auto receiver_noc_encoding =
        tt::tt_metal::hal_ref.noc_xy_encoding(receiver_virtual_core.x, receiver_virtual_core.y);

    // Create the sender program
    auto sender_program = tt_metal::CreateProgram();
    std::vector<uint32_t> sender_compile_time_args = {(uint32_t)is_raw_write, (uint32_t)mode};

    // Get router encodings for each direction
    std::unordered_map<RoutingDirection, uint32_t> sender_router_noc_xys;
    for (auto& [routing_direction, end_mesh_chip_ids] : end_mesh_chip_ids_by_dir) {
        auto routers = control_plane->get_routers_to_chip(
            start_mesh_chip_id.first,
            start_mesh_chip_id.second,
            end_mesh_chip_ids[0].first,
            end_mesh_chip_ids[0].second);
        auto& sender_virtual_router_coord = routers[0].second;
        sender_router_noc_xys.try_emplace(
            routing_direction,
            tt_metal::hal_ref.noc_xy_encoding(sender_virtual_router_coord.x, sender_virtual_router_coord.y));
    }

    // Prepare runtime args based on whether it's multidirectional or not
    auto outbound_eth_channels = tt::Cluster::instance().get_fabric_ethernet_channels(start_mesh_chip_id.second);
    std::vector<uint32_t> sender_runtime_args;

    if (multidirectional) {
        sender_runtime_args = {
            sender_buffer->address(),
            receiver_noc_encoding,
            receiver_buffer_addr,
            data_size,
            end_mesh_chip_ids_by_dir[RoutingDirection::E][0].first,
            end_mesh_chip_ids_by_dir[RoutingDirection::E][0].second,
            mcast_hops[RoutingDirection::E],
            sender_router_noc_xys[RoutingDirection::E],
            end_mesh_chip_ids_by_dir[RoutingDirection::W][0].first,
            end_mesh_chip_ids_by_dir[RoutingDirection::W][0].second,
            mcast_hops[RoutingDirection::W],
            sender_router_noc_xys[RoutingDirection::W],
            *outbound_eth_channels.begin()};
    } else {
        auto routing_direction = RoutingDirection::E;
        sender_runtime_args = {
            sender_buffer->address(),
            receiver_noc_encoding,
            receiver_buffer_addr,
            data_size,
            end_mesh_chip_ids_by_dir[routing_direction][0].first,
            end_mesh_chip_ids_by_dir[routing_direction][0].second,
            mcast_hops[routing_direction],
            sender_router_noc_xys[routing_direction],
            *outbound_eth_channels.begin()};
    }

    // Choose the appropriate kernel based on whether it's multidirectional or not
    std::string kernel_path;
    if (multidirectional) {
        kernel_path =
            "tests/tt_metal/tt_fabric/fabric_data_movement/kernels/"
            "fabric_async_write_multicast_multidirectional_sender.cpp";
    } else {
        kernel_path =
            "tests/tt_metal/tt_fabric/fabric_data_movement/kernels/"
            "fabric_async_write_multicast_sender.cpp";
    }

    CreateSenderKernel(
        sender_program,
        kernel_path,
        std::move(sender_compile_time_args),
        sender_logical_core,
        defines,
        std::move(sender_runtime_args));

    // Launch sender and receiver programs and wait for them to finish
    fixture->RunProgramNonblocking(sender_device, sender_program);
    fixture->WaitForSingleProgramDone(sender_device, sender_program);

    for (auto [routing_direction, physical_end_device_ids] : physical_end_device_ids_by_dir) {
        for (uint32_t i = 0; i < physical_end_device_ids.size(); i++) {
            auto* receiver_device = DevicePool::instance().get_active_device(physical_end_device_ids[i]);
            fixture->WaitForSingleProgramDone(receiver_device, receiver_programs[i]);
        }
    }

    // Validate the data received by the receiver
    for (auto [routing_direction, physical_end_device_ids] : physical_end_device_ids_by_dir) {
        for (uint32_t i = 0; i < physical_end_device_ids.size(); i++) {
            if (is_raw_write) {
                ValidateBuffer(sender_buffer_data, receiver_buffers[i]);
            } else {
                ValidateBuffer(receiver_buffer_data, receiver_buffers[i]);
            }
        }
    }
}

TEST_F(Fabric2DPullFixture, TestAsyncWrite) { RunAsyncWriteTest(this, fabric_mode::PULL, false); }

TEST_F(Fabric2DPushFixture, TestAsyncWrite) { RunAsyncWriteTest(this, fabric_mode::PUSH, false); }

TEST_F(Fabric2DPullFixture, TestAsyncRawWrite) { RunAsyncWriteTest(this, fabric_mode::PULL, true); }

TEST_F(Fabric2DPushFixture, TestAsyncRawWrite) { RunAsyncWriteTest(this, fabric_mode::PUSH, true); }

TEST_F(Fabric2DPullFixture, TestAtomicInc) { RunAtomicIncTest(this, fabric_mode::PULL); }

TEST_F(Fabric2DPushFixture, TestAtomicInc) { RunAtomicIncTest(this, fabric_mode::PUSH); }

TEST_F(Fabric2DPullFixture, TestAsyncWriteAtomicInc) { RunAsyncWriteAtomicIncTest(this, fabric_mode::PULL, false); }

TEST_F(Fabric2DPushFixture, TestAsyncWriteAtomicInc) { RunAsyncWriteAtomicIncTest(this, fabric_mode::PUSH, false); }

TEST_F(Fabric2DPullFixture, TestAsyncRawWriteAtomicInc) { RunAsyncWriteAtomicIncTest(this, fabric_mode::PULL, true); }

TEST_F(Fabric2DPushFixture, TestAsyncRawWriteAtomicInc) { RunAsyncWriteAtomicIncTest(this, fabric_mode::PUSH, true); }

TEST_F(Fabric2DPullFixture, TestAsyncWriteMulticast) {
    RunAsyncWriteMulticastTest(this, fabric_mode::PULL, false, false);
}

TEST_F(Fabric2DPullFixture, TestAsyncRawWriteMulticast) {
    RunAsyncWriteMulticastTest(this, fabric_mode::PULL, true, false);
}

TEST_F(Fabric2DPullFixture, TestAsyncWriteMulticastMultidirectional) {
    RunAsyncWriteMulticastTest(this, fabric_mode::PULL, false, true);
}

TEST_F(Fabric2DPullFixture, TestAsyncRawWriteMulticastMultidirectional) {
    RunAsyncWriteMulticastTest(this, fabric_mode::PULL, true, true);
}

}  // namespace fabric_router_tests
}  // namespace tt::tt_fabric<|MERGE_RESOLUTION|>--- conflicted
+++ resolved
@@ -165,41 +165,10 @@
         tt::tt_metal::hal_ref.noc_xy_encoding(receiver_virtual_core.x, receiver_virtual_core.y);
 
     // Create the sender program
-<<<<<<< HEAD
-    auto outbound_eth_channels = tt::Cluster::instance().get_fabric_ethernet_channels(start_mesh_chip_id.second);
+    auto soc_desc = tt::Cluster::instance().get_soc_desc(start_mesh_chip_id.second);
+    uint32_t outbound_eth_channel = (uint32_t)soc_desc.logical_eth_core_to_chan_map.at(sender_logical_core);
     std::vector<uint32_t> sender_compile_time_args = {
         (uint32_t)mode, (uint32_t)test_mode::TEST_ASYNC_WRITE, (uint32_t)is_raw_write};
-=======
-    auto sender_program = tt_metal::CreateProgram();
-
-    // Allocate space for the client interface
-    uint32_t client_interface_cb_index = tt::CBIndex::c_0;
-    tt::tt_metal::CircularBufferConfig client_interface_cb_config =
-        tt::tt_metal::CircularBufferConfig(
-            tt::tt_fabric::CLIENT_INTERFACE_SIZE, {{client_interface_cb_index, DataFormat::UInt32}})
-            .set_page_size(client_interface_cb_index, tt::tt_fabric::CLIENT_INTERFACE_SIZE);
-    auto client_interface_cb =
-        tt::tt_metal::CreateCircularBuffer(sender_program, sender_logical_core, client_interface_cb_config);
-
-    std::vector<uint32_t> sender_compile_time_args = {client_interface_cb_index, 0, (uint32_t)fabric_mode::PUSH};
-    std::map<string, string> defines = {};
-    auto sender_kernel = tt_metal::CreateKernel(
-        sender_program,
-        "tests/tt_metal/tt_fabric/fabric_data_movement/kernels/fabric_async_write_sender.cpp",
-        sender_logical_crs,
-        tt_metal::DataMovementConfig{
-            .processor = tt_metal::DataMovementProcessor::RISCV_0,
-            .noc = tt_metal::NOC::RISCV_0_default,
-            .compile_args = sender_compile_time_args,
-            .defines = defines});
-
-    auto& sender_virtual_router_coord = routers[0].second;
-    auto sender_router_noc_xy =
-        tt_metal::hal_ref.noc_xy_encoding(sender_virtual_router_coord.x, sender_virtual_router_coord.y);
-
-    auto soc_desc = tt::Cluster::instance().get_soc_desc(start_mesh_chip_id.second);
-    uint32_t outbound_eth_channel = (uint32_t)soc_desc.logical_eth_core_to_chan_map.at(sender_logical_core);
->>>>>>> 2095ddb5
     std::vector<uint32_t> sender_runtime_args = {
         sender_buffer->address(),
         receiver_noc_encoding,
@@ -207,9 +176,8 @@
         data_size,
         end_mesh_chip_id.first,
         end_mesh_chip_id.second,
-<<<<<<< HEAD
         tt_metal::hal_ref.noc_xy_encoding(routers[0].second.x, routers[0].second.y),
-        *outbound_eth_channels.begin()};
+        outbound_eth_channel};
     std::map<string, string> defines = {};
     if (mode == fabric_mode::PULL) {
         defines["FVC_MODE_PULL"] = "";
@@ -222,11 +190,6 @@
         sender_logical_core,
         defines,
         std::move(sender_runtime_args));
-=======
-        sender_router_noc_xy,
-        outbound_eth_channel};
-    tt_metal::SetRuntimeArgs(sender_program, sender_kernel, sender_logical_core, sender_runtime_args);
->>>>>>> 2095ddb5
 
     // Create the receiver program for validation
     auto receiver_program = tt_metal::CreateProgram();
@@ -303,7 +266,8 @@
         tt::tt_metal::hal_ref.noc_xy_encoding(receiver_virtual_core.x, receiver_virtual_core.y);
 
     // Create the sender program
-    auto outbound_eth_channels = tt::Cluster::instance().get_fabric_ethernet_channels(start_mesh_chip_id.second);
+    auto soc_desc = tt::Cluster::instance().get_soc_desc(start_mesh_chip_id.second);
+    uint32_t outbound_eth_channel = (uint32_t)soc_desc.logical_eth_core_to_chan_map.at(sender_logical_core);
     auto sender_program = tt_metal::CreateProgram();
     std::map<string, string> defines = {};
     if (mode == fabric_mode::PULL) {
@@ -319,7 +283,7 @@
         end_mesh_chip_id.first,
         end_mesh_chip_id.second,
         tt_metal::hal_ref.noc_xy_encoding(routers[0].second.x, routers[0].second.y),
-        *outbound_eth_channels.begin()};
+        outbound_eth_channel};
 
     CreateSenderKernel(
         sender_program,
@@ -418,23 +382,16 @@
         tt::tt_metal::hal_ref.noc_xy_encoding(receiver_virtual_core.x, receiver_virtual_core.y);
 
     // Create the sender program
-    auto outbound_eth_channels = tt::Cluster::instance().get_fabric_ethernet_channels(start_mesh_chip_id.second);
+    auto soc_desc = tt::Cluster::instance().get_soc_desc(start_mesh_chip_id.second);
+    uint32_t outbound_eth_channel = (uint32_t)soc_desc.logical_eth_core_to_chan_map.at(sender_logical_core);
     auto sender_program = tt_metal::CreateProgram();
     std::map<string, string> defines = {};
 
-<<<<<<< HEAD
     if (mode == fabric_mode::PULL) {
         defines["FVC_MODE_PULL"] = "";
     }
     std::vector<uint32_t> sender_compile_time_args = {
         (uint32_t)mode, (uint32_t)TEST_ASYNC_WRITE_ATOMIC_INC, (uint32_t)is_raw_write};
-=======
-    auto& sender_virtual_router_coord = routers[0].second;
-    auto sender_router_noc_xy =
-        tt_metal::hal_ref.noc_xy_encoding(sender_virtual_router_coord.x, sender_virtual_router_coord.y);
-    auto soc_desc = tt::Cluster::instance().get_soc_desc(start_mesh_chip_id.second);
-    uint32_t outbound_eth_channel = (uint32_t)soc_desc.logical_eth_core_to_chan_map.at(sender_logical_core);
->>>>>>> 2095ddb5
     std::vector<uint32_t> sender_runtime_args = {
         sender_buffer->address(),
         receiver_noc_encoding,
@@ -444,8 +401,8 @@
         atomic_inc,
         end_mesh_chip_id.first,
         end_mesh_chip_id.second,
-<<<<<<< HEAD
-        tt_metal::hal_ref.noc_xy_encoding(routers[0].second.x, routers[0].second.y)};
+        tt_metal::hal_ref.noc_xy_encoding(routers[0].second.x, routers[0].second.y),
+        outbound_eth_channel};
 
     CreateSenderKernel(
         sender_program,
@@ -453,1490 +410,11 @@
         std::move(sender_compile_time_args),
         sender_logical_core,
         defines,
-        std::move(sender_runtime_args),
-        *outbound_eth_channels.begin());
+        std::move(sender_runtime_args));
 
     // Create the receiver program for validation
     auto receiver_program = tt_metal::CreateProgram();
     CreateReceiverKernel(receiver_program, receiver_logical_core, defines, receiver_buffer->address(), data_size);
-=======
-        sender_router_noc_xy,
-        outbound_eth_channel};
-    tt_metal::SetRuntimeArgs(sender_program, sender_kernel, sender_logical_core, sender_runtime_args);
-
-    // Create the receiver program for validation
-    auto receiver_program = tt_metal::CreateProgram();
-    auto receiver_kernel = tt_metal::CreateKernel(
-        receiver_program,
-        "tests/tt_metal/tt_fabric/fabric_data_movement/kernels/fabric_receiver.cpp",
-        {receiver_logical_core},
-        tt_metal::DataMovementConfig{
-            .processor = tt_metal::DataMovementProcessor::RISCV_0,
-            .noc = tt_metal::NOC::RISCV_0_default,
-            .defines = defines});
-
-    std::vector<uint32_t> receiver_runtime_args = {
-        receiver_buffer->address(),
-        data_size,
-    };
-    tt_metal::SetRuntimeArgs(receiver_program, receiver_kernel, receiver_logical_core, receiver_runtime_args);
-
-    // Launch sender and receiver programs and wait for them to finish
-    this->RunProgramNonblocking(receiver_device, receiver_program);
-    this->RunProgramNonblocking(sender_device, sender_program);
-    this->WaitForSingleProgramDone(sender_device, sender_program);
-    this->WaitForSingleProgramDone(receiver_device, receiver_program);
-
-    // Validate the data received by the receiver
-    std::vector<uint32_t> received_buffer_data;
-    tt::tt_metal::detail::ReadFromBuffer(receiver_buffer, received_buffer_data);
-    EXPECT_EQ(sender_buffer_data, received_buffer_data);
-}
-
-TEST_F(Fabric2DPullFixture, TestAtomicInc) {
-    using tt::tt_metal::ShardedBufferConfig;
-    using tt::tt_metal::ShardOrientation;
-    using tt::tt_metal::ShardSpecBuffer;
-
-    CoreCoord sender_logical_core = {0, 0};
-    CoreRangeSet sender_logical_crs = {sender_logical_core};
-    CoreCoord receiver_logical_core = {1, 0};
-    CoreRangeSet receiver_logical_crs = {receiver_logical_core};
-    std::pair<mesh_id_t, chip_id_t> start_mesh_chip_id;
-    chip_id_t physical_start_device_id;
-    std::pair<mesh_id_t, chip_id_t> end_mesh_chip_id;
-    chip_id_t physical_end_device_id;
-
-    auto control_plane = tt::Cluster::instance().get_control_plane();
-
-    // Find a device with a neighbour in the East direction
-    bool connection_found = false;
-    for (auto* device : devices_) {
-        start_mesh_chip_id = control_plane->get_mesh_chip_id_from_physical_chip_id(device->id());
-        // Get neighbours within a mesh in the East direction
-        auto neighbors = control_plane->get_intra_chip_neighbors(
-            start_mesh_chip_id.first, start_mesh_chip_id.second, RoutingDirection::E);
-        if (neighbors.size() > 0) {
-            physical_start_device_id = device->id();
-            end_mesh_chip_id = {start_mesh_chip_id.first, neighbors[0]};
-            physical_end_device_id = control_plane->get_physical_chip_id_from_mesh_chip_id(end_mesh_chip_id);
-            connection_found = true;
-            break;
-        }
-    }
-    if (!connection_found) {
-        GTEST_SKIP() << "No path found between sender and receivers";
-    }
-
-    // Get the optimal routers (no internal hops) on the start chip that will forward in the direction of the end chip
-    auto routers = control_plane->get_routers_to_chip(
-        start_mesh_chip_id.first, start_mesh_chip_id.second, end_mesh_chip_id.first, end_mesh_chip_id.second);
-
-    auto* sender_device = DevicePool::instance().get_active_device(physical_start_device_id);
-    auto* receiver_device = DevicePool::instance().get_active_device(physical_end_device_id);
-    CoreCoord sender_virtual_core = sender_device->worker_core_from_logical_core(sender_logical_core);
-    CoreCoord receiver_virtual_core = receiver_device->worker_core_from_logical_core(receiver_logical_core);
-
-    uint32_t data_size = sizeof(uint32_t);
-
-    auto receiver_shard_parameters =
-        ShardSpecBuffer(receiver_logical_crs, {1, 1}, ShardOrientation::ROW_MAJOR, {1, 1}, {1, 1});
-    ShardedBufferConfig receiver_shard_config = {
-        .device = receiver_device,
-        .size = data_size,
-        .page_size = data_size,
-        .buffer_type = tt_metal::BufferType::L1,
-        .buffer_layout = tt_metal::TensorMemoryLayout::HEIGHT_SHARDED,
-        .shard_parameters = std::move(receiver_shard_parameters),
-    };
-    auto receiver_buffer = CreateBuffer(receiver_shard_config);
-    // Reset buffer space for test validation
-    std::vector<uint32_t> receiver_buffer_data(data_size / sizeof(uint32_t), 0);
-    tt::tt_metal::detail::WriteToBuffer(receiver_buffer, receiver_buffer_data);
-
-    // Packet header needs to be inlined with the data being sent, so this test just allocates buffer space for both
-    // together on the sender
-    uint32_t sender_packet_header_and_data_size = tt::tt_fabric::PACKET_HEADER_SIZE_BYTES;
-    auto sender_shard_parameters =
-        ShardSpecBuffer(sender_logical_crs, {1, 1}, ShardOrientation::ROW_MAJOR, {1, 1}, {1, 1});
-    ShardedBufferConfig sender_shard_config = {
-        .device = sender_device,
-        .size = sender_packet_header_and_data_size,
-        .page_size = sender_packet_header_and_data_size,
-        .buffer_type = tt_metal::BufferType::L1,
-        .buffer_layout = tt_metal::TensorMemoryLayout::HEIGHT_SHARDED,
-        .shard_parameters = std::move(sender_shard_parameters),
-    };
-    auto sender_buffer = CreateBuffer(sender_shard_config);
-    // Write the data to send to the buffer
-    std::vector<uint32_t> sender_buffer_data(sender_packet_header_and_data_size / sizeof(uint32_t), 0);
-    tt::tt_metal::detail::WriteToBuffer(sender_buffer, sender_buffer_data);
-
-    uint32_t atomic_inc = 5;
-    uint32_t wrap_boundary = 31;
-
-    // Extract the expected data to be read from the receiver
-    receiver_buffer_data[0] = atomic_inc;
-
-    // Wait for buffer data to be written to device
-    tt::Cluster::instance().l1_barrier(physical_end_device_id);
-    tt::Cluster::instance().l1_barrier(physical_start_device_id);
-
-    auto receiver_noc_encoding =
-        tt::tt_metal::hal_ref.noc_xy_encoding(receiver_virtual_core.x, receiver_virtual_core.y);
-
-    // Create the sender program
-    auto sender_program = tt_metal::CreateProgram();
-
-    // Allocate space for the client interface
-    uint32_t client_interface_cb_index = tt::CBIndex::c_0;
-    tt::tt_metal::CircularBufferConfig client_interface_cb_config =
-        tt::tt_metal::CircularBufferConfig(
-            tt::tt_fabric::CLIENT_INTERFACE_SIZE, {{client_interface_cb_index, DataFormat::UInt32}})
-            .set_page_size(client_interface_cb_index, tt::tt_fabric::CLIENT_INTERFACE_SIZE);
-    auto client_interface_cb =
-        tt::tt_metal::CreateCircularBuffer(sender_program, sender_logical_core, client_interface_cb_config);
-
-    std::map<string, string> defines = {};
-    defines["FVC_MODE_PULL"] = "";
-    std::vector<uint32_t> sender_compile_time_args = {client_interface_cb_index, fabric_mode::PULL};
-    auto sender_kernel = tt_metal::CreateKernel(
-        sender_program,
-        "tests/tt_metal/tt_fabric/fabric_data_movement/kernels/fabric_atomic_inc_sender.cpp",
-        sender_logical_crs,
-        tt_metal::DataMovementConfig{
-            .processor = tt_metal::DataMovementProcessor::RISCV_0,
-            .noc = tt_metal::NOC::RISCV_0_default,
-            .compile_args = sender_compile_time_args,
-            .defines = defines});
-
-    auto& sender_virtual_router_coord = routers[0].second;
-    auto sender_router_noc_xy =
-        tt_metal::hal_ref.noc_xy_encoding(sender_virtual_router_coord.x, sender_virtual_router_coord.y);
-    std::vector<uint32_t> sender_runtime_args = {
-        sender_buffer->address(),
-        receiver_noc_encoding,
-        receiver_buffer->address(),
-        atomic_inc,
-        wrap_boundary,
-        end_mesh_chip_id.first,
-        end_mesh_chip_id.second,
-        sender_router_noc_xy};
-    tt_metal::SetRuntimeArgs(sender_program, sender_kernel, sender_logical_core, sender_runtime_args);
-
-    // Create the receiver program for validation
-    auto receiver_program = tt_metal::CreateProgram();
-    auto receiver_kernel = tt_metal::CreateKernel(
-        receiver_program,
-        "tests/tt_metal/tt_fabric/fabric_data_movement/kernels/fabric_receiver.cpp",
-        {receiver_logical_core},
-        tt_metal::DataMovementConfig{
-            .processor = tt_metal::DataMovementProcessor::RISCV_0,
-            .noc = tt_metal::NOC::RISCV_0_default,
-            .defines = defines});
-
-    std::vector<uint32_t> receiver_runtime_args = {
-        receiver_buffer->address(),
-        data_size,
-    };
-    tt_metal::SetRuntimeArgs(receiver_program, receiver_kernel, receiver_logical_core, receiver_runtime_args);
-
-    // Launch sender and receiver programs and wait for them to finish
-    this->RunProgramNonblocking(receiver_device, receiver_program);
-    this->RunProgramNonblocking(sender_device, sender_program);
-    this->WaitForSingleProgramDone(sender_device, sender_program);
-    this->WaitForSingleProgramDone(receiver_device, receiver_program);
-
-    // Validate the data received by the receiver
-    std::vector<uint32_t> received_buffer_data;
-    tt::tt_metal::detail::ReadFromBuffer(receiver_buffer, received_buffer_data);
-    EXPECT_EQ(receiver_buffer_data, received_buffer_data);
-}
-
-TEST_F(Fabric2DPushFixture, TestAtomicInc) {
-    using tt::tt_metal::ShardedBufferConfig;
-    using tt::tt_metal::ShardOrientation;
-    using tt::tt_metal::ShardSpecBuffer;
-
-    CoreCoord sender_logical_core = {0, 0};
-    CoreRangeSet sender_logical_crs = {sender_logical_core};
-    CoreCoord receiver_logical_core = {1, 0};
-    CoreRangeSet receiver_logical_crs = {receiver_logical_core};
-    std::pair<mesh_id_t, chip_id_t> start_mesh_chip_id;
-    chip_id_t physical_start_device_id;
-    std::pair<mesh_id_t, chip_id_t> end_mesh_chip_id;
-    chip_id_t physical_end_device_id;
-
-    auto control_plane = tt::Cluster::instance().get_control_plane();
-
-    // Find a device with a neighbour in the East direction
-    bool connection_found = false;
-    for (auto* device : devices_) {
-        start_mesh_chip_id = control_plane->get_mesh_chip_id_from_physical_chip_id(device->id());
-        // Get neighbours within a mesh in the East direction
-        auto neighbors = control_plane->get_intra_chip_neighbors(
-            start_mesh_chip_id.first, start_mesh_chip_id.second, RoutingDirection::E);
-        if (neighbors.size() > 0) {
-            physical_start_device_id = device->id();
-            end_mesh_chip_id = {start_mesh_chip_id.first, neighbors[0]};
-            physical_end_device_id = control_plane->get_physical_chip_id_from_mesh_chip_id(end_mesh_chip_id);
-            connection_found = true;
-            break;
-        }
-    }
-    if (!connection_found) {
-        GTEST_SKIP() << "No path found between sender and receivers";
-    }
-
-    // Get the optimal routers (no internal hops) on the start chip that will forward in the direction of the end chip
-    auto routers = control_plane->get_routers_to_chip(
-        start_mesh_chip_id.first, start_mesh_chip_id.second, end_mesh_chip_id.first, end_mesh_chip_id.second);
-
-    auto* sender_device = DevicePool::instance().get_active_device(physical_start_device_id);
-    auto* receiver_device = DevicePool::instance().get_active_device(physical_end_device_id);
-    CoreCoord sender_virtual_core = sender_device->worker_core_from_logical_core(sender_logical_core);
-    CoreCoord receiver_virtual_core = receiver_device->worker_core_from_logical_core(receiver_logical_core);
-
-    uint32_t data_size = sizeof(uint32_t);
-
-    auto receiver_shard_parameters =
-        ShardSpecBuffer(receiver_logical_crs, {1, 1}, ShardOrientation::ROW_MAJOR, {1, 1}, {1, 1});
-    ShardedBufferConfig receiver_shard_config = {
-        .device = receiver_device,
-        .size = data_size,
-        .page_size = data_size,
-        .buffer_type = tt_metal::BufferType::L1,
-        .buffer_layout = tt_metal::TensorMemoryLayout::HEIGHT_SHARDED,
-        .shard_parameters = std::move(receiver_shard_parameters),
-    };
-    auto receiver_buffer = CreateBuffer(receiver_shard_config);
-    // Reset buffer space for test validation
-    std::vector<uint32_t> receiver_buffer_data(data_size / sizeof(uint32_t), 0);
-    tt::tt_metal::detail::WriteToBuffer(receiver_buffer, receiver_buffer_data);
-
-    // Packet header needs to be inlined with the data being sent, so this test just allocates buffer space for both
-    // together on the sender
-    uint32_t sender_packet_header_and_data_size = tt::tt_fabric::PACKET_HEADER_SIZE_BYTES;
-    auto sender_shard_parameters =
-        ShardSpecBuffer(sender_logical_crs, {1, 1}, ShardOrientation::ROW_MAJOR, {1, 1}, {1, 1});
-    ShardedBufferConfig sender_shard_config = {
-        .device = sender_device,
-        .size = sender_packet_header_and_data_size,
-        .page_size = sender_packet_header_and_data_size,
-        .buffer_type = tt_metal::BufferType::L1,
-        .buffer_layout = tt_metal::TensorMemoryLayout::HEIGHT_SHARDED,
-        .shard_parameters = std::move(sender_shard_parameters),
-    };
-    auto sender_buffer = CreateBuffer(sender_shard_config);
-    // Write the data to send to the buffer
-    std::vector<uint32_t> sender_buffer_data(sender_packet_header_and_data_size / sizeof(uint32_t), 0);
-    tt::tt_metal::detail::WriteToBuffer(sender_buffer, sender_buffer_data);
-
-    uint32_t atomic_inc = 5;
-    uint32_t wrap_boundary = 31;
-
-    // Extract the expected data to be read from the receiver
-    receiver_buffer_data[0] = atomic_inc;
-
-    // Wait for buffer data to be written to device
-    tt::Cluster::instance().l1_barrier(physical_end_device_id);
-    tt::Cluster::instance().l1_barrier(physical_start_device_id);
-
-    auto receiver_noc_encoding =
-        tt::tt_metal::hal_ref.noc_xy_encoding(receiver_virtual_core.x, receiver_virtual_core.y);
-
-    // Create the sender program
-    auto sender_program = tt_metal::CreateProgram();
-
-    // Allocate space for the client interface
-    uint32_t client_interface_cb_index = tt::CBIndex::c_0;
-    tt::tt_metal::CircularBufferConfig client_interface_cb_config =
-        tt::tt_metal::CircularBufferConfig(
-            tt::tt_fabric::CLIENT_INTERFACE_SIZE, {{client_interface_cb_index, DataFormat::UInt32}})
-            .set_page_size(client_interface_cb_index, tt::tt_fabric::CLIENT_INTERFACE_SIZE);
-    auto client_interface_cb =
-        tt::tt_metal::CreateCircularBuffer(sender_program, sender_logical_core, client_interface_cb_config);
-
-    std::map<string, string> defines = {};
-    std::vector<uint32_t> sender_compile_time_args = {client_interface_cb_index, fabric_mode::PUSH};
-    auto sender_kernel = tt_metal::CreateKernel(
-        sender_program,
-        "tests/tt_metal/tt_fabric/fabric_data_movement/kernels/fabric_atomic_inc_sender.cpp",
-        sender_logical_crs,
-        tt_metal::DataMovementConfig{
-            .processor = tt_metal::DataMovementProcessor::RISCV_0,
-            .noc = tt_metal::NOC::RISCV_0_default,
-            .compile_args = sender_compile_time_args,
-            .defines = defines});
-
-    auto& sender_virtual_router_coord = routers[0].second;
-    auto sender_router_noc_xy =
-        tt_metal::hal_ref.noc_xy_encoding(sender_virtual_router_coord.x, sender_virtual_router_coord.y);
-    auto soc_desc = tt::Cluster::instance().get_soc_desc(start_mesh_chip_id.second);
-    uint32_t outbound_eth_channel = (uint32_t)soc_desc.logical_eth_core_to_chan_map.at(sender_logical_core);
-    std::vector<uint32_t> sender_runtime_args = {
-        sender_buffer->address(),
-        receiver_noc_encoding,
-        receiver_buffer->address(),
-        atomic_inc,
-        wrap_boundary,
-        end_mesh_chip_id.first,
-        end_mesh_chip_id.second,
-        sender_router_noc_xy,
-        outbound_eth_channel};
-    tt_metal::SetRuntimeArgs(sender_program, sender_kernel, sender_logical_core, sender_runtime_args);
-
-    // Create the receiver program for validation
-    auto receiver_program = tt_metal::CreateProgram();
-    auto receiver_kernel = tt_metal::CreateKernel(
-        receiver_program,
-        "tests/tt_metal/tt_fabric/fabric_data_movement/kernels/fabric_receiver.cpp",
-        {receiver_logical_core},
-        tt_metal::DataMovementConfig{
-            .processor = tt_metal::DataMovementProcessor::RISCV_0,
-            .noc = tt_metal::NOC::RISCV_0_default,
-            .defines = defines});
-
-    std::vector<uint32_t> receiver_runtime_args = {
-        receiver_buffer->address(),
-        data_size,
-    };
-    tt_metal::SetRuntimeArgs(receiver_program, receiver_kernel, receiver_logical_core, receiver_runtime_args);
-
-    // Launch sender and receiver programs and wait for them to finish
-    this->RunProgramNonblocking(receiver_device, receiver_program);
-    this->RunProgramNonblocking(sender_device, sender_program);
-    this->WaitForSingleProgramDone(sender_device, sender_program);
-    this->WaitForSingleProgramDone(receiver_device, receiver_program);
-
-    // Validate the data received by the receiver
-    std::vector<uint32_t> received_buffer_data;
-    tt::tt_metal::detail::ReadFromBuffer(receiver_buffer, received_buffer_data);
-    EXPECT_EQ(receiver_buffer_data, received_buffer_data);
-}
-
-TEST_F(Fabric2DPullFixture, TestAsyncWriteAtomicInc) {
-    using tt::tt_metal::ShardedBufferConfig;
-    using tt::tt_metal::ShardOrientation;
-    using tt::tt_metal::ShardSpecBuffer;
-
-    CoreCoord sender_logical_core = {0, 0};
-    CoreRangeSet sender_logical_crs = {sender_logical_core};
-    CoreCoord receiver_logical_core = {1, 0};
-    CoreRangeSet receiver_logical_crs = {receiver_logical_core};
-    std::pair<mesh_id_t, chip_id_t> start_mesh_chip_id;
-    chip_id_t physical_start_device_id;
-    std::pair<mesh_id_t, chip_id_t> end_mesh_chip_id;
-    chip_id_t physical_end_device_id;
-
-    auto control_plane = tt::Cluster::instance().get_control_plane();
-
-    // Find a device with a neighbour in the East direction
-    bool connection_found = false;
-    for (auto* device : devices_) {
-        start_mesh_chip_id = control_plane->get_mesh_chip_id_from_physical_chip_id(device->id());
-        // Get neighbours within a mesh in the East direction
-        auto neighbors = control_plane->get_intra_chip_neighbors(
-            start_mesh_chip_id.first, start_mesh_chip_id.second, RoutingDirection::E);
-        if (neighbors.size() > 0) {
-            physical_start_device_id = device->id();
-            end_mesh_chip_id = {start_mesh_chip_id.first, neighbors[0]};
-            physical_end_device_id = control_plane->get_physical_chip_id_from_mesh_chip_id(end_mesh_chip_id);
-            connection_found = true;
-            break;
-        }
-    }
-    if (!connection_found) {
-        GTEST_SKIP() << "No path found between sender and receivers";
-    }
-
-    // Get the optimal routers (no internal hops) on the start chip that will forward in the direction of the end chip
-    auto routers = control_plane->get_routers_to_chip(
-        start_mesh_chip_id.first, start_mesh_chip_id.second, end_mesh_chip_id.first, end_mesh_chip_id.second);
-
-    auto* sender_device = DevicePool::instance().get_active_device(physical_start_device_id);
-    auto* receiver_device = DevicePool::instance().get_active_device(physical_end_device_id);
-    CoreCoord sender_virtual_core = sender_device->worker_core_from_logical_core(sender_logical_core);
-    CoreCoord receiver_virtual_core = receiver_device->worker_core_from_logical_core(receiver_logical_core);
-
-    uint32_t data_size = tt::constants::TILE_HW * sizeof(uint32_t);
-    uint32_t atomic_inc_size = sizeof(uint32_t);
-
-    auto receiver_shard_parameters =
-        ShardSpecBuffer(receiver_logical_crs, {1, 1}, ShardOrientation::ROW_MAJOR, {1, 1}, {1, 1});
-    ShardedBufferConfig receiver_shard_config = {
-        .device = receiver_device,
-        .size = data_size,
-        .page_size = data_size,
-        .buffer_type = tt_metal::BufferType::L1,
-        .buffer_layout = tt_metal::TensorMemoryLayout::HEIGHT_SHARDED,
-        .shard_parameters = receiver_shard_parameters,
-    };
-    auto receiver_buffer = CreateBuffer(receiver_shard_config);
-    ShardedBufferConfig receiver_atomic_shard_config = {
-        .device = receiver_device,
-        .size = atomic_inc_size,
-        .page_size = atomic_inc_size,
-        .buffer_type = tt_metal::BufferType::L1,
-        .buffer_layout = tt_metal::TensorMemoryLayout::HEIGHT_SHARDED,
-        .shard_parameters = receiver_shard_parameters,
-    };
-    auto receiver_atomic_buffer = CreateBuffer(receiver_atomic_shard_config);
-    // Reset buffer space for test validation
-    std::vector<uint32_t> receiver_buffer_data(atomic_inc_size / sizeof(uint32_t), 0);
-    tt::tt_metal::detail::WriteToBuffer(receiver_atomic_buffer, receiver_buffer_data);
-    receiver_buffer_data.resize(data_size / sizeof(uint32_t), 0);
-    tt::tt_metal::detail::WriteToBuffer(receiver_buffer, receiver_buffer_data);
-
-    // Packet header needs to be inlined with the data being sent, so this test just allocates buffer space for both
-    // together on the sender
-    uint32_t sender_packet_header_and_data_size = tt::tt_fabric::PACKET_HEADER_SIZE_BYTES + data_size;
-    auto sender_shard_parameters =
-        ShardSpecBuffer(sender_logical_crs, {1, 1}, ShardOrientation::ROW_MAJOR, {1, 1}, {1, 1});
-    ShardedBufferConfig sender_shard_config = {
-        .device = sender_device,
-        .size = sender_packet_header_and_data_size,
-        .page_size = sender_packet_header_and_data_size,
-        .buffer_type = tt_metal::BufferType::L1,
-        .buffer_layout = tt_metal::TensorMemoryLayout::HEIGHT_SHARDED,
-        .shard_parameters = std::move(sender_shard_parameters),
-    };
-    auto sender_buffer = CreateBuffer(sender_shard_config);
-    // Write the data to send to the buffer
-    std::vector<uint32_t> sender_buffer_data(sender_packet_header_and_data_size / sizeof(uint32_t), 0);
-    std::iota(sender_buffer_data.begin() + PACKET_HEADER_SIZE_BYTES / sizeof(uint32_t), sender_buffer_data.end(), 0);
-    tt::tt_metal::detail::WriteToBuffer(sender_buffer, sender_buffer_data);
-
-    uint32_t atomic_inc = 5;
-
-    // Extract the expected data to be read from the receiver
-    std::copy(
-        sender_buffer_data.begin() + tt::tt_fabric::PACKET_HEADER_SIZE_BYTES / sizeof(uint32_t),
-        sender_buffer_data.end(),
-        receiver_buffer_data.begin());
-
-    // Wait for buffer data to be written to device
-    tt::Cluster::instance().l1_barrier(physical_end_device_id);
-    tt::Cluster::instance().l1_barrier(physical_start_device_id);
-
-    auto receiver_noc_encoding =
-        tt::tt_metal::hal_ref.noc_xy_encoding(receiver_virtual_core.x, receiver_virtual_core.y);
-
-    // Create the sender program
-    auto sender_program = tt_metal::CreateProgram();
-
-    // Allocate space for the client interface
-    uint32_t client_interface_cb_index = tt::CBIndex::c_0;
-    tt::tt_metal::CircularBufferConfig client_interface_cb_config =
-        tt::tt_metal::CircularBufferConfig(
-            tt::tt_fabric::CLIENT_INTERFACE_SIZE, {{client_interface_cb_index, DataFormat::UInt32}})
-            .set_page_size(client_interface_cb_index, tt::tt_fabric::CLIENT_INTERFACE_SIZE);
-    auto client_interface_cb =
-        tt::tt_metal::CreateCircularBuffer(sender_program, sender_logical_core, client_interface_cb_config);
-
-    std::map<string, string> defines = {};
-    defines["FVC_MODE_PULL"] = "";
-    std::vector<uint32_t> sender_compile_time_args = {client_interface_cb_index, 0, fabric_mode::PULL};
-    auto sender_kernel = tt_metal::CreateKernel(
-        sender_program,
-        "tests/tt_metal/tt_fabric/fabric_data_movement/kernels/fabric_async_write_atomic_inc_sender.cpp",
-        sender_logical_crs,
-        tt_metal::DataMovementConfig{
-            .processor = tt_metal::DataMovementProcessor::RISCV_0,
-            .noc = tt_metal::NOC::RISCV_0_default,
-            .compile_args = sender_compile_time_args,
-            .defines = defines});
-
-    auto& sender_virtual_router_coord = routers[0].second;
-    auto sender_router_noc_xy =
-        tt_metal::hal_ref.noc_xy_encoding(sender_virtual_router_coord.x, sender_virtual_router_coord.y);
-
-    std::vector<uint32_t> sender_runtime_args = {
-        sender_buffer->address(),
-        receiver_noc_encoding,
-        receiver_buffer->address(),
-        receiver_atomic_buffer->address(),
-        data_size,
-        atomic_inc,
-        end_mesh_chip_id.first,
-        end_mesh_chip_id.second,
-        sender_router_noc_xy};
-    tt_metal::SetRuntimeArgs(sender_program, sender_kernel, sender_logical_core, sender_runtime_args);
-
-    // Create the receiver program for validation
-    auto receiver_program = tt_metal::CreateProgram();
-    auto receiver_kernel = tt_metal::CreateKernel(
-        receiver_program,
-        "tests/tt_metal/tt_fabric/fabric_data_movement/kernels/fabric_receiver.cpp",
-        {receiver_logical_core},
-        tt_metal::DataMovementConfig{
-            .processor = tt_metal::DataMovementProcessor::RISCV_0,
-            .noc = tt_metal::NOC::RISCV_0_default,
-            .defines = defines});
-
-    std::vector<uint32_t> receiver_runtime_args = {
-        receiver_buffer->address(),
-        data_size,
-    };
-    tt_metal::SetRuntimeArgs(receiver_program, receiver_kernel, receiver_logical_core, receiver_runtime_args);
-
-    // Launch sender and receiver programs and wait for them to finish
-    this->RunProgramNonblocking(receiver_device, receiver_program);
-    this->RunProgramNonblocking(sender_device, sender_program);
-    this->WaitForSingleProgramDone(sender_device, sender_program);
-    this->WaitForSingleProgramDone(receiver_device, receiver_program);
-
-    // Validate the data received by the receiver
-    std::vector<uint32_t> received_buffer_data;
-    tt::tt_metal::detail::ReadFromBuffer(receiver_buffer, received_buffer_data);
-    EXPECT_EQ(receiver_buffer_data, received_buffer_data);
-    received_buffer_data.clear();
-    tt::tt_metal::detail::ReadFromBuffer(receiver_atomic_buffer, received_buffer_data);
-    EXPECT_EQ(atomic_inc, received_buffer_data[0]);
-}
-
-TEST_F(Fabric2DPushFixture, TestAsyncWriteAtomicInc) {
-    using tt::tt_metal::ShardedBufferConfig;
-    using tt::tt_metal::ShardOrientation;
-    using tt::tt_metal::ShardSpecBuffer;
-
-    CoreCoord sender_logical_core = {0, 0};
-    CoreRangeSet sender_logical_crs = {sender_logical_core};
-    CoreCoord receiver_logical_core = {1, 0};
-    CoreRangeSet receiver_logical_crs = {receiver_logical_core};
-    std::pair<mesh_id_t, chip_id_t> start_mesh_chip_id;
-    chip_id_t physical_start_device_id;
-    std::pair<mesh_id_t, chip_id_t> end_mesh_chip_id;
-    chip_id_t physical_end_device_id;
-
-    auto control_plane = tt::Cluster::instance().get_control_plane();
-
-    // Find a device with a neighbour in the East direction
-    bool connection_found = false;
-    for (auto* device : devices_) {
-        start_mesh_chip_id = control_plane->get_mesh_chip_id_from_physical_chip_id(device->id());
-        // Get neighbours within a mesh in the East direction
-        auto neighbors = control_plane->get_intra_chip_neighbors(
-            start_mesh_chip_id.first, start_mesh_chip_id.second, RoutingDirection::E);
-        if (neighbors.size() > 0) {
-            physical_start_device_id = device->id();
-            end_mesh_chip_id = {start_mesh_chip_id.first, neighbors[0]};
-            physical_end_device_id = control_plane->get_physical_chip_id_from_mesh_chip_id(end_mesh_chip_id);
-            connection_found = true;
-            break;
-        }
-    }
-    if (!connection_found) {
-        GTEST_SKIP() << "No path found between sender and receivers";
-    }
-
-    // Get the optimal routers (no internal hops) on the start chip that will forward in the direction of the end chip
-    auto routers = control_plane->get_routers_to_chip(
-        start_mesh_chip_id.first, start_mesh_chip_id.second, end_mesh_chip_id.first, end_mesh_chip_id.second);
-
-    auto* sender_device = DevicePool::instance().get_active_device(physical_start_device_id);
-    auto* receiver_device = DevicePool::instance().get_active_device(physical_end_device_id);
-    CoreCoord sender_virtual_core = sender_device->worker_core_from_logical_core(sender_logical_core);
-    CoreCoord receiver_virtual_core = receiver_device->worker_core_from_logical_core(receiver_logical_core);
-
-    uint32_t data_size = tt::constants::TILE_HW * sizeof(uint32_t);
-    uint32_t atomic_inc_size = sizeof(uint32_t);
-
-    auto receiver_shard_parameters =
-        ShardSpecBuffer(receiver_logical_crs, {1, 1}, ShardOrientation::ROW_MAJOR, {1, 1}, {1, 1});
-    ShardedBufferConfig receiver_shard_config = {
-        .device = receiver_device,
-        .size = data_size,
-        .page_size = data_size,
-        .buffer_type = tt_metal::BufferType::L1,
-        .buffer_layout = tt_metal::TensorMemoryLayout::HEIGHT_SHARDED,
-        .shard_parameters = receiver_shard_parameters,
-    };
-    auto receiver_buffer = CreateBuffer(receiver_shard_config);
-    ShardedBufferConfig receiver_atomic_shard_config = {
-        .device = receiver_device,
-        .size = atomic_inc_size,
-        .page_size = atomic_inc_size,
-        .buffer_type = tt_metal::BufferType::L1,
-        .buffer_layout = tt_metal::TensorMemoryLayout::HEIGHT_SHARDED,
-        .shard_parameters = receiver_shard_parameters,
-    };
-    auto receiver_atomic_buffer = CreateBuffer(receiver_atomic_shard_config);
-    // Reset buffer space for test validation
-    std::vector<uint32_t> receiver_buffer_data(atomic_inc_size / sizeof(uint32_t), 0);
-    tt::tt_metal::detail::WriteToBuffer(receiver_atomic_buffer, receiver_buffer_data);
-    receiver_buffer_data.resize(data_size / sizeof(uint32_t), 0);
-    tt::tt_metal::detail::WriteToBuffer(receiver_buffer, receiver_buffer_data);
-
-    // Packet header needs to be inlined with the data being sent, so this test just allocates buffer space for both
-    // together on the sender
-    uint32_t sender_packet_header_and_data_size = tt::tt_fabric::PACKET_HEADER_SIZE_BYTES + data_size;
-    auto sender_shard_parameters =
-        ShardSpecBuffer(sender_logical_crs, {1, 1}, ShardOrientation::ROW_MAJOR, {1, 1}, {1, 1});
-    ShardedBufferConfig sender_shard_config = {
-        .device = sender_device,
-        .size = sender_packet_header_and_data_size,
-        .page_size = sender_packet_header_and_data_size,
-        .buffer_type = tt_metal::BufferType::L1,
-        .buffer_layout = tt_metal::TensorMemoryLayout::HEIGHT_SHARDED,
-        .shard_parameters = std::move(sender_shard_parameters),
-    };
-    auto sender_buffer = CreateBuffer(sender_shard_config);
-    // Write the data to send to the buffer
-    std::vector<uint32_t> sender_buffer_data(sender_packet_header_and_data_size / sizeof(uint32_t), 0);
-    std::iota(sender_buffer_data.begin() + PACKET_HEADER_SIZE_BYTES / sizeof(uint32_t), sender_buffer_data.end(), 0);
-    tt::tt_metal::detail::WriteToBuffer(sender_buffer, sender_buffer_data);
-
-    uint32_t atomic_inc = 5;
-
-    // Extract the expected data to be read from the receiver
-    std::copy(
-        sender_buffer_data.begin() + tt::tt_fabric::PACKET_HEADER_SIZE_BYTES / sizeof(uint32_t),
-        sender_buffer_data.end(),
-        receiver_buffer_data.begin());
-
-    // Wait for buffer data to be written to device
-    tt::Cluster::instance().l1_barrier(physical_end_device_id);
-    tt::Cluster::instance().l1_barrier(physical_start_device_id);
-
-    auto receiver_noc_encoding =
-        tt::tt_metal::hal_ref.noc_xy_encoding(receiver_virtual_core.x, receiver_virtual_core.y);
-
-    // Create the sender program
-    auto sender_program = tt_metal::CreateProgram();
-
-    // Allocate space for the client interface
-    uint32_t client_interface_cb_index = tt::CBIndex::c_0;
-    tt::tt_metal::CircularBufferConfig client_interface_cb_config =
-        tt::tt_metal::CircularBufferConfig(
-            tt::tt_fabric::CLIENT_INTERFACE_SIZE, {{client_interface_cb_index, DataFormat::UInt32}})
-            .set_page_size(client_interface_cb_index, tt::tt_fabric::CLIENT_INTERFACE_SIZE);
-    auto client_interface_cb =
-        tt::tt_metal::CreateCircularBuffer(sender_program, sender_logical_core, client_interface_cb_config);
-
-    std::map<string, string> defines = {};
-    std::vector<uint32_t> sender_compile_time_args = {client_interface_cb_index, 0, fabric_mode::PUSH};
-    auto sender_kernel = tt_metal::CreateKernel(
-        sender_program,
-        "tests/tt_metal/tt_fabric/fabric_data_movement/kernels/fabric_async_write_atomic_inc_sender.cpp",
-        sender_logical_crs,
-        tt_metal::DataMovementConfig{
-            .processor = tt_metal::DataMovementProcessor::RISCV_0,
-            .noc = tt_metal::NOC::RISCV_0_default,
-            .compile_args = sender_compile_time_args,
-            .defines = defines});
-
-    auto& sender_virtual_router_coord = routers[0].second;
-    auto sender_router_noc_xy =
-        tt_metal::hal_ref.noc_xy_encoding(sender_virtual_router_coord.x, sender_virtual_router_coord.y);
-    auto soc_desc = tt::Cluster::instance().get_soc_desc(start_mesh_chip_id.second);
-    uint32_t outbound_eth_channel = (uint32_t)soc_desc.logical_eth_core_to_chan_map.at(sender_logical_core);
-    std::vector<uint32_t> sender_runtime_args = {
-        sender_buffer->address(),
-        receiver_noc_encoding,
-        receiver_buffer->address(),
-        receiver_atomic_buffer->address(),
-        data_size,
-        atomic_inc,
-        end_mesh_chip_id.first,
-        end_mesh_chip_id.second,
-        sender_router_noc_xy,
-        outbound_eth_channel};
-    tt_metal::SetRuntimeArgs(sender_program, sender_kernel, sender_logical_core, sender_runtime_args);
-
-    // Create the receiver program for validation
-    auto receiver_program = tt_metal::CreateProgram();
-    auto receiver_kernel = tt_metal::CreateKernel(
-        receiver_program,
-        "tests/tt_metal/tt_fabric/fabric_data_movement/kernels/fabric_receiver.cpp",
-        {receiver_logical_core},
-        tt_metal::DataMovementConfig{
-            .processor = tt_metal::DataMovementProcessor::RISCV_0,
-            .noc = tt_metal::NOC::RISCV_0_default,
-            .defines = defines});
-
-    std::vector<uint32_t> receiver_runtime_args = {
-        receiver_buffer->address(),
-        data_size,
-    };
-    tt_metal::SetRuntimeArgs(receiver_program, receiver_kernel, receiver_logical_core, receiver_runtime_args);
-
-    // Launch sender and receiver programs and wait for them to finish
-    this->RunProgramNonblocking(receiver_device, receiver_program);
-    this->RunProgramNonblocking(sender_device, sender_program);
-    this->WaitForSingleProgramDone(sender_device, sender_program);
-    this->WaitForSingleProgramDone(receiver_device, receiver_program);
-
-    // Validate the data received by the receiver
-    std::vector<uint32_t> received_buffer_data;
-    tt::tt_metal::detail::ReadFromBuffer(receiver_buffer, received_buffer_data);
-    EXPECT_EQ(receiver_buffer_data, received_buffer_data);
-    received_buffer_data.clear();
-    tt::tt_metal::detail::ReadFromBuffer(receiver_atomic_buffer, received_buffer_data);
-    EXPECT_EQ(atomic_inc, received_buffer_data[0]);
-}
-
-TEST_F(Fabric2DPullFixture, TestAsyncRawWriteAtomicInc) {
-    using tt::tt_metal::ShardedBufferConfig;
-    using tt::tt_metal::ShardOrientation;
-    using tt::tt_metal::ShardSpecBuffer;
-
-    CoreCoord sender_logical_core = {0, 0};
-    CoreRangeSet sender_logical_crs = {sender_logical_core};
-    CoreCoord receiver_logical_core = {1, 0};
-    CoreRangeSet receiver_logical_crs = {receiver_logical_core};
-    std::pair<mesh_id_t, chip_id_t> start_mesh_chip_id;
-    chip_id_t physical_start_device_id;
-    std::pair<mesh_id_t, chip_id_t> end_mesh_chip_id;
-    chip_id_t physical_end_device_id;
-
-    auto control_plane = tt::Cluster::instance().get_control_plane();
-
-    // Find a device with a neighbour in the East direction
-    bool connection_found = false;
-    for (auto* device : devices_) {
-        start_mesh_chip_id = control_plane->get_mesh_chip_id_from_physical_chip_id(device->id());
-        // Get neighbours within a mesh in the East direction
-        auto neighbors = control_plane->get_intra_chip_neighbors(
-            start_mesh_chip_id.first, start_mesh_chip_id.second, RoutingDirection::E);
-        if (neighbors.size() > 0) {
-            physical_start_device_id = device->id();
-            end_mesh_chip_id = {start_mesh_chip_id.first, neighbors[0]};
-            physical_end_device_id = control_plane->get_physical_chip_id_from_mesh_chip_id(end_mesh_chip_id);
-            connection_found = true;
-            break;
-        }
-    }
-    if (!connection_found) {
-        GTEST_SKIP() << "No path found between sender and receivers";
-    }
-
-    // Get the optimal routers (no internal hops) on the start chip that will forward in the direction of the end chip
-    auto routers = control_plane->get_routers_to_chip(
-        start_mesh_chip_id.first, start_mesh_chip_id.second, end_mesh_chip_id.first, end_mesh_chip_id.second);
-
-    auto* sender_device = DevicePool::instance().get_active_device(physical_start_device_id);
-    auto* receiver_device = DevicePool::instance().get_active_device(physical_end_device_id);
-    CoreCoord sender_virtual_core = sender_device->worker_core_from_logical_core(sender_logical_core);
-    CoreCoord receiver_virtual_core = receiver_device->worker_core_from_logical_core(receiver_logical_core);
-
-    uint32_t data_size = tt::constants::TILE_HW * sizeof(uint32_t);
-    uint32_t atomic_inc_size = sizeof(uint32_t);
-
-    auto receiver_shard_parameters =
-        ShardSpecBuffer(receiver_logical_crs, {1, 1}, ShardOrientation::ROW_MAJOR, {1, 1}, {1, 1});
-    ShardedBufferConfig receiver_shard_config = {
-        .device = receiver_device,
-        .size = data_size,
-        .page_size = data_size,
-        .buffer_type = tt_metal::BufferType::L1,
-        .buffer_layout = tt_metal::TensorMemoryLayout::HEIGHT_SHARDED,
-        .shard_parameters = receiver_shard_parameters,
-    };
-    auto receiver_buffer = CreateBuffer(receiver_shard_config);
-    ShardedBufferConfig receiver_atomic_shard_config = {
-        .device = receiver_device,
-        .size = atomic_inc_size,
-        .page_size = atomic_inc_size,
-        .buffer_type = tt_metal::BufferType::L1,
-        .buffer_layout = tt_metal::TensorMemoryLayout::HEIGHT_SHARDED,
-        .shard_parameters = receiver_shard_parameters,
-    };
-    auto receiver_atomic_buffer = CreateBuffer(receiver_atomic_shard_config);
-    // Reset buffer space for test validation
-    std::vector<uint32_t> receiver_buffer_data(atomic_inc_size / sizeof(uint32_t), 0);
-    tt::tt_metal::detail::WriteToBuffer(receiver_atomic_buffer, receiver_buffer_data);
-    receiver_buffer_data.resize(data_size / sizeof(uint32_t), 0);
-    tt::tt_metal::detail::WriteToBuffer(receiver_buffer, receiver_buffer_data);
-
-    auto sender_shard_parameters =
-        ShardSpecBuffer(sender_logical_crs, {1, 1}, ShardOrientation::ROW_MAJOR, {1, 1}, {1, 1});
-    ShardedBufferConfig sender_shard_config = {
-        .device = sender_device,
-        .size = data_size,
-        .page_size = data_size,
-        .buffer_type = tt_metal::BufferType::L1,
-        .buffer_layout = tt_metal::TensorMemoryLayout::HEIGHT_SHARDED,
-        .shard_parameters = std::move(sender_shard_parameters),
-    };
-    auto sender_buffer = CreateBuffer(sender_shard_config);
-    // Write the data to send to the buffer
-    std::vector<uint32_t> sender_buffer_data(data_size / sizeof(uint32_t), 0);
-    std::iota(sender_buffer_data.begin(), sender_buffer_data.end(), 0);
-    tt::tt_metal::detail::WriteToBuffer(sender_buffer, sender_buffer_data);
-
-    uint32_t atomic_inc = 5;
-
-    // Wait for buffer data to be written to device
-    tt::Cluster::instance().l1_barrier(physical_end_device_id);
-    tt::Cluster::instance().l1_barrier(physical_start_device_id);
-
-    auto receiver_noc_encoding =
-        tt::tt_metal::hal_ref.noc_xy_encoding(receiver_virtual_core.x, receiver_virtual_core.y);
-
-    // Create the sender program
-    auto sender_program = tt_metal::CreateProgram();
-
-    // Allocate space for the client interface
-    uint32_t client_interface_cb_index = tt::CBIndex::c_0;
-    tt::tt_metal::CircularBufferConfig client_interface_cb_config =
-        tt::tt_metal::CircularBufferConfig(
-            tt::tt_fabric::CLIENT_INTERFACE_SIZE, {{client_interface_cb_index, DataFormat::UInt32}})
-            .set_page_size(client_interface_cb_index, tt::tt_fabric::CLIENT_INTERFACE_SIZE);
-    auto client_interface_cb =
-        tt::tt_metal::CreateCircularBuffer(sender_program, sender_logical_core, client_interface_cb_config);
-
-    std::map<string, string> defines = {};
-    defines["FVC_MODE_PULL"] = "";
-    std::vector<uint32_t> sender_compile_time_args = {client_interface_cb_index, 1, fabric_mode::PULL};
-    auto sender_kernel = tt_metal::CreateKernel(
-        sender_program,
-        "tests/tt_metal/tt_fabric/fabric_data_movement/kernels/fabric_async_write_atomic_inc_sender.cpp",
-        sender_logical_crs,
-        tt_metal::DataMovementConfig{
-            .processor = tt_metal::DataMovementProcessor::RISCV_0,
-            .noc = tt_metal::NOC::RISCV_0_default,
-            .compile_args = sender_compile_time_args,
-            .defines = defines});
-
-    auto& sender_virtual_router_coord = routers[0].second;
-    auto sender_router_noc_xy =
-        tt_metal::hal_ref.noc_xy_encoding(sender_virtual_router_coord.x, sender_virtual_router_coord.y);
-
-    std::vector<uint32_t> sender_runtime_args = {
-        sender_buffer->address(),
-        receiver_noc_encoding,
-        receiver_buffer->address(),
-        receiver_atomic_buffer->address(),
-        data_size,
-        atomic_inc,
-        end_mesh_chip_id.first,
-        end_mesh_chip_id.second,
-        sender_router_noc_xy};
-    tt_metal::SetRuntimeArgs(sender_program, sender_kernel, sender_logical_core, sender_runtime_args);
-
-    // Create the receiver program for validation
-    auto receiver_program = tt_metal::CreateProgram();
-    auto receiver_kernel = tt_metal::CreateKernel(
-        receiver_program,
-        "tests/tt_metal/tt_fabric/fabric_data_movement/kernels/fabric_receiver.cpp",
-        {receiver_logical_core},
-        tt_metal::DataMovementConfig{
-            .processor = tt_metal::DataMovementProcessor::RISCV_0,
-            .noc = tt_metal::NOC::RISCV_0_default,
-            .defines = defines});
-
-    std::vector<uint32_t> receiver_runtime_args = {
-        receiver_buffer->address(),
-        data_size,
-    };
-    tt_metal::SetRuntimeArgs(receiver_program, receiver_kernel, receiver_logical_core, receiver_runtime_args);
-
-    // Launch sender and receiver programs and wait for them to finish
-    this->RunProgramNonblocking(receiver_device, receiver_program);
-    this->RunProgramNonblocking(sender_device, sender_program);
-    this->WaitForSingleProgramDone(sender_device, sender_program);
-    this->WaitForSingleProgramDone(receiver_device, receiver_program);
-
-    // Validate the data received by the receiver
-    std::vector<uint32_t> received_buffer_data;
-    tt::tt_metal::detail::ReadFromBuffer(receiver_buffer, received_buffer_data);
-    EXPECT_EQ(sender_buffer_data, received_buffer_data);
-    received_buffer_data.clear();
-    tt::tt_metal::detail::ReadFromBuffer(receiver_atomic_buffer, received_buffer_data);
-    EXPECT_EQ(atomic_inc, received_buffer_data[0]);
-}
-
-TEST_F(Fabric2DPushFixture, TestAsyncRawWriteAtomicInc) {
-    using tt::tt_metal::ShardedBufferConfig;
-    using tt::tt_metal::ShardOrientation;
-    using tt::tt_metal::ShardSpecBuffer;
-
-    CoreCoord sender_logical_core = {0, 0};
-    CoreRangeSet sender_logical_crs = {sender_logical_core};
-    CoreCoord receiver_logical_core = {1, 0};
-    CoreRangeSet receiver_logical_crs = {receiver_logical_core};
-    std::pair<mesh_id_t, chip_id_t> start_mesh_chip_id;
-    chip_id_t physical_start_device_id;
-    std::pair<mesh_id_t, chip_id_t> end_mesh_chip_id;
-    chip_id_t physical_end_device_id;
-
-    auto control_plane = tt::Cluster::instance().get_control_plane();
-
-    // Find a device with a neighbour in the East direction
-    bool connection_found = false;
-    for (auto* device : devices_) {
-        start_mesh_chip_id = control_plane->get_mesh_chip_id_from_physical_chip_id(device->id());
-        // Get neighbours within a mesh in the East direction
-        auto neighbors = control_plane->get_intra_chip_neighbors(
-            start_mesh_chip_id.first, start_mesh_chip_id.second, RoutingDirection::E);
-        if (neighbors.size() > 0) {
-            physical_start_device_id = device->id();
-            end_mesh_chip_id = {start_mesh_chip_id.first, neighbors[0]};
-            physical_end_device_id = control_plane->get_physical_chip_id_from_mesh_chip_id(end_mesh_chip_id);
-            connection_found = true;
-            break;
-        }
-    }
-    if (!connection_found) {
-        GTEST_SKIP() << "No path found between sender and receivers";
-    }
-
-    // Get the optimal routers (no internal hops) on the start chip that will forward in the direction of the end chip
-    auto routers = control_plane->get_routers_to_chip(
-        start_mesh_chip_id.first, start_mesh_chip_id.second, end_mesh_chip_id.first, end_mesh_chip_id.second);
-
-    auto* sender_device = DevicePool::instance().get_active_device(physical_start_device_id);
-    auto* receiver_device = DevicePool::instance().get_active_device(physical_end_device_id);
-    CoreCoord sender_virtual_core = sender_device->worker_core_from_logical_core(sender_logical_core);
-    CoreCoord receiver_virtual_core = receiver_device->worker_core_from_logical_core(receiver_logical_core);
-
-    uint32_t data_size = tt::constants::TILE_HW * sizeof(uint32_t);
-    uint32_t atomic_inc_size = sizeof(uint32_t);
-
-    auto receiver_shard_parameters =
-        ShardSpecBuffer(receiver_logical_crs, {1, 1}, ShardOrientation::ROW_MAJOR, {1, 1}, {1, 1});
-    ShardedBufferConfig receiver_shard_config = {
-        .device = receiver_device,
-        .size = data_size,
-        .page_size = data_size,
-        .buffer_type = tt_metal::BufferType::L1,
-        .buffer_layout = tt_metal::TensorMemoryLayout::HEIGHT_SHARDED,
-        .shard_parameters = receiver_shard_parameters,
-    };
-    auto receiver_buffer = CreateBuffer(receiver_shard_config);
-    ShardedBufferConfig receiver_atomic_shard_config = {
-        .device = receiver_device,
-        .size = atomic_inc_size,
-        .page_size = atomic_inc_size,
-        .buffer_type = tt_metal::BufferType::L1,
-        .buffer_layout = tt_metal::TensorMemoryLayout::HEIGHT_SHARDED,
-        .shard_parameters = receiver_shard_parameters,
-    };
-    auto receiver_atomic_buffer = CreateBuffer(receiver_atomic_shard_config);
-    // Reset buffer space for test validation
-    std::vector<uint32_t> receiver_buffer_data(atomic_inc_size / sizeof(uint32_t), 0);
-    tt::tt_metal::detail::WriteToBuffer(receiver_atomic_buffer, receiver_buffer_data);
-    receiver_buffer_data.resize(data_size / sizeof(uint32_t), 0);
-    tt::tt_metal::detail::WriteToBuffer(receiver_buffer, receiver_buffer_data);
-
-    auto sender_shard_parameters =
-        ShardSpecBuffer(sender_logical_crs, {1, 1}, ShardOrientation::ROW_MAJOR, {1, 1}, {1, 1});
-    ShardedBufferConfig sender_shard_config = {
-        .device = sender_device,
-        .size = data_size,
-        .page_size = data_size,
-        .buffer_type = tt_metal::BufferType::L1,
-        .buffer_layout = tt_metal::TensorMemoryLayout::HEIGHT_SHARDED,
-        .shard_parameters = std::move(sender_shard_parameters),
-    };
-    auto sender_buffer = CreateBuffer(sender_shard_config);
-    // Write the data to send to the buffer
-    std::vector<uint32_t> sender_buffer_data(data_size / sizeof(uint32_t), 0);
-    std::iota(sender_buffer_data.begin(), sender_buffer_data.end(), 0);
-    tt::tt_metal::detail::WriteToBuffer(sender_buffer, sender_buffer_data);
-
-    uint32_t atomic_inc = 5;
-
-    // Wait for buffer data to be written to device
-    tt::Cluster::instance().l1_barrier(physical_end_device_id);
-    tt::Cluster::instance().l1_barrier(physical_start_device_id);
-
-    auto receiver_noc_encoding =
-        tt::tt_metal::hal_ref.noc_xy_encoding(receiver_virtual_core.x, receiver_virtual_core.y);
-
-    // Create the sender program
-    auto sender_program = tt_metal::CreateProgram();
-
-    // Allocate space for the client interface
-    uint32_t client_interface_cb_index = tt::CBIndex::c_0;
-    tt::tt_metal::CircularBufferConfig client_interface_cb_config =
-        tt::tt_metal::CircularBufferConfig(
-            tt::tt_fabric::CLIENT_INTERFACE_SIZE, {{client_interface_cb_index, DataFormat::UInt32}})
-            .set_page_size(client_interface_cb_index, tt::tt_fabric::CLIENT_INTERFACE_SIZE);
-    auto client_interface_cb =
-        tt::tt_metal::CreateCircularBuffer(sender_program, sender_logical_core, client_interface_cb_config);
-
-    std::map<string, string> defines = {};
-    std::vector<uint32_t> sender_compile_time_args = {client_interface_cb_index, 1, fabric_mode::PUSH};
-    auto sender_kernel = tt_metal::CreateKernel(
-        sender_program,
-        "tests/tt_metal/tt_fabric/fabric_data_movement/kernels/fabric_async_write_atomic_inc_sender.cpp",
-        sender_logical_crs,
-        tt_metal::DataMovementConfig{
-            .processor = tt_metal::DataMovementProcessor::RISCV_0,
-            .noc = tt_metal::NOC::RISCV_0_default,
-            .compile_args = sender_compile_time_args,
-            .defines = defines});
-
-    auto& sender_virtual_router_coord = routers[0].second;
-    auto sender_router_noc_xy =
-        tt_metal::hal_ref.noc_xy_encoding(sender_virtual_router_coord.x, sender_virtual_router_coord.y);
-    auto soc_desc = tt::Cluster::instance().get_soc_desc(start_mesh_chip_id.second);
-    uint32_t outbound_eth_channel = (uint32_t)soc_desc.logical_eth_core_to_chan_map.at(sender_logical_core);
-    std::vector<uint32_t> sender_runtime_args = {
-        sender_buffer->address(),
-        receiver_noc_encoding,
-        receiver_buffer->address(),
-        receiver_atomic_buffer->address(),
-        data_size,
-        atomic_inc,
-        end_mesh_chip_id.first,
-        end_mesh_chip_id.second,
-        sender_router_noc_xy,
-        outbound_eth_channel};
-    tt_metal::SetRuntimeArgs(sender_program, sender_kernel, sender_logical_core, sender_runtime_args);
-
-    // Create the receiver program for validation
-    auto receiver_program = tt_metal::CreateProgram();
-    auto receiver_kernel = tt_metal::CreateKernel(
-        receiver_program,
-        "tests/tt_metal/tt_fabric/fabric_data_movement/kernels/fabric_receiver.cpp",
-        {receiver_logical_core},
-        tt_metal::DataMovementConfig{
-            .processor = tt_metal::DataMovementProcessor::RISCV_0,
-            .noc = tt_metal::NOC::RISCV_0_default,
-            .defines = defines});
-
-    std::vector<uint32_t> receiver_runtime_args = {
-        receiver_buffer->address(),
-        data_size,
-    };
-    tt_metal::SetRuntimeArgs(receiver_program, receiver_kernel, receiver_logical_core, receiver_runtime_args);
-
-    // Launch sender and receiver programs and wait for them to finish
-    this->RunProgramNonblocking(receiver_device, receiver_program);
-    this->RunProgramNonblocking(sender_device, sender_program);
-    this->WaitForSingleProgramDone(sender_device, sender_program);
-    this->WaitForSingleProgramDone(receiver_device, receiver_program);
-
-    // Validate the data received by the receiver
-    std::vector<uint32_t> received_buffer_data;
-    tt::tt_metal::detail::ReadFromBuffer(receiver_buffer, received_buffer_data);
-    EXPECT_EQ(sender_buffer_data, received_buffer_data);
-    received_buffer_data.clear();
-    tt::tt_metal::detail::ReadFromBuffer(receiver_atomic_buffer, received_buffer_data);
-    EXPECT_EQ(atomic_inc, received_buffer_data[0]);
-}
-
-TEST_F(Fabric2DPullFixture, TestAsyncWriteMulticast) {
-    using tt::tt_metal::ShardedBufferConfig;
-    using tt::tt_metal::ShardOrientation;
-    using tt::tt_metal::ShardSpecBuffer;
-
-    CoreCoord sender_logical_core = {0, 0};
-    CoreRangeSet sender_logical_crs = {sender_logical_core};
-    CoreCoord receiver_logical_core = {1, 0};
-    CoreRangeSet receiver_logical_crs = {receiver_logical_core};
-    std::pair<mesh_id_t, chip_id_t> start_mesh_chip_id;
-    chip_id_t physical_start_device_id;
-    std::unordered_map<RoutingDirection, std::vector<std::pair<mesh_id_t, chip_id_t>>> end_mesh_chip_ids_by_dir;
-    std::unordered_map<RoutingDirection, std::vector<chip_id_t>> physical_end_device_ids_by_dir;
-    std::unordered_map<RoutingDirection, uint32_t> mcast_hops;
-    auto routing_direction = RoutingDirection::E;
-    mcast_hops[routing_direction] = 1;
-
-    auto control_plane = tt::Cluster::instance().get_control_plane();
-
-    // Find a device with enough neighbours in the specified direction
-    bool connection_found = false;
-    for (auto* device : devices_) {
-        start_mesh_chip_id = control_plane->get_mesh_chip_id_from_physical_chip_id(device->id());
-        std::unordered_map<RoutingDirection, std::vector<std::pair<mesh_id_t, chip_id_t>>>
-            temp_end_mesh_chip_ids_by_dir;
-        std::unordered_map<RoutingDirection, std::vector<chip_id_t>> temp_physical_end_device_ids_by_dir;
-        connection_found = true;
-        for (auto [routing_direction, num_hops] : mcast_hops) {
-            bool direction_found = true;
-            auto& temp_end_mesh_chip_ids = temp_end_mesh_chip_ids_by_dir[routing_direction];
-            auto& temp_physical_end_device_ids = temp_physical_end_device_ids_by_dir[routing_direction];
-            uint32_t curr_mesh_id = start_mesh_chip_id.first;
-            uint32_t curr_chip_id = start_mesh_chip_id.second;
-            for (uint32_t i = 0; i < num_hops; i++) {
-                auto neighbors = control_plane->get_intra_chip_neighbors(curr_mesh_id, curr_chip_id, routing_direction);
-                if (neighbors.size() > 0) {
-                    temp_end_mesh_chip_ids.emplace_back(curr_mesh_id, neighbors[0]);
-                    temp_physical_end_device_ids.push_back(
-                        control_plane->get_physical_chip_id_from_mesh_chip_id(temp_end_mesh_chip_ids.back()));
-                    curr_mesh_id = temp_end_mesh_chip_ids.back().first;
-                    curr_chip_id = temp_end_mesh_chip_ids.back().second;
-                } else {
-                    direction_found = false;
-                    break;
-                }
-            }
-            if (!direction_found) {
-                connection_found = false;
-                break;
-            }
-        }
-        if (connection_found) {
-            physical_start_device_id = device->id();
-            end_mesh_chip_ids_by_dir = std::move(temp_end_mesh_chip_ids_by_dir);
-            physical_end_device_ids_by_dir = std::move(temp_physical_end_device_ids_by_dir);
-            break;
-        }
-    }
-
-    if (!connection_found) {
-        GTEST_SKIP() << "No path found between sender and receivers";
-    }
-
-    auto* sender_device = DevicePool::instance().get_active_device(physical_start_device_id);
-    CoreCoord sender_virtual_core = sender_device->worker_core_from_logical_core(sender_logical_core);
-    // Virtual coordinate space. All devices have the same logical to virtual mapping
-    CoreCoord receiver_virtual_core = sender_device->worker_core_from_logical_core(receiver_logical_core);
-
-    uint32_t data_size = tt::constants::TILE_HW * sizeof(uint32_t);
-
-    auto receiver_shard_parameters =
-        ShardSpecBuffer(receiver_logical_crs, {1, 1}, ShardOrientation::ROW_MAJOR, {1, 1}, {1, 1});
-
-    // Reset buffer space for test validation
-    std::vector<uint32_t> receiver_buffer_data(data_size / sizeof(uint32_t), 0);
-
-    std::map<string, string> defines = {};
-    defines["FVC_MODE_PULL"] = "";
-    std::vector<tt_metal::Program> receiver_programs;
-    std::vector<std::shared_ptr<tt_metal::Buffer>> receiver_buffers;
-    for (auto& [routing_direction, physical_end_device_ids] : physical_end_device_ids_by_dir) {
-        for (auto physical_end_device_id : physical_end_device_ids) {
-            auto* receiver_device = DevicePool::instance().get_active_device(physical_end_device_id);
-            ShardedBufferConfig receiver_shard_config = {
-                .device = receiver_device,
-                .size = data_size,
-                .page_size = data_size,
-                .buffer_type = tt_metal::BufferType::L1,
-                .buffer_layout = tt_metal::TensorMemoryLayout::HEIGHT_SHARDED,
-                .shard_parameters = receiver_shard_parameters,
-            };
-            auto receiver_buffer = CreateBuffer(receiver_shard_config);
-            tt::tt_metal::detail::WriteToBuffer(receiver_buffer, receiver_buffer_data);
-            tt::Cluster::instance().l1_barrier(physical_end_device_id);
-            // Create the receiver program for validation
-            auto receiver_program = tt_metal::CreateProgram();
-            auto receiver_kernel = tt_metal::CreateKernel(
-                receiver_program,
-                "tests/tt_metal/tt_fabric/fabric_data_movement/kernels/fabric_receiver.cpp",
-                {receiver_logical_core},
-                tt_metal::DataMovementConfig{
-                    .processor = tt_metal::DataMovementProcessor::RISCV_0,
-                    .noc = tt_metal::NOC::RISCV_0_default,
-                    .defines = defines});
-
-            std::vector<uint32_t> receiver_runtime_args = {
-                receiver_buffer->address(),
-                data_size,
-            };
-            tt_metal::SetRuntimeArgs(receiver_program, receiver_kernel, receiver_logical_core, receiver_runtime_args);
-
-            this->RunProgramNonblocking(receiver_device, receiver_program);
-            receiver_programs.push_back(std::move(receiver_program));
-            receiver_buffers.push_back(std::move(receiver_buffer));
-        }
-    }
-    // Assume all receiver buffers are at the same address
-    uint32_t receiver_buffer_addr = receiver_buffers[0]->address();
-    for (const auto& receiver_buffer : receiver_buffers) {
-        if (receiver_buffer_addr != receiver_buffer->address()) {
-            GTEST_SKIP() << "Receiver buffers are not at the same address";
-        }
-    }
-
-    // Packet header needs to be inlined with the data being sent, so this test just allocates buffer space for both
-    // together on the sender
-    uint32_t sender_packet_header_and_data_size = tt::tt_fabric::PACKET_HEADER_SIZE_BYTES + data_size;
-    auto sender_shard_parameters =
-        ShardSpecBuffer(sender_logical_crs, {1, 1}, ShardOrientation::ROW_MAJOR, {1, 1}, {1, 1});
-    ShardedBufferConfig sender_shard_config = {
-        .device = sender_device,
-        .size = sender_packet_header_and_data_size,
-        .page_size = sender_packet_header_and_data_size,
-        .buffer_type = tt_metal::BufferType::L1,
-        .buffer_layout = tt_metal::TensorMemoryLayout::HEIGHT_SHARDED,
-        .shard_parameters = std::move(sender_shard_parameters),
-    };
-    auto sender_buffer = CreateBuffer(sender_shard_config);
-    // Write the data to send to the buffer
-    std::vector<uint32_t> sender_buffer_data(sender_packet_header_and_data_size / sizeof(uint32_t), 0);
-    std::iota(sender_buffer_data.begin() + PACKET_HEADER_SIZE_BYTES / sizeof(uint32_t), sender_buffer_data.end(), 0);
-    tt::tt_metal::detail::WriteToBuffer(sender_buffer, sender_buffer_data);
-
-    // Extract the expected data to be read from the receiver
-    std::copy(
-        sender_buffer_data.begin() + tt::tt_fabric::PACKET_HEADER_SIZE_BYTES / sizeof(uint32_t),
-        sender_buffer_data.end(),
-        receiver_buffer_data.begin());
-
-    // Wait for buffer data to be written to device
-    tt::Cluster::instance().l1_barrier(physical_start_device_id);
-
-    auto receiver_noc_encoding =
-        tt::tt_metal::hal_ref.noc_xy_encoding(receiver_virtual_core.x, receiver_virtual_core.y);
-
-    // Create the sender program
-    auto sender_program = tt_metal::CreateProgram();
-
-    // Allocate space for the client interface
-    uint32_t client_interface_cb_index = tt::CBIndex::c_0;
-    tt::tt_metal::CircularBufferConfig client_interface_cb_config =
-        tt::tt_metal::CircularBufferConfig(
-            mcast_hops.size() * tt::tt_fabric::CLIENT_INTERFACE_SIZE, {{client_interface_cb_index, DataFormat::UInt32}})
-            .set_page_size(client_interface_cb_index, tt::tt_fabric::CLIENT_INTERFACE_SIZE);
-    auto client_interface_cb =
-        tt::tt_metal::CreateCircularBuffer(sender_program, sender_logical_core, client_interface_cb_config);
-
-    std::vector<uint32_t> sender_compile_time_args = {client_interface_cb_index, 0, fabric_mode::PULL};
-    auto sender_kernel = tt_metal::CreateKernel(
-        sender_program,
-        "tests/tt_metal/tt_fabric/fabric_data_movement/kernels/fabric_async_write_multicast_sender.cpp",
-        sender_logical_crs,
-        tt_metal::DataMovementConfig{
-            .processor = tt_metal::DataMovementProcessor::RISCV_0,
-            .noc = tt_metal::NOC::RISCV_0_default,
-            .compile_args = sender_compile_time_args,
-            .defines = defines});
-
-    std::unordered_map<RoutingDirection, uint32_t> sender_router_noc_xys;
-    for (auto& [routing_direction, end_mesh_chip_ids] : end_mesh_chip_ids_by_dir) {
-        auto routers = control_plane->get_routers_to_chip(
-            start_mesh_chip_id.first,
-            start_mesh_chip_id.second,
-            end_mesh_chip_ids[0].first,
-            end_mesh_chip_ids[0].second);
-        auto& sender_virtual_router_coord = routers[0].second;
-        sender_router_noc_xys.try_emplace(
-            routing_direction,
-            tt_metal::hal_ref.noc_xy_encoding(sender_virtual_router_coord.x, sender_virtual_router_coord.y));
-    }
-
-    std::vector<uint32_t> sender_runtime_args = {
-        sender_buffer->address(),
-        receiver_noc_encoding,
-        receiver_buffer_addr,
-        data_size,
-        end_mesh_chip_ids_by_dir[routing_direction][0].first,
-        end_mesh_chip_ids_by_dir[routing_direction][0].second,
-        mcast_hops[routing_direction],
-        sender_router_noc_xys[routing_direction]};
-    tt_metal::SetRuntimeArgs(sender_program, sender_kernel, sender_logical_core, sender_runtime_args);
-
-    // Launch sender and receiver programs and wait for them to finish
-    this->RunProgramNonblocking(sender_device, sender_program);
-    this->WaitForSingleProgramDone(sender_device, sender_program);
-    for (auto [routing_direction, physical_end_device_ids] : physical_end_device_ids_by_dir) {
-        for (uint32_t i = 0; i < physical_end_device_ids.size(); i++) {
-            auto* receiver_device = DevicePool::instance().get_active_device(physical_end_device_ids[i]);
-            this->WaitForSingleProgramDone(receiver_device, receiver_programs[i]);
-        }
-    }
-
-    // Validate the data received by the receiver
-    for (auto [routing_direction, physical_end_device_ids] : physical_end_device_ids_by_dir) {
-        for (uint32_t i = 0; i < physical_end_device_ids.size(); i++) {
-            std::vector<uint32_t> received_buffer_data;
-            tt::tt_metal::detail::ReadFromBuffer(receiver_buffers[i], received_buffer_data);
-            EXPECT_EQ(receiver_buffer_data, received_buffer_data);
-        }
-    }
-}
-
-TEST_F(Fabric2DPullFixture, TestAsyncRawWriteMulticast) {
-    using tt::tt_metal::ShardedBufferConfig;
-    using tt::tt_metal::ShardOrientation;
-    using tt::tt_metal::ShardSpecBuffer;
-
-    CoreCoord sender_logical_core = {0, 0};
-    CoreRangeSet sender_logical_crs = {sender_logical_core};
-    CoreCoord receiver_logical_core = {1, 0};
-    CoreRangeSet receiver_logical_crs = {receiver_logical_core};
-    std::pair<mesh_id_t, chip_id_t> start_mesh_chip_id;
-    chip_id_t physical_start_device_id;
-    std::unordered_map<RoutingDirection, std::vector<std::pair<mesh_id_t, chip_id_t>>> end_mesh_chip_ids_by_dir;
-    std::unordered_map<RoutingDirection, std::vector<chip_id_t>> physical_end_device_ids_by_dir;
-    std::unordered_map<RoutingDirection, uint32_t> mcast_hops;
-    auto routing_direction = RoutingDirection::E;
-    mcast_hops[routing_direction] = 1;
-
-    auto control_plane = tt::Cluster::instance().get_control_plane();
-
-    // Find a device with enough neighbours in the specified direction
-    bool connection_found = false;
-    for (auto* device : devices_) {
-        start_mesh_chip_id = control_plane->get_mesh_chip_id_from_physical_chip_id(device->id());
-        std::unordered_map<RoutingDirection, std::vector<std::pair<mesh_id_t, chip_id_t>>>
-            temp_end_mesh_chip_ids_by_dir;
-        std::unordered_map<RoutingDirection, std::vector<chip_id_t>> temp_physical_end_device_ids_by_dir;
-        connection_found = true;
-        for (auto [routing_direction, num_hops] : mcast_hops) {
-            bool direction_found = true;
-            auto& temp_end_mesh_chip_ids = temp_end_mesh_chip_ids_by_dir[routing_direction];
-            auto& temp_physical_end_device_ids = temp_physical_end_device_ids_by_dir[routing_direction];
-            uint32_t curr_mesh_id = start_mesh_chip_id.first;
-            uint32_t curr_chip_id = start_mesh_chip_id.second;
-            for (uint32_t i = 0; i < num_hops; i++) {
-                auto neighbors = control_plane->get_intra_chip_neighbors(curr_mesh_id, curr_chip_id, routing_direction);
-                if (neighbors.size() > 0) {
-                    temp_end_mesh_chip_ids.emplace_back(curr_mesh_id, neighbors[0]);
-                    temp_physical_end_device_ids.push_back(
-                        control_plane->get_physical_chip_id_from_mesh_chip_id(temp_end_mesh_chip_ids.back()));
-                    curr_mesh_id = temp_end_mesh_chip_ids.back().first;
-                    curr_chip_id = temp_end_mesh_chip_ids.back().second;
-                } else {
-                    direction_found = false;
-                    break;
-                }
-            }
-            if (!direction_found) {
-                connection_found = false;
-                break;
-            }
-        }
-        if (connection_found) {
-            physical_start_device_id = device->id();
-            end_mesh_chip_ids_by_dir = std::move(temp_end_mesh_chip_ids_by_dir);
-            physical_end_device_ids_by_dir = std::move(temp_physical_end_device_ids_by_dir);
-            break;
-        }
-    }
-
-    if (!connection_found) {
-        GTEST_SKIP() << "No path found between sender and receivers";
-    }
-
-    tt::log_info(
-        tt::LogTest, "Async Raw Write Mcast from {} to {}", start_mesh_chip_id.second, end_mesh_chip_ids_by_dir);
-
-    auto* sender_device = DevicePool::instance().get_active_device(physical_start_device_id);
-    CoreCoord sender_virtual_core = sender_device->worker_core_from_logical_core(sender_logical_core);
-    // Virtual coordinate space. All devices have the same logical to virtual mapping
-    CoreCoord receiver_virtual_core = sender_device->worker_core_from_logical_core(receiver_logical_core);
-
-    uint32_t data_size = tt::constants::TILE_HW * sizeof(uint32_t);
-
-    auto receiver_shard_parameters =
-        ShardSpecBuffer(receiver_logical_crs, {1, 1}, ShardOrientation::ROW_MAJOR, {1, 1}, {1, 1});
-
-    // Reset buffer space for test validation
-    std::vector<uint32_t> receiver_buffer_data(data_size / sizeof(uint32_t), 0);
-
-    std::map<string, string> defines = {};
-    defines["FVC_MODE_PULL"] = "";
-    std::vector<tt_metal::Program> receiver_programs;
-    std::vector<std::shared_ptr<tt_metal::Buffer>> receiver_buffers;
-    for (auto& [routing_direction, physical_end_device_ids] : physical_end_device_ids_by_dir) {
-        for (auto physical_end_device_id : physical_end_device_ids) {
-            auto* receiver_device = DevicePool::instance().get_active_device(physical_end_device_id);
-            ShardedBufferConfig receiver_shard_config = {
-                .device = receiver_device,
-                .size = data_size,
-                .page_size = data_size,
-                .buffer_type = tt_metal::BufferType::L1,
-                .buffer_layout = tt_metal::TensorMemoryLayout::HEIGHT_SHARDED,
-                .shard_parameters = receiver_shard_parameters,
-            };
-            auto receiver_buffer = CreateBuffer(receiver_shard_config);
-            tt::tt_metal::detail::WriteToBuffer(receiver_buffer, receiver_buffer_data);
-            tt::Cluster::instance().l1_barrier(physical_end_device_id);
-            // Create the receiver program for validation
-            auto receiver_program = tt_metal::CreateProgram();
-            auto receiver_kernel = tt_metal::CreateKernel(
-                receiver_program,
-                "tests/tt_metal/tt_fabric/fabric_data_movement/kernels/fabric_receiver.cpp",
-                {receiver_logical_core},
-                tt_metal::DataMovementConfig{
-                    .processor = tt_metal::DataMovementProcessor::RISCV_0,
-                    .noc = tt_metal::NOC::RISCV_0_default,
-                    .defines = defines});
-
-            std::vector<uint32_t> receiver_runtime_args = {
-                receiver_buffer->address(),
-                data_size,
-            };
-            tt_metal::SetRuntimeArgs(receiver_program, receiver_kernel, receiver_logical_core, receiver_runtime_args);
-
-            this->RunProgramNonblocking(receiver_device, receiver_program);
-            receiver_programs.push_back(std::move(receiver_program));
-            receiver_buffers.push_back(std::move(receiver_buffer));
-        }
-    }
-    // Assume all receiver buffers are at the same address
-    uint32_t receiver_buffer_addr = receiver_buffers[0]->address();
-    for (const auto& receiver_buffer : receiver_buffers) {
-        if (receiver_buffer_addr != receiver_buffer->address()) {
-            GTEST_SKIP() << "Receiver buffers are not at the same address";
-        }
-    }
-
-    auto sender_shard_parameters =
-        ShardSpecBuffer(sender_logical_crs, {1, 1}, ShardOrientation::ROW_MAJOR, {1, 1}, {1, 1});
-    ShardedBufferConfig sender_shard_config = {
-        .device = sender_device,
-        .size = data_size,
-        .page_size = data_size,
-        .buffer_type = tt_metal::BufferType::L1,
-        .buffer_layout = tt_metal::TensorMemoryLayout::HEIGHT_SHARDED,
-        .shard_parameters = std::move(sender_shard_parameters),
-    };
-    auto sender_buffer = CreateBuffer(sender_shard_config);
-    // Write the data to send to the buffer
-    std::vector<uint32_t> sender_buffer_data(data_size / sizeof(uint32_t), 0);
-    std::iota(sender_buffer_data.begin(), sender_buffer_data.end(), 0);
-    tt::tt_metal::detail::WriteToBuffer(sender_buffer, sender_buffer_data);
-
-    // Wait for buffer data to be written to device
-    tt::Cluster::instance().l1_barrier(physical_start_device_id);
-
-    auto receiver_noc_encoding =
-        tt::tt_metal::hal_ref.noc_xy_encoding(receiver_virtual_core.x, receiver_virtual_core.y);
-
-    // Create the sender program
-    auto sender_program = tt_metal::CreateProgram();
-
-    // Allocate space for the client interface
-    uint32_t client_interface_cb_index = tt::CBIndex::c_0;
-    tt::tt_metal::CircularBufferConfig client_interface_cb_config =
-        tt::tt_metal::CircularBufferConfig(
-            mcast_hops.size() * tt::tt_fabric::CLIENT_INTERFACE_SIZE, {{client_interface_cb_index, DataFormat::UInt32}})
-            .set_page_size(client_interface_cb_index, tt::tt_fabric::CLIENT_INTERFACE_SIZE);
-    auto client_interface_cb =
-        tt::tt_metal::CreateCircularBuffer(sender_program, sender_logical_core, client_interface_cb_config);
-
-    std::vector<uint32_t> sender_compile_time_args = {client_interface_cb_index, 1, fabric_mode::PULL};
-    auto sender_kernel = tt_metal::CreateKernel(
-        sender_program,
-        "tests/tt_metal/tt_fabric/fabric_data_movement/kernels/fabric_async_write_multicast_sender.cpp",
-        sender_logical_crs,
-        tt_metal::DataMovementConfig{
-            .processor = tt_metal::DataMovementProcessor::RISCV_0,
-            .noc = tt_metal::NOC::RISCV_0_default,
-            .compile_args = sender_compile_time_args,
-            .defines = defines});
-
-    std::unordered_map<RoutingDirection, uint32_t> sender_router_noc_xys;
-    for (auto& [routing_direction, end_mesh_chip_ids] : end_mesh_chip_ids_by_dir) {
-        auto routers = control_plane->get_routers_to_chip(
-            start_mesh_chip_id.first,
-            start_mesh_chip_id.second,
-            end_mesh_chip_ids[0].first,
-            end_mesh_chip_ids[0].second);
-        auto& sender_virtual_router_coord = routers[0].second;
-        sender_router_noc_xys.try_emplace(
-            routing_direction,
-            tt_metal::hal_ref.noc_xy_encoding(sender_virtual_router_coord.x, sender_virtual_router_coord.y));
-    }
-
-    std::vector<uint32_t> sender_runtime_args = {
-        sender_buffer->address(),
-        receiver_noc_encoding,
-        receiver_buffer_addr,
-        data_size,
-        end_mesh_chip_ids_by_dir[routing_direction][0].first,
-        end_mesh_chip_ids_by_dir[routing_direction][0].second,
-        mcast_hops[routing_direction],
-        sender_router_noc_xys[routing_direction]};
-    tt_metal::SetRuntimeArgs(sender_program, sender_kernel, sender_logical_core, sender_runtime_args);
->>>>>>> 2095ddb5
 
     // Launch sender and receiver programs and wait for them to finish
     fixture->RunProgramNonblocking(receiver_device, receiver_program);
@@ -2088,7 +566,8 @@
     }
 
     // Prepare runtime args based on whether it's multidirectional or not
-    auto outbound_eth_channels = tt::Cluster::instance().get_fabric_ethernet_channels(start_mesh_chip_id.second);
+    auto soc_desc = tt::Cluster::instance().get_soc_desc(start_mesh_chip_id.second);
+    uint32_t outbound_eth_channel = (uint32_t)soc_desc.logical_eth_core_to_chan_map.at(sender_logical_core);
     std::vector<uint32_t> sender_runtime_args;
 
     if (multidirectional) {
@@ -2105,7 +584,7 @@
             end_mesh_chip_ids_by_dir[RoutingDirection::W][0].second,
             mcast_hops[RoutingDirection::W],
             sender_router_noc_xys[RoutingDirection::W],
-            *outbound_eth_channels.begin()};
+            outbound_eth_channel};
     } else {
         auto routing_direction = RoutingDirection::E;
         sender_runtime_args = {
@@ -2117,7 +596,7 @@
             end_mesh_chip_ids_by_dir[routing_direction][0].second,
             mcast_hops[routing_direction],
             sender_router_noc_xys[routing_direction],
-            *outbound_eth_channels.begin()};
+            outbound_eth_channel};
     }
 
     // Choose the appropriate kernel based on whether it's multidirectional or not
