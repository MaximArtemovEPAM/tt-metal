--- conflicted
+++ resolved
@@ -92,9 +92,7 @@
         unit_tests_llk
         unit_tests_stl
         unit_tests_noc
-<<<<<<< HEAD
         unit_tests_builder
-=======
         unit_tests_lightmetal
 )
 
@@ -157,5 +155,4 @@
         DESTINATION
             ${CMAKE_INSTALL_LIBEXECDIR}/tt-metalium # FIXME: fix the include paths for jit_build
         COMPONENT metalium-runtime
->>>>>>> 348bc89a
 )