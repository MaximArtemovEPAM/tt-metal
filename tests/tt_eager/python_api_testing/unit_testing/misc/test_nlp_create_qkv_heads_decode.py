# SPDX-FileCopyrightText: © 2023 Tenstorrent Inc.

# SPDX-License-Identifier: Apache-2.0

import pytest
from loguru import logger
import torch
from torch import nn
import ttnn
from tests.tt_eager.python_api_testing.sweep_tests.comparison_funcs import (
    comp_allclose,
    comp_pcc,
)

from models.utility_functions import (
    torch2tt_tensor,
    tt2torch_tensor,
    skip_for_grayskull,
    nearest_32,
    is_blackhole,
    skip_for_blackhole,
)


def run_test_create_head_interleaved(device, n_local_heads, n_local_kv_heads, head_dim, batch, is_dram):
    ## Split Heads
    seq_len = 1
    total_heads = n_local_heads + n_local_kv_heads * 2
    input_memory_config = ttnn.DRAM_MEMORY_CONFIG if is_dram else ttnn.L1_MEMORY_CONFIG
    # Prepare input
    proj_output = torch.rand(1, seq_len, batch, head_dim * total_heads)
    proj_output_tt = ttnn.from_torch(proj_output, layout=ttnn.TILE_LAYOUT, dtype=ttnn.bfloat16)
    proj_output_tt = proj_output_tt.to(device=device, mem_config=input_memory_config)

    HEIGHT_SHARDED_MEMCFG = ttnn.MemoryConfig(ttnn.TensorMemoryLayout.HEIGHT_SHARDED, ttnn.BufferType.L1)
    # tt operation
    (
        q_heads_tt,  # [seqlen, n_local_heads, bsz, head_dim]
        k_heads_tt,  # [seqlen, n_local_kv_heads, bsz, head_dim]
        v_heads_tt,  # [seqlen, n_local_kv_heads, bsz, head_dim]
    ) = ttnn.experimental.nlp_create_qkv_heads_decode(
        proj_output_tt,
        num_heads=n_local_heads,
        num_kv_heads=n_local_kv_heads,
        memory_config=HEIGHT_SHARDED_MEMCFG,
    )
    logger.info(f"q_heads_tt: {q_heads_tt.shape}, {q_heads_tt.memory_config()}")
    logger.info(f"k_heads_tt: {k_heads_tt.shape}, {k_heads_tt.memory_config()}")
    logger.info(f"v_heads_tt: {v_heads_tt.shape}, {v_heads_tt.memory_config()}")

    # torch operation
    q_heads_torch = proj_output[:, :, :batch, : head_dim * n_local_heads].view(seq_len, batch, n_local_heads, head_dim)
    k_heads_torch = proj_output[
        :, :, :batch, head_dim * n_local_heads : head_dim * (n_local_heads + n_local_kv_heads)
    ].view(seq_len, batch, n_local_kv_heads, head_dim)
    v_heads_torch = proj_output[:, :, :batch, head_dim * (n_local_heads + n_local_kv_heads) :].view(
        seq_len, batch, n_local_kv_heads, head_dim
    )

    # compare
    q_heads_tt_cpu = ttnn.to_torch(q_heads_tt)
    out_pass_q, output_pcc_q = comp_pcc(q_heads_tt_cpu, q_heads_torch, pcc=0.9999)
    logger.info(f"PCC value: {output_pcc_q}")

    k_heads_tt_cpu = ttnn.to_torch(k_heads_tt)
    out_pass_k, output_pcc_k = comp_pcc(k_heads_tt_cpu, k_heads_torch, pcc=0.9999)
    logger.info(f"PCC value: {output_pcc_k}")

    v_heads_tt_cpu = ttnn.to_torch(v_heads_tt)
    out_pass_v, output_pcc_v = comp_pcc(v_heads_tt_cpu, v_heads_torch, pcc=0.9999)
    logger.info(f"PCC value: {output_pcc_v}")

    assert out_pass_q and out_pass_k and out_pass_v


@skip_for_grayskull("Requires eth connected devices to run")
@pytest.mark.parametrize(
    "n_q_heads, n_kv_heads, head_dim",
    (
        (64, 8, 128),
        (32, 8, 128),
        (8, 4, 96),
        (32, 8, 64),
    ),
    ids=["n64_8_128", "n32_8_128", "n8_4_96", "n32_8_64"],
)
@pytest.mark.parametrize("batch", (1, 2, 4, 8, 16, 32), ids=["b1", "b2", "b4", "b8", "b16", "b32"])
@pytest.mark.parametrize("parallel_factor", (1, 2, 4, 8), ids=["pf1", "pf2", "pf4", "pf8"])
@pytest.mark.parametrize("is_dram", (False, True), ids=["L1", "DRAM"])
def test_create_head_interleaved(
    n_q_heads,
    n_kv_heads,
    head_dim,
    batch,
    parallel_factor,
    device,
    use_program_cache,
    is_dram,
):
    torch.manual_seed(0)
    n_local_heads = n_q_heads // parallel_factor
    n_local_kv_heads = n_kv_heads // parallel_factor
    if n_local_heads > 32 or n_local_kv_heads == 0:
        pytest.skip("Skipping due to impossible parallelization")
    if is_blackhole() and is_dram:
        pytest.skip("Skipping DRAM test on blackhole due to issue #16667")
    for i in range(3):
        # multiple loops to test program caching
        run_test_create_head_interleaved(device, n_local_heads, n_local_kv_heads, head_dim, batch, is_dram)


def run_test_create_head_max_width_shard(device, n_local_heads, n_local_kv_heads, head_dim, batch):
    ## Split Heads
    seq_len = 1
    total_heads = n_local_heads + n_local_kv_heads * 2
    # Prepare input
    proj_output = torch.rand(1, seq_len, batch, head_dim * total_heads)
    proj_output_tt = ttnn.from_torch(
        proj_output,
        layout=ttnn.TILE_LAYOUT,
    )
    # Use ttnn shape to get padding of batch
    padded_batch = proj_output_tt.padded_shape[2]
    shard_spec_1_cores_grid = ttnn.CoreRangeSet(
        {
            ttnn.CoreRange(
                ttnn.CoreCoord(0, 0),
                ttnn.CoreCoord(0, 0),
            ),
        }
    )
    CREATE_HEAD_INPUT_MEMCFG = ttnn.MemoryConfig(
        ttnn.TensorMemoryLayout.WIDTH_SHARDED,
        ttnn.BufferType.L1,
        ttnn.ShardSpec(
            shard_spec_1_cores_grid,
            [
                padded_batch,
                head_dim * total_heads,
            ],
            ttnn.ShardOrientation.ROW_MAJOR,
        ),
    )
    HEIGHT_SHARDED_MEMCFG = ttnn.MemoryConfig(ttnn.TensorMemoryLayout.HEIGHT_SHARDED, ttnn.BufferType.L1)

    proj_output_tt = proj_output_tt.to(device=device, mem_config=CREATE_HEAD_INPUT_MEMCFG)

    # tt operation
    (
        q_heads_tt,  # [seqlen, n_local_heads, bsz, head_dim]
        k_heads_tt,  # [seqlen, n_local_kv_heads, bsz, head_dim]
        v_heads_tt,  # [seqlen, n_local_kv_heads, bsz, head_dim]
    ) = ttnn.experimental.nlp_create_qkv_heads_decode(
        proj_output_tt,
        num_heads=n_local_heads,
        num_kv_heads=n_local_kv_heads,
        memory_config=HEIGHT_SHARDED_MEMCFG,
        # unpadded_batch_size=batch if batch != padded_batch else None,
    )
    logger.info(f"q_heads_tt: {q_heads_tt.shape}, {q_heads_tt.memory_config()}")
    logger.info(f"k_heads_tt: {k_heads_tt.shape}, {k_heads_tt.memory_config()}")
    logger.info(f"v_heads_tt: {v_heads_tt.shape}, {v_heads_tt.memory_config()}")

    # torch operation
    q_heads_torch = proj_output[:, :, :batch, : head_dim * n_local_heads].view(seq_len, batch, n_local_heads, head_dim)
    k_heads_torch = proj_output[
        :, :, :batch, head_dim * n_local_heads : head_dim * (n_local_heads + n_local_kv_heads)
    ].view(seq_len, batch, n_local_kv_heads, head_dim)
    v_heads_torch = proj_output[:, :, :batch, head_dim * (n_local_heads + n_local_kv_heads) :].view(
        seq_len, batch, n_local_kv_heads, head_dim
    )

    # compare
    q_heads_tt_cpu = ttnn.to_torch(q_heads_tt)
    out_pass_q, output_pcc_q = comp_pcc(q_heads_tt_cpu, q_heads_torch, pcc=0.9999)
    logger.info(f"PCC value: {output_pcc_q}")

    k_heads_tt_cpu = ttnn.to_torch(k_heads_tt)
    out_pass_k, output_pcc_k = comp_pcc(k_heads_tt_cpu, k_heads_torch, pcc=0.9999)
    logger.info(f"PCC value: {output_pcc_k}")

    v_heads_tt_cpu = ttnn.to_torch(v_heads_tt)
    out_pass_v, output_pcc_v = comp_pcc(v_heads_tt_cpu, v_heads_torch, pcc=0.9999)
    logger.info(f"PCC value: {output_pcc_v}")

    assert out_pass_q and out_pass_k and out_pass_v


@skip_for_grayskull("Requires eth connected devices to run")
@pytest.mark.parametrize(
    "n_local_heads, n_local_kv_heads, head_dim, batch",
    ((8, 1, 128, 32), (8, 4, 96, 32), (16, 2, 64, 32), (8, 1, 128, 16), (8, 1, 128, 8), (32, 8, 128, 4)),
)
def test_create_head_max_width_shard(
    n_local_heads,
    n_local_kv_heads,
    head_dim,
    batch,
    device,
    use_program_cache,
):
    torch.manual_seed(0)

    for i in range(3):
        # multiple loops to test program caching
        run_test_create_head_max_width_shard(device, n_local_heads, n_local_kv_heads, head_dim, batch)


def run_test_create_min_width_shard(
    device,
    batch,
    n_local_heads,
    n_local_kv_heads,
    head_dim,
    overlap_coregrid,
    batch_offset=None,
    slice_size=None,
    sub_core_grids=None,
):
    # Split Heads
    if not overlap_coregrid and batch >= 32:
        # Test with smaller batch size for CI to pass on devices not utlizing full coregrid
        pytest.skip(
            "Skipping tests for batch>=32 for non-overlapping coregrid as CI device does not support full coregrid"
        )
    seq_len = 1
    total_heads = n_local_heads + n_local_kv_heads * 2
    total_cores = total_heads * head_dim // 32
    core_x = min(total_cores, 8)
    core_y = max(1, total_cores // core_x)
    # Prepare input
    proj_output = torch.rand(1, seq_len, batch, head_dim * total_heads)

    # TT configs
    if sub_core_grids is None:
        shard_spec_n_cores_grid = ttnn.CoreRangeSet(
            {
                ttnn.CoreRange(
                    ttnn.CoreCoord(0, 0),
                    ttnn.CoreCoord(core_x - 1, core_y - 1),
                ),
            }
        )
    else:
        device_core_grid_size = device.compute_with_storage_grid_size()
        sub_core_grids_bounds = sub_core_grids.bounding_box()
        if (
            sub_core_grids_bounds.start.x < 0
            or sub_core_grids_bounds.start.y < 0
            or sub_core_grids_bounds.end.x >= device_core_grid_size.x
            or sub_core_grids_bounds.end.y >= device_core_grid_size.y
        ):
            pytest.skip("Sub core grid is out of bounds")

        grid_start_coord = sub_core_grids_bounds.start
        shard_spec_n_cores_grid = ttnn.num_cores_to_corerangeset_in_subcoregrids(
            grid_start_coord, total_cores, sub_core_grids, True
        )

    CREATE_HEAD_SHARD_SPEC = ttnn.ShardSpec(
        shard_spec_n_cores_grid,
        [
            32,
            32,
        ],
        ttnn.ShardOrientation.ROW_MAJOR,
    )
    CREATE_HEAD_INPUT_MEMCFG = ttnn.MemoryConfig(
        ttnn.TensorMemoryLayout.WIDTH_SHARDED, ttnn.BufferType.L1, CREATE_HEAD_SHARD_SPEC
    )
    HEIGHT_SHARDED_MEMCFG = ttnn.MemoryConfig(ttnn.TensorMemoryLayout.HEIGHT_SHARDED, ttnn.BufferType.L1)

    # Prepare tt input
    proj_output_tt = ttnn.from_torch(
        proj_output, device=device, layout=ttnn.TILE_LAYOUT, dtype=ttnn.bfloat16, memory_config=CREATE_HEAD_INPUT_MEMCFG
    )

    # tt operation
    (
        q_heads_tt,  # [seqlen, n_local_heads, bsz, head_dim]
        k_heads_tt,  # [seqlen, n_local_kv_heads, bsz, head_dim]
        v_heads_tt,  # [seqlen, n_local_kv_heads, bsz, head_dim]
    ) = ttnn.experimental.nlp_create_qkv_heads_decode(
        proj_output_tt,
        num_heads=n_local_heads,
        num_kv_heads=n_local_kv_heads,
        overlap_qk_coregrid=overlap_coregrid,
        batch_offset=batch_offset,
        slice_size=slice_size,
        memory_config=HEIGHT_SHARDED_MEMCFG,
    )
    logger.info(f"q_heads_tt: {q_heads_tt.shape}, {q_heads_tt.memory_config()}")
    logger.info(f"k_heads_tt: {k_heads_tt.shape}, {k_heads_tt.memory_config()}")
    logger.info(f"v_heads_tt: {v_heads_tt.shape}, {v_heads_tt.memory_config()}")

    if batch_offset is None and slice_size is None:
        batch_offset = 0
        slice_size = batch
    else:
        if isinstance(batch_offset, ttnn.Tensor):
            # convert ttnn.Tensor to torch tensor
            tensor = ttnn.to_torch(batch_offset)
            batch_offset = tensor[0]
        batch = slice_size
    q_heads_torch = proj_output[:, :, batch_offset : batch_offset + slice_size, : head_dim * n_local_heads].view(
        seq_len, batch, n_local_heads, head_dim
    )
    k_heads_torch = proj_output[
        :,
        :,
        batch_offset : batch_offset + slice_size,
        head_dim * n_local_heads : head_dim * (n_local_heads + n_local_kv_heads),
    ].view(seq_len, batch, n_local_kv_heads, head_dim)
    v_heads_torch = proj_output[
        :, :, batch_offset : batch_offset + slice_size, head_dim * (n_local_heads + n_local_kv_heads) :
    ].view(seq_len, batch, n_local_kv_heads, head_dim)

    # compare
    q_heads_tt_cpu = ttnn.to_torch(q_heads_tt)
    out_pass_q, output_pcc_q = comp_pcc(q_heads_tt_cpu, q_heads_torch)
    logger.info(f"PCC value: {output_pcc_q}")

    k_heads_tt_cpu = ttnn.to_torch(k_heads_tt)
    out_pass_k, output_pcc_k = comp_pcc(k_heads_tt_cpu, k_heads_torch)
    logger.info(f"PCC value: {output_pcc_k}")

    v_heads_tt_cpu = ttnn.to_torch(v_heads_tt)
    out_pass_v, output_pcc_v = comp_pcc(v_heads_tt_cpu, v_heads_torch)
    logger.info(f"PCC value: {output_pcc_v}")

    assert out_pass_q and out_pass_k and out_pass_v


@skip_for_grayskull("Requires eth connected devices to run")
@pytest.mark.parametrize("batch", (1, 8, 16, 32))
@pytest.mark.parametrize(
    "n_local_heads, n_local_kv_heads, head_dim",
    ((8, 1, 128), (8, 4, 96), (16, 2, 64)),
)
@pytest.mark.parametrize("overlap_coregrid", (True, False))
def test_create_min_width_shard(
    batch,
    n_local_heads,
    n_local_kv_heads,
    head_dim,
    device,
    overlap_coregrid,
    use_program_cache,
):
    torch.manual_seed(0)

    for i in range(3):
        # multiple loops to test program caching
        run_test_create_min_width_shard(
            device=device,
            batch=batch,
            n_local_heads=n_local_heads,
            n_local_kv_heads=n_local_kv_heads,
            head_dim=head_dim,
            overlap_coregrid=overlap_coregrid,
        )

    # BH does s2i and i2s inside of to_device and from_device as device ops
<<<<<<< HEAD
    expected_entries = 1 if not is_blackhole() else 4 if overlap_coregrid else 5
=======
    expected_entries = 1 if not is_blackhole() else 3 if overlap_coregrid else 4
    assert device.num_program_cache_entries() == expected_entries
>>>>>>> fc4dcf01


@pytest.fixture()
def set_dispatch_col(device_params):
    device_params["dispatch_core_axis"] = ttnn.DispatchCoreAxis.COL
    return device_params


@skip_for_blackhole("Requires eth connected devices to run, see #12349")
@skip_for_grayskull("Requires eth connected devices to run")
@pytest.mark.parametrize("batch", (32,))
@pytest.mark.parametrize(
    "n_local_heads, n_local_kv_heads, head_dim",
    ((8, 1, 128),),
)
@pytest.mark.parametrize("overlap_coregrid", (True, False))
@pytest.mark.parametrize("batch_offset", (0, 8, 16, 24))
@pytest.mark.parametrize("slice_size", (8,))
def test_create_heads_with_slice(
    batch,
    n_local_heads,
    n_local_kv_heads,
    head_dim,
    device,
    overlap_coregrid,
    batch_offset,
    slice_size,
    use_program_cache,
):
    torch.manual_seed(0)
    batch_offset_tensor = torch.tensor([batch_offset], dtype=torch.int32)
    # convert to tt tensor
    batch_offset_tensor_tt = ttnn.from_torch(batch_offset_tensor, device=device, layout=ttnn.TILE_LAYOUT)

    for i in range(3):
        # multiple loops to test program caching
        run_test_create_min_width_shard(
            device=device,
            batch=batch,
            n_local_heads=n_local_heads,
            n_local_kv_heads=n_local_kv_heads,
            head_dim=head_dim,
            overlap_coregrid=overlap_coregrid,
            batch_offset=batch_offset_tensor_tt,
            slice_size=slice_size,
        )
    # BH does s2i and i2s inside of to_device and from_device as device ops
    expected_entries = 1 if not is_blackhole() else 4 if overlap_coregrid else 5


@pytest.fixture()
def set_dispatch_col(device_params):
    device_params["dispatch_core_axis"] = ttnn.DispatchCoreAxis.COL
    return device_params


@skip_for_blackhole("Requires eth connected devices to run, see #12349")
@skip_for_grayskull("Requires eth connected devices to run")
@pytest.mark.parametrize("batch", (1, 8, 16))
@pytest.mark.parametrize(
    "n_local_heads, n_local_kv_heads, head_dim",
    ((8, 1, 128), (16, 2, 64)),
)
@pytest.mark.parametrize("overlap_coregrid", (True, False))
@pytest.mark.parametrize(
    "sub_core_grids",
    (
        ttnn.CoreRangeSet(
            {
                ttnn.CoreRange(ttnn.CoreCoord(1, 0), ttnn.CoreCoord(3, 9)),
                ttnn.CoreRange(ttnn.CoreCoord(5, 0), ttnn.CoreCoord(6, 9)),
            }
        ),
    ),
)
def test_create_min_width_shard_subcoregrid(
    set_dispatch_col,
    device,
    batch,
    n_local_heads,
    n_local_kv_heads,
    head_dim,
    overlap_coregrid,
    use_program_cache,
    sub_core_grids,
):
    torch.manual_seed(0)

    for i in range(3):
        # multiple loops to test program caching
        run_test_create_min_width_shard(
            device=device,
            batch=batch,
            n_local_heads=n_local_heads,
            n_local_kv_heads=n_local_kv_heads,
            head_dim=head_dim,
            overlap_coregrid=overlap_coregrid,
            sub_core_grids=sub_core_grids,
        )


def run_test_create_width_shard_by_head(
    device,
    n_local_heads,
    n_local_kv_heads,
    head_dim,
):
    ## Split Heads
    batch = 16
    seq_len = 1
    total_heads = n_local_heads + n_local_kv_heads * 2
    total_cores = total_heads
    core_x = min(total_cores, 8)
    core_y = max(1, total_cores // core_x)
    # Prepare input
    proj_output = torch.rand(1, seq_len, batch, head_dim * total_heads)

    # TT configs
    shard_spec_n_cores_grid = ttnn.CoreRangeSet(
        {
            ttnn.CoreRange(
                ttnn.CoreCoord(0, 0),
                ttnn.CoreCoord(core_x - 1, core_y - 1),
            ),
        }
    )
    CREATE_HEAD_INPUT_MEMCFG = ttnn.MemoryConfig(
        ttnn.TensorMemoryLayout.WIDTH_SHARDED,
        ttnn.BufferType.L1,
        ttnn.ShardSpec(
            shard_spec_n_cores_grid,
            [
                32,
                head_dim,
            ],
            ttnn.ShardOrientation.ROW_MAJOR,
        ),
    )
    HEIGHT_SHARDED_MEMCFG = ttnn.MemoryConfig(ttnn.TensorMemoryLayout.HEIGHT_SHARDED, ttnn.BufferType.L1)

    # Prepare tt input
    proj_output_tt = ttnn.from_torch(proj_output, layout=ttnn.TILE_LAYOUT, dtype=ttnn.bfloat16).to(
        device=device, mem_config=CREATE_HEAD_INPUT_MEMCFG
    )

    # tt operation
    (
        q_heads_tt,  # [seqlen, n_local_heads, bsz, head_dim]
        k_heads_tt,  # [seqlen, n_local_kv_heads, bsz, head_dim]
        v_heads_tt,  # [seqlen, n_local_kv_heads, bsz, head_dim]
    ) = ttnn.experimental.nlp_create_qkv_heads_decode(
        proj_output_tt,
        num_heads=n_local_heads,
        num_kv_heads=n_local_kv_heads,
        memory_config=HEIGHT_SHARDED_MEMCFG,
    )
    logger.info(f"q_heads_tt: {q_heads_tt.shape}, {q_heads_tt.memory_config()}")
    logger.info(f"k_heads_tt: {k_heads_tt.shape}, {k_heads_tt.memory_config()}")
    logger.info(f"v_heads_tt: {v_heads_tt.shape}, {v_heads_tt.memory_config()}")

    # torch operation
    q_heads_torch = proj_output[:, :, :, : head_dim * n_local_heads].view(seq_len, batch, n_local_heads, head_dim)
    k_heads_torch = proj_output[:, :, :, head_dim * n_local_heads : head_dim * (n_local_heads + n_local_kv_heads)].view(
        seq_len, batch, n_local_kv_heads, head_dim
    )
    v_heads_torch = proj_output[:, :, :, head_dim * (n_local_heads + n_local_kv_heads) :].view(
        seq_len, batch, n_local_kv_heads, head_dim
    )

    # compare
    q_heads_tt_cpu = ttnn.to_torch(q_heads_tt)
    out_pass_q, output_pcc_q = comp_pcc(q_heads_tt_cpu, q_heads_torch)
    logger.info(f"PCC value: {output_pcc_q}")

    k_heads_tt_cpu = ttnn.to_torch(k_heads_tt)
    out_pass_k, output_pcc_k = comp_pcc(k_heads_tt_cpu, k_heads_torch)
    logger.info(f"PCC value: {output_pcc_k}")

    v_heads_tt_cpu = ttnn.to_torch(v_heads_tt)
    out_pass_v, output_pcc_v = comp_pcc(v_heads_tt_cpu, v_heads_torch)
    logger.info(f"PCC value: {output_pcc_v}")

    assert out_pass_q and out_pass_k and out_pass_v


@skip_for_grayskull("Requires eth connected devices to run")
@pytest.mark.parametrize(
    "n_local_heads, n_local_kv_heads, head_dim",
    ((32, 8, 128),),
)
def test_create_width_shard_by_head(
    n_local_heads,
    n_local_kv_heads,
    head_dim,
    device,
    use_program_cache,
):
    torch.manual_seed(0)

    for i in range(3):
        # multiple loops to test program caching
        run_test_create_width_shard_by_head(
            device,
            n_local_heads,
            n_local_kv_heads,
            head_dim,
        )<|MERGE_RESOLUTION|>--- conflicted
+++ resolved
@@ -361,12 +361,8 @@
         )
 
     # BH does s2i and i2s inside of to_device and from_device as device ops
-<<<<<<< HEAD
-    expected_entries = 1 if not is_blackhole() else 4 if overlap_coregrid else 5
-=======
     expected_entries = 1 if not is_blackhole() else 3 if overlap_coregrid else 4
     assert device.num_program_cache_entries() == expected_entries
->>>>>>> fc4dcf01
 
 
 @pytest.fixture()
