--- conflicted
+++ resolved
@@ -219,13 +219,8 @@
     batch_offset=None,
     slice_size=None,
 ):
-<<<<<<< HEAD
-    ## Split Heads
-    if not overlap_coregrid and batch >= 32 and (slice_size is None or slice_size >= 32):
-=======
     # Split Heads
     if not overlap_coregrid and batch >= 32:
->>>>>>> 281088fd
         # Test with smaller batch size for CI to pass on devices not utlizing full coregrid
         pytest.skip(
             "Skipping tests for batch>=32 for non-overlapping coregrid as CI device does not support full coregrid"
@@ -310,18 +305,11 @@
         batch_offset = 0
         slice_size = batch
     else:
-<<<<<<< HEAD
-        batch_offset = ttnn.to_torch(batch_offset).item()
-        batch = slice_size
-
-    # torch operation
-=======
         if isinstance(batch_offset, ttnn.Tensor):
             # convert ttnn.Tensor to torch tensor
             tensor = ttnn.to_torch(batch_offset)
             batch_offset = tensor[0]
         batch = slice_size
->>>>>>> 281088fd
     q_heads_torch = proj_output[:, :, batch_offset : batch_offset + slice_size, : head_dim * n_local_heads].view(
         seq_len, batch, n_local_heads, head_dim
     )
