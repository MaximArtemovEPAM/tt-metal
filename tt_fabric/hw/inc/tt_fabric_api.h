// SPDX-FileCopyrightText: © 2023 Tenstorrent Inc.
//
// SPDX-License-Identifier: Apache-2.0

#pragma once

#include "risc_attribs.h"
#include <hostdevcommon/common_values.hpp>
#include "dataflow_api.h"
#include "noc_overlay_parameters.h"
#include "ethernet/dataflow_api.h"
#include "tt_fabric_interface.h"

using namespace tt::tt_fabric;

extern volatile fabric_client_interface_t* client_interface;

#define ASYNC_WR_ADD_PR 1
#define ASYNC_WR_SEND 2
#define ASYNC_WR_ADD_HEADER 4
#define ASYNC_WR_ALL ASYNC_WR_ADD_HEADER | ASYNC_WR_ADD_PR | ASYNC_WR_SEND

enum RoutingType : uint8_t {
    ROUTING_TABLE,
    ROUTER_XY,
};

inline uint32_t get_next_hop_router_noc_xy(uint32_t routing_plane, uint32_t dst_mesh_id, uint32_t dst_dev_id) {
    ASSERT(routing_plane < client_interface->num_routing_planes);
    fabric_router_l1_config_t* routing_table = (fabric_router_l1_config_t*)client_interface->routing_tables_l1_offset;
    if (dst_mesh_id != routing_table[routing_plane].my_mesh_id) {
        uint32_t next_port = routing_table[routing_plane].inter_mesh_table.dest_entry[dst_mesh_id];
        return eth_chan_to_noc_xy[noc_index][next_port];
    } else {
        uint32_t next_port = routing_table[routing_plane].intra_mesh_table.dest_entry[dst_dev_id];
        return eth_chan_to_noc_xy[noc_index][next_port];
    }
}

inline void fabric_setup_pull_request(uint32_t src_addr, uint32_t size) {
    uint32_t size_in_words = (size + PACKET_WORD_SIZE_BYTES - 1) >> 4;
    client_interface->local_pull_request.pull_request.wr_ptr = size_in_words;
    client_interface->local_pull_request.pull_request.rd_ptr = 0;
    client_interface->local_pull_request.pull_request.size = size;
    client_interface->local_pull_request.pull_request.buffer_size = size_in_words;
    client_interface->local_pull_request.pull_request.buffer_start = xy_local_addr + src_addr;
    client_interface->local_pull_request.pull_request.words_written = size_in_words;
    client_interface->local_pull_request.pull_request.words_read = 0;
    client_interface->local_pull_request.pull_request.ack_addr =
        xy_local_addr + (uint32_t)&client_interface->local_pull_request.pull_request.words_read;
    client_interface->local_pull_request.pull_request.flags = FORWARD;
}

template <RoutingType routing_type = RoutingType::ROUTING_TABLE>
inline void fabric_send_pull_request(uint32_t routing, uint16_t dst_mesh_id, uint16_t dst_dev_id) {
    uint64_t router_addr;
    if constexpr (routing_type == RoutingType::ROUTING_TABLE) {
        router_addr = ((uint64_t)get_next_hop_router_noc_xy(routing, dst_mesh_id, dst_dev_id) << 32) |
                      FABRIC_ROUTER_REQ_QUEUE_START;
    } else {
        router_addr = get_noc_addr_helper(routing, FABRIC_ROUTER_REQ_QUEUE_START);
    }
    tt_fabric_send_pull_request(router_addr, (volatile local_pull_request_t*)&client_interface->local_pull_request);
}

FORCE_INLINE void fabric_wait_for_pull_request_words_flushed(uint32_t words) {
    while (client_interface->local_pull_request.pull_request.words_read < words) {
#pragma GCC unroll 4
        for (int i = 0; i < 4; i++) {
            asm("nop");
        }
    }
}

inline void fabric_wait_for_pull_request_bytes_flushed(uint32_t size) {
    uint32_t size_in_words = (size + PACKET_WORD_SIZE_BYTES - 1) >> 4;
    fabric_wait_for_pull_request_words_flushed(size_in_words);
}

inline void fabric_wait_for_pull_request_flushed() {
    uint32_t words_written = client_interface->local_pull_request.pull_request.words_written;
    fabric_wait_for_pull_request_words_flushed(words_written);
}

inline void fabric_async_write_add_header(
    uint32_t src_addr,  // source address in sender’s memory
    uint16_t dst_mesh_id,
    uint16_t dst_dev_id,
    uint64_t dst_addr,
    uint32_t size  // number of bytes to write to remote destination
) {
    packet_header_t* packet_header = (packet_header_t*)(src_addr);
    packet_header->routing.flags = FORWARD;
    packet_header->routing.packet_size_bytes = size;
    packet_header->routing.dst_mesh_id = dst_mesh_id;
    packet_header->routing.dst_dev_id = dst_dev_id;
    packet_header->session.command = ASYNC_WR;
    packet_header->session.target_offset_l = (uint32_t)dst_addr;
    packet_header->session.target_offset_h = dst_addr >> 32;
    tt_fabric_add_header_checksum(packet_header);
}

// Write packetized data over fabric to dst_mesh, dst_dev.
// Packet is at src_addr in sender L1.
template <uint8_t mode = ASYNC_WR_ALL, RoutingType routing_type = RoutingType::ROUTING_TABLE>
inline void fabric_async_write(
    uint32_t routing,   // the network plane to use for this transaction
    uint32_t src_addr,  // source address in sender’s memory
    uint16_t dst_mesh_id,
    uint16_t dst_dev_id,
    uint64_t dst_addr,
    uint32_t size  // number of bytes to write to remote destination
) {
    if constexpr (mode & ASYNC_WR_ADD_HEADER) {
        fabric_async_write_add_header(src_addr, dst_mesh_id, dst_dev_id, dst_addr, size);
    }

    if constexpr (mode & ASYNC_WR_ADD_PR) {
        fabric_setup_pull_request(src_addr, size);
    }

    if constexpr (mode & ASYNC_WR_SEND) {
        fabric_send_pull_request<routing_type>(routing, dst_mesh_id, dst_dev_id);
    }
}

inline void fabric_async_write_multicast_add_header(
    uint32_t src_addr,  // source address in sender’s memory
    uint16_t dst_mesh_id,
    uint16_t dst_dev_id,
    uint64_t dst_addr,
    uint32_t size,  // number of bytes to write to remote destination
    uint16_t e_depth,
    uint16_t w_depth,
    uint16_t n_depth,
    uint16_t s_depth) {
    packet_header_t* packet_header = (packet_header_t*)(src_addr);
    packet_header->routing.flags = FORWARD | MCAST_DATA;
    packet_header->routing.packet_size_bytes = size;
    packet_header->routing.dst_mesh_id = dst_mesh_id;
    packet_header->routing.dst_dev_id = dst_dev_id;
    packet_header->session.command = ASYNC_WR;
    packet_header->session.target_offset_l = (uint32_t)dst_addr;
    packet_header->session.target_offset_h = dst_addr >> 32;
    packet_header->packet_parameters.mcast_parameters.east = e_depth;
    packet_header->packet_parameters.mcast_parameters.west = w_depth;
    packet_header->packet_parameters.mcast_parameters.north = n_depth;
    packet_header->packet_parameters.mcast_parameters.south = s_depth;
    tt_fabric_add_header_checksum(packet_header);
}
// Write packetized data over fabric to dst_mesh, dst_dev.
// Packet is at src_addr in sender L1.
template <uint8_t mode = ASYNC_WR_ALL, RoutingType routing_type = RoutingType::ROUTING_TABLE>
inline void fabric_async_write_multicast(
    uint32_t routing_plane,  // the network plane to use for this transaction
    uint32_t src_addr,       // source address in sender’s memory
    uint16_t dst_mesh_id,
    uint16_t dst_dev_id,
    uint64_t dst_addr,
    uint32_t size,  // number of bytes to write to remote destination
    uint16_t e_depth,
    uint16_t w_depth,
    uint16_t n_depth,
    uint16_t s_depth) {
    if constexpr (mode & ASYNC_WR_ADD_HEADER) {
        fabric_async_write_multicast_add_header(
            src_addr, dst_mesh_id, dst_dev_id, dst_addr, size, e_depth, w_depth, n_depth, s_depth);
    }

    if constexpr (mode & ASYNC_WR_ADD_PR) {
        fabric_setup_pull_request(src_addr, size);
    }

    if constexpr (mode & ASYNC_WR_SEND) {
        fabric_send_pull_request<routing_type>(routing_plane, dst_mesh_id, dst_dev_id);
    }
}

inline void fabric_atomic_inc_add_header(
    uint32_t src_addr,  // source address in sender’s memory
    uint16_t dst_mesh_id,
    uint16_t dst_dev_id,
    uint64_t dst_addr,
    uint32_t atomic_inc,
    uint32_t wrap_boundary) {
    packet_header_t* packet_header = (packet_header_t*)(src_addr);
    packet_header->routing.flags = INLINE_FORWARD;
    packet_header->routing.packet_size_bytes = PACKET_HEADER_SIZE_BYTES;
    packet_header->routing.dst_mesh_id = dst_mesh_id;
    packet_header->routing.dst_dev_id = dst_dev_id;
    packet_header->session.command = ATOMIC_INC;
    packet_header->session.target_offset_l = (uint32_t)dst_addr;
    packet_header->session.target_offset_h = dst_addr >> 32;
    packet_header->packet_parameters.atomic_parameters.wrap_boundary = wrap_boundary;
    packet_header->packet_parameters.atomic_parameters.increment = atomic_inc;
    tt_fabric_add_header_checksum(packet_header);
}

// Write packetized data over fabric to dst_mesh, dst_dev.
// Packet is at src_addr in sender L1.
template <uint8_t mode = ASYNC_WR_ALL, RoutingType routing_type = RoutingType::ROUTING_TABLE>
inline void fabric_atomic_inc(
    uint32_t routing,   // the network plane to use for this transaction
    uint32_t src_addr,  // source address in sender’s memory
    uint16_t dst_mesh_id,
    uint16_t dst_dev_id,
    uint64_t dst_addr,
    uint32_t atomic_inc,
    uint32_t wrap_boundary) {
    if constexpr (mode & ASYNC_WR_ADD_HEADER) {
        fabric_atomic_inc_add_header(src_addr, dst_mesh_id, dst_dev_id, dst_addr, atomic_inc, wrap_boundary);
    }

    if constexpr (mode & ASYNC_WR_ADD_PR) {
        fabric_setup_pull_request(src_addr, PACKET_HEADER_SIZE_BYTES);
    }

    if constexpr (mode & ASYNC_WR_SEND) {
        fabric_send_pull_request<routing_type>(routing, dst_mesh_id, dst_dev_id);
    }
}

inline void fabric_async_write_atomic_inc_add_header(
    uint32_t src_addr,  // source address in sender’s memory
    uint16_t dst_mesh_id,
    uint16_t dst_dev_id,
    uint64_t dst_write_addr,
    uint64_t dst_atomic_addr,
    uint32_t size,  // number of bytes to write to remote destination
    uint32_t atomic_inc) {
    packet_header_t* packet_header = (packet_header_t*)(src_addr);
    packet_header->routing.flags = FORWARD;
    packet_header->routing.packet_size_bytes = size;
    packet_header->routing.dst_mesh_id = dst_mesh_id;
    packet_header->routing.dst_dev_id = dst_dev_id;
    packet_header->session.command = ASYNC_WR | ATOMIC_INC;
    packet_header->session.target_offset_l = (uint32_t)dst_write_addr;
    packet_header->session.target_offset_h = dst_atomic_addr >> 32;
    packet_header->packet_parameters.async_wr_atomic_parameters.noc_xy = dst_atomic_addr >> 32;
    packet_header->packet_parameters.async_wr_atomic_parameters.l1_offset = (uint32_t)dst_atomic_addr;
    packet_header->packet_parameters.async_wr_atomic_parameters.increment = atomic_inc;
    tt_fabric_add_header_checksum(packet_header);
}

// Write packetized data over fabric to dst_mesh, dst_dev.
// Packet is at src_addr in sender L1.
template <uint8_t mode = ASYNC_WR_ALL, RoutingType routing_type = RoutingType::ROUTING_TABLE>
inline void fabric_async_write_atomic_inc(
    uint32_t routing,   // the network plane to use for this transaction
    uint32_t src_addr,  // source address in sender’s memory
    uint16_t dst_mesh_id,
    uint16_t dst_dev_id,
    uint64_t dst_write_addr,
    uint64_t dst_atomic_addr,
    uint32_t size,  // number of bytes to write to remote destination
    uint32_t atomic_inc) {
    if constexpr (mode & ASYNC_WR_ADD_HEADER) {
        fabric_async_write_atomic_inc_add_header(
            src_addr, dst_mesh_id, dst_dev_id, dst_write_addr, dst_atomic_addr, size, atomic_inc);
    }

    if constexpr (mode & ASYNC_WR_ADD_PR) {
        fabric_setup_pull_request(src_addr, size);
    }

    if constexpr (mode & ASYNC_WR_SEND) {
        fabric_send_pull_request<routing_type>(routing, dst_mesh_id, dst_dev_id);
    }
}

inline void send_message_to_gk() {
    uint64_t gk_noc_base = client_interface->gk_msg_buf_addr;
    uint64_t noc_addr = gk_noc_base + offsetof(ctrl_chan_msg_buf, wrptr);
    noc_fast_atomic_increment<DM_DYNAMIC_NOC>(
        noc_index,
        NCRISC_AT_CMD_BUF,
        noc_addr,
        NOC_UNICAST_WRITE_VC,
        1,
        FVCC_BUF_LOG_SIZE,
        false,
        false,
        (uint32_t)&client_interface->wrptr.ptr);
    while (!ncrisc_noc_nonposted_atomics_flushed(noc_index));
    uint32_t wrptr = client_interface->wrptr.ptr;
    noc_addr = gk_noc_base + offsetof(ctrl_chan_msg_buf, rdptr);
    while (1) {
        noc_async_read_one_packet(noc_addr, (uint32_t)(&client_interface->rdptr.ptr), 4);
        noc_async_read_barrier();
        if (!fvcc_buf_ptrs_full(wrptr, client_interface->rdptr.ptr)) {
            break;
        }
    }
    uint32_t dest_wr_index = wrptr & FVCC_SIZE_MASK;
    noc_addr = gk_noc_base + offsetof(ctrl_chan_msg_buf, msg_buf) + dest_wr_index * sizeof(packet_header_t);
    noc_async_write_one_packet((uint32_t)(&client_interface->gk_message), noc_addr, sizeof(packet_header_t), noc_index);
    noc_async_write_barrier();
}

inline socket_handle_t* fabric_socket_open(
    uint32_t routing_plane,   // the network plane to use for this socket
    uint16_t epoch_id,        // Temporal epoch for which the socket is being opened
    uint16_t socket_id,       // Socket Id to open
    uint8_t socket_type,      // Unicast, Multicast, SSocket, DSocket
    uint8_t direction,        // Send or Receive
    uint16_t remote_mesh_id,  // Remote mesh/device that is the socket data sender/receiver.
    uint16_t remote_dev_id,
    uint8_t fvc  // fabric virtual channel.
) {
    uint32_t socket_count = client_interface->socket_count;
    socket_handle_t* socket_handle = (socket_handle_t*)&client_interface->socket_handles[socket_count];
    socket_count++;
    client_interface->socket_count = socket_count;
    socket_handle->socket_state = SocketState::OPENING;

    if (direction == SOCKET_DIRECTION_SEND) {
        client_interface->gk_message.packet_header.routing.dst_mesh_id = remote_mesh_id;
        client_interface->gk_message.packet_header.routing.dst_dev_id = remote_dev_id;
    } else {
        client_interface->gk_message.packet_header.routing.src_mesh_id = remote_mesh_id;
        client_interface->gk_message.packet_header.routing.src_dev_id = remote_dev_id;
    }
    client_interface->gk_message.packet_header.routing.flags = SYNC;
    client_interface->gk_message.packet_header.session.command = SOCKET_OPEN;
    client_interface->gk_message.packet_header.session.target_offset_h = client_interface->pull_req_buf_addr >> 32;
    client_interface->gk_message.packet_header.session.target_offset_l = (uint32_t)client_interface->pull_req_buf_addr;
    client_interface->gk_message.packet_header.session.ack_offset_h = xy_local_addr >> 32;
    client_interface->gk_message.packet_header.session.ack_offset_l = (uint32_t)socket_handle;
    client_interface->gk_message.packet_header.packet_parameters.socket_parameters.socket_id = socket_id;
    client_interface->gk_message.packet_header.packet_parameters.socket_parameters.epoch_id = epoch_id;
    client_interface->gk_message.packet_header.packet_parameters.socket_parameters.socket_type = socket_type;
    client_interface->gk_message.packet_header.packet_parameters.socket_parameters.socket_direction = direction;
    client_interface->gk_message.packet_header.packet_parameters.socket_parameters.routing_plane = routing_plane;
    tt_fabric_add_header_checksum((packet_header_t*)&client_interface->gk_message.packet_header);
    send_message_to_gk();
    return socket_handle;
}

inline void fabric_socket_close(socket_handle_t* socket_handle) {
    packet_header_t* packet_header = (packet_header_t*)&client_interface->gk_message.packet_header;
    uint32_t dst_mesh_id = socket_handle->rcvr_mesh_id;
    uint32_t dst_dev_id = socket_handle->rcvr_dev_id;
    packet_header->routing.flags = INLINE_FORWARD;
    packet_header->routing.dst_mesh_id = dst_mesh_id;
    packet_header->routing.dst_dev_id = dst_dev_id;
    packet_header->routing.packet_size_bytes = PACKET_HEADER_SIZE_BYTES;
    packet_header->session.command = SOCKET_CLOSE;
    packet_header->session.target_offset_l = (uint32_t)socket_handle->pull_notification_adddr;
    packet_header->session.target_offset_h = socket_handle->pull_notification_adddr >> 32;
    tt_fabric_add_header_checksum(packet_header);

    uint32_t* dst = (uint32_t*)&client_interface->local_pull_request.pull_request;
    uint32_t* src = (uint32_t*)packet_header;
    for (uint32_t i = 0; i < sizeof(pull_request_t) / 4; i++) {
        dst[i] = src[i];
    }
    uint64_t dest_addr =
        ((uint64_t)get_next_hop_router_noc_xy(socket_handle->routing_plane, dst_mesh_id, dst_dev_id) << 32) |
        FABRIC_ROUTER_REQ_QUEUE_START;
    tt_fabric_send_pull_request(dest_addr, (volatile local_pull_request_t*)&client_interface->local_pull_request);
}

inline void fabric_socket_connect(socket_handle_t* socket_handle) {
    // wait for socket state to change to Active.
    // Gatekeeper will update local socket handle when the receiver for send socket
    // is ready.
    while (((volatile socket_handle_t*)socket_handle)->socket_state != SocketState::ACTIVE);
}

<<<<<<< HEAD
inline void fabric_endpoint_init(uint32_t base_address, uint32_t gk_interface_addr_l, uint32_t gk_interface_addr_h) {
    tt_fabric_init();

=======
template <RoutingType routing_type = RoutingType::ROUTING_TABLE>
inline void fabric_endpoint_init(uint32_t base_address, uint32_t outbound_eth_chan) {
    tt_fabric_init();
>>>>>>> 01d33fcf
    client_interface = (volatile fabric_client_interface_t*)base_address;
    uint32_t routing_tables_offset = base_address + sizeof(fabric_client_interface_t);

    zero_l1_buf((uint32_t*)client_interface, sizeof(fabric_client_interface_t));
<<<<<<< HEAD
    client_interface->gk_interface_addr = ((uint64_t)gk_interface_addr_h << 32) | gk_interface_addr_l;
    client_interface->gk_msg_buf_addr =
        (((uint64_t)gk_interface_addr_h << 32) | gk_interface_addr_l) + offsetof(gatekeeper_info_t, gk_msg_buf);
    client_interface->routing_tables_l1_offset = routing_tables_offset;

    // make sure fabric node gatekeeper is available.
    uint64_t noc_addr = client_interface->gk_interface_addr + offsetof(gatekeeper_info_t, ep_sync);
    client_interface->return_status[0] = 0;
    while (1) {
        noc_async_read_one_packet(noc_addr, (uint32_t)&client_interface->return_status[0], 4);
=======
    client_interface->routing_tables_l1_offset = routing_tables_offset;
    client_interface->num_routing_planes = 1;

    if constexpr (routing_type == RoutingType::ROUTING_TABLE) {
        // read routing table
        uint64_t dest_addr = get_noc_addr_helper(
            eth_chan_to_noc_xy[noc_index][outbound_eth_chan], eth_l1_mem::address_map::FABRIC_ROUTER_CONFIG_BASE);
        noc_async_read_one_packet(dest_addr, routing_tables_offset, sizeof(fabric_router_l1_config_t));
>>>>>>> 01d33fcf
        noc_async_read_barrier();
    }

    // read the gk info first at routing table addr and later override with routing tables
    noc_async_read_one_packet(
        client_interface->gk_interface_addr, client_interface->routing_tables_l1_offset, sizeof(gatekeeper_info_t));
    noc_async_read_barrier();

    client_interface->num_routing_planes = ((gatekeeper_info_t*)routing_tables_offset)->routing_planes;

    // read routing tables
    uint64_t gk_rt_noc_addr = client_interface->gk_interface_addr - sizeof(fabric_router_l1_config_t) * 4;
    uint32_t table_offset;
    for (uint32_t i = 0; i < client_interface->num_routing_planes; i++) {
        table_offset = sizeof(fabric_router_l1_config_t) * i;
        noc_async_read_one_packet(
            gk_rt_noc_addr + table_offset, routing_tables_offset + table_offset, sizeof(fabric_router_l1_config_t));
    }
    noc_async_read_barrier();
}<|MERGE_RESOLUTION|>--- conflicted
+++ resolved
@@ -367,31 +367,13 @@
     while (((volatile socket_handle_t*)socket_handle)->socket_state != SocketState::ACTIVE);
 }
 
-<<<<<<< HEAD
-inline void fabric_endpoint_init(uint32_t base_address, uint32_t gk_interface_addr_l, uint32_t gk_interface_addr_h) {
-    tt_fabric_init();
-
-=======
 template <RoutingType routing_type = RoutingType::ROUTING_TABLE>
 inline void fabric_endpoint_init(uint32_t base_address, uint32_t outbound_eth_chan) {
     tt_fabric_init();
->>>>>>> 01d33fcf
     client_interface = (volatile fabric_client_interface_t*)base_address;
     uint32_t routing_tables_offset = base_address + sizeof(fabric_client_interface_t);
 
     zero_l1_buf((uint32_t*)client_interface, sizeof(fabric_client_interface_t));
-<<<<<<< HEAD
-    client_interface->gk_interface_addr = ((uint64_t)gk_interface_addr_h << 32) | gk_interface_addr_l;
-    client_interface->gk_msg_buf_addr =
-        (((uint64_t)gk_interface_addr_h << 32) | gk_interface_addr_l) + offsetof(gatekeeper_info_t, gk_msg_buf);
-    client_interface->routing_tables_l1_offset = routing_tables_offset;
-
-    // make sure fabric node gatekeeper is available.
-    uint64_t noc_addr = client_interface->gk_interface_addr + offsetof(gatekeeper_info_t, ep_sync);
-    client_interface->return_status[0] = 0;
-    while (1) {
-        noc_async_read_one_packet(noc_addr, (uint32_t)&client_interface->return_status[0], 4);
-=======
     client_interface->routing_tables_l1_offset = routing_tables_offset;
     client_interface->num_routing_planes = 1;
 
@@ -400,7 +382,6 @@
         uint64_t dest_addr = get_noc_addr_helper(
             eth_chan_to_noc_xy[noc_index][outbound_eth_chan], eth_l1_mem::address_map::FABRIC_ROUTER_CONFIG_BASE);
         noc_async_read_one_packet(dest_addr, routing_tables_offset, sizeof(fabric_router_l1_config_t));
->>>>>>> 01d33fcf
         noc_async_read_barrier();
     }
 
