#!/usr/bin/env python3
import sys
import gi
import signal
import os
import time  # Import time module for FPS calculation & processing simulation
import numpy as np
import cv2
import torch

# os.environ["WH_ARCH_YAML"] = "wormhole_b0_80_arch_eth_dispatch.yaml"

gi.require_version("Gst", "1.0")
gi.require_version("GstBase", "1.0")
from gi.repository import Gst, GObject, GstBase
import ttnn


# print("ARCH YAML   ", os.environ["WH_ARCH_YAML"])
from models.experimental.yolo_evaluation.yolo_common_evaluation import save_yolo_predictions_by_model

from models.demos.yolov9c.runner.performant_runner import YOLOv9PerformantRunner
from models.experimental.yolo_evaluation.yolo_evaluation_utils import LoadImages, postprocess, preprocess
from models.demos.yolov9c.demo.demo_utils import load_coco_class_names
from ttnn.model_preprocessing import preprocess_model_parameters
from models.utility_functions import is_wormhole_b0, torch2tt_tensor, is_blackhole


# from models.demos.yolov9.post_processing import (
#    load_class_names,
#    plot_boxes_cv2,
#    post_processing,
# )

# from models.experimental.yolov9.performant_files.mv2like_test_infra import create_test_infra
from models.utility_functions import (
    is_wormhole_b0,
    enable_persistent_kernel_cache,
    disable_persistent_kernel_cache,
    torch_random,
    profiler,
)
from models.perf.perf_utils import prep_perf_report


# Initialize GStreamer (only once)
Gst.init(None)


# --- Element Class Definition ---
class Yolov9(GstBase.BaseTransform):
    # Element metadata (for GStreamer)

    __gtype_name__ = "GstYolov9PythonBatching"

    __gstmetadata__ = (
        "Yolov9 Python",  # Long name
        "Filter/Effect/Converter",  # Classification
        "Prepends a configurable string to text buffer data",  # Description
        "Your Name <your.email@example.com>",  # Author
    )

    # Pad Templates
    _sink_template = Gst.PadTemplate.new("sink", Gst.PadDirection.SINK, Gst.PadPresence.ALWAYS, Gst.Caps.new_any())
    _src_template = Gst.PadTemplate.new("src", Gst.PadDirection.SRC, Gst.PadPresence.ALWAYS, Gst.Caps.new_any())
    __gsttemplates__ = (_src_template, _sink_template)  # Order can matter for some tools
    __gproperties__ = {
        "batch-size": (int, "Frequency", "Frequency of test signal", 1, 8, 1, GObject.ParamFlags.READWRITE)
    }

    def __init__(self):
        super().__init__()
        # Initialize properties from defaults if not set otherwise
        # self.batch_size = __gproperties__["batch-size"][3] # Default value
        self.batch_size = 1
        self.model = None
        self.device = None

    def initialize_device(self):
        device_id = 0
        self.device = ttnn.CreateDevice(
            device_id,
            dispatch_core_config=self.get_dispatch_core_config(),
            l1_small_size=24576,
            trace_region_size=3211264,
            num_command_queues=2,
        )
        #        self.batch_size=1
        self.device.enable_program_cache()
        self.model = YOLOv9PerformantRunner(
            self.device,
            self.batch_size,
            ttnn.bfloat16,
            ttnn.bfloat16,
            resolution=(640, 640),
            model_location_generator=None,
        )
        self.model._capture_yolov9_trace_2cqs()
        print("########################################", self.batch_size)

    def get_dispatch_core_config(self):
        # TODO: 11059 move dispatch_core_type to device_params when all tests are updated to not use WH_ARCH_YAML env flag
        dispatch_core_type = ttnn.device.DispatchCoreType.WORKER
        if ("WH_ARCH_YAML" in os.environ) and os.environ["WH_ARCH_YAML"] == "wormhole_b0_80_arch_eth_dispatch.yaml":
            dispatch_core_type = ttnn.device.DispatchCoreType.ETH
        dispatch_core_axis = ttnn.DispatchCoreAxis.ROW
        dispatch_core_config = ttnn.DispatchCoreConfig(dispatch_core_type, dispatch_core_axis)

        return dispatch_core_config

    def _trace_release(self):
        ttnn.release_trace(self.device, self.tid)

    def do_get_property(self, prop: GObject.GParamSpec):
        if prop.name == "batch-size":
            return self.batch_size  # Return the Python instance attribute
        else:
            raise AttributeError(f"Unknown property {prop.name}")

    def do_set_property(self, prop: GObject.GParamSpec, value):
        if prop.name == "batch-size":
            # Gst.info_object(self, f"Property 'batch-size' being set to: {value}")
            self.batch_size = value  # Store in Python instance attribute
            print("SET PROP", prop.name, value)
        else:
            raise AttributeError(f"Unknown property {prop.name}")

        self.initialize_device()

    def do_transform(self, inbuf: Gst.Buffer, outbuf: Gst.Buffer) -> Gst.FlowReturn:
        # print(self.batch_size)
        try:
            success, in_map_info = inbuf.map(Gst.MapFlags.READ)
            if not success:
                Gst.error("Yolov9: Failed to map input buffer")
                return Gst.FlowReturn.ERROR

            # original_data = in_map_info.data
            # prefix_bytes = self.prefix.encode('utf-8')
            # transformed_data = prefix_bytes + original_data
            print("SUCCESS")
            print(in_map_info.data)
<<<<<<< HEAD
            frame_data1 = np.frombuffer(in_map_info.data, dtype=np.uint8).reshape(640, 640, 4)
            frame_data = frame_data1[:, :, :3].copy()
=======
            frame_data = np.frombuffer(in_map_info.data, dtype=np.uint8).reshape(640, 640, 3)
>>>>>>> a95825a5
            frame_data = cv2.cvtColor(frame_data, cv2.COLOR_BGR2RGB)
            if type(frame_data) == np.ndarray and len(frame_data.shape) == 3:  # cv2 image
                torch_frame_data = torch.from_numpy(frame_data.transpose(2, 0, 1)).float().div(255.0).unsqueeze(0)
            elif type(frame_data) == np.ndarray and len(frame_data.shape) == 4:
                torch_frame_data = torch.from_numpy(frame_data.transpose(0, 3, 1, 2)).float().div(255.0)

            if self.batch_size > 1:
                n, c, h, w = torch_frame_data.shape
                torch_frame_data = torch_frame_data.expand(self.batch_size, c, h, w)
            #            out, t = self.trace_run(frame_data)
            print(torch_frame_data.shape)

            out = self.model.run(torch_frame_data)
            out = ttnn.to_torch(out, dtype=torch.float32)
            print("Running model complete", out.shape)

            names = load_coco_class_names()
            print("Running model complete 1", out.shape)
            results = postprocess(out, torch_frame_data, frame_data, names=names)[0]
            print(results)
            outImage = save_yolo_predictions_by_model(results, model_name="tt_model", orig_image=frame_data)
            print(outImage)
            # conf_thresh = 0.3
            # nms_thresh = 0.4

            # boxes = post_processing(img, conf_thresh, nms_thresh, output)
            # namesfile = "models/demos/yolov9/resources/coco.names"
            # class_names = load_class_names(namesfile)
            # img = cv2.imread(imgfile)
            # plot_boxes_cv2(img, boxes[0], "ttnn_yolov9_prediction_demo.jpg", class_names)

            inbuf.unmap(in_map_info)

            success, out_map_info = outbuf.map(Gst.MapFlags.WRITE)
            if not success:
                Gst.error("Yolov9: Failed to map output buffer for writing")
                return Gst.FlowReturn.ERROR

            # Ensure the output buffer has enough space for the transformed image
            required_size = outImage.nbytes
            if outbuf.get_size() < required_size:
                Gst.error(f"Yolov9: Output buffer too small. Required: {required_size}, Actual: {outbuf.get_size()}")
                return Gst.FlowReturn.ERROR

            # Corrected line: assign bytes to the memoryview slice
            # This copies the byte data from outImage into the GStreamer buffer's memory
            out_map_info.data[:] = outImage.tobytes()

            # Update the output buffer's size to reflect the actual data written
            outbuf.set_size(required_size)

            # Important: Copy timestamps and other buffer properties from input to output
            outbuf.pts = inbuf.pts
            outbuf.dts = inbuf.dts
            outbuf.duration = inbuf.duration
            outbuf.offset = inbuf.offset
            outbuf.offset_end = inbuf.offset_end

            return Gst.FlowReturn.OK

        except Exception as e:
            Gst.error(f"Yolov9: Error in transform: {e}")
            return Gst.FlowReturn.ERROR
        finally:
            # Ensure buffers are unmapped even if an error occurs
            if in_map_info is not None:
                inbuf.unmap(in_map_info)
            if out_map_info is not None:
                outbuf.unmap(out_map_info)


GObject.type_register(Yolov9)

__gstelementfactory__ = ("yolov9", Gst.Rank.NONE, Yolov9)

# The following are not strictly needed for __gstelementfactory__ but good for plugin tools
GST_PLUGIN_NAME = "yolov9plugin"
__gstplugininit__ = None  # Not using a plugin_init function with __gstelementfactory__<|MERGE_RESOLUTION|>--- conflicted
+++ resolved
@@ -140,12 +140,8 @@
             # transformed_data = prefix_bytes + original_data
             print("SUCCESS")
             print(in_map_info.data)
-<<<<<<< HEAD
             frame_data1 = np.frombuffer(in_map_info.data, dtype=np.uint8).reshape(640, 640, 4)
             frame_data = frame_data1[:, :, :3].copy()
-=======
-            frame_data = np.frombuffer(in_map_info.data, dtype=np.uint8).reshape(640, 640, 3)
->>>>>>> a95825a5
             frame_data = cv2.cvtColor(frame_data, cv2.COLOR_BGR2RGB)
             if type(frame_data) == np.ndarray and len(frame_data.shape) == 3:  # cv2 image
                 torch_frame_data = torch.from_numpy(frame_data.transpose(2, 0, 1)).float().div(255.0).unsqueeze(0)
