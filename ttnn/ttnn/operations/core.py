# SPDX-FileCopyrightText: © 2024 Tenstorrent AI ULC

# SPDX-License-Identifier: Apache-2.0

import math
import pathlib
from typing import Any, Callable, Dict, List, Optional, Tuple, Union

import ttnn.decorators
from loguru import logger

import ttnn


def _golden_function(input_tensor: ttnn.Tensor, slices):
    output_tensor = input_tensor[slices]
    if output_tensor.ndim == 0:
        raise RuntimeError("ttnn.Tensor.__getitem__: cannot return a scalar!")
    return output_tensor


def _host_slice_with_unpad(input_tensor: ttnn.Tensor, begins, ends) -> ttnn.Tensor:
    """Hacky fallback to old `unpad` methods for host based accessing"""

    working_tensor = ttnn.to_layout(input_tensor, ttnn.ROW_MAJOR_LAYOUT).unpad(begins, ends)
    working_tensor = ttnn.view(working_tensor, [e - b for e, b in zip(ends, begins)])
    return ttnn.to_layout(working_tensor, input_tensor.get_layout())


@ttnn.register_python_operation(
    name="ttnn.Tensor.__getitem__",
    is_method=True,
    golden_function=_golden_function,
)
def __getitem__(input_tensor: ttnn.Tensor, slices) -> ttnn.Tensor:
    """
    Mimics PyTorch-style indexing for ttnn.Tensor using ttnn.slice and ttnn.squeeze.
    """

    # Gather some basic info
    input_rank = len(input_tensor.shape)
    shape = input_tensor.shape  # Or input_tensor.logical_shape, depending on your library's conventions

    # 1) Normalize slices into a tuple.
    #    e.g. if user wrote a[3], slices is just int(3), so wrap it into (3,).
    #    or if user wrote a[2:5], slices is slice(2,5).
    if isinstance(slices, (int, slice, type(...))):
        slices = (slices,)
    else:
        # ensure it's a tuple in case user wrote something like a[1, 2:5, ...]
        slices = tuple(slices)

    # 2) Expand any bare Ellipsis into enough slice(None) to fill out to input_rank.
    #    But we have to do this carefully in the presence of other slices.
    #    We'll do it in two passes:
    #      - first copy slices to a “normalized_slices”, remembering where Ellipsis is
    #      - then replace the Ellipsis with however many slice(None) are needed
    normalized_slices = []
    ellipsis_found = False

    for s in slices:
        if s is Ellipsis:
            if ellipsis_found:
                raise ValueError("Only one ellipsis ('...') is allowed in a slice.")
            # We'll deal with actually expanding it after this loop.
            ellipsis_found = True
            normalized_slices.append(Ellipsis)
        else:
            normalized_slices.append(s)

    # If there's exactly one Ellipsis, expand it
    if ellipsis_found:
        ellipsis_index = normalized_slices.index(Ellipsis)
        # Number of slices ignoring the Ellipsis
        num_slices_no_ellipsis = len(normalized_slices) - 1
        # How many dimensions are “missing”
        num_missing = input_rank - num_slices_no_ellipsis
        if num_missing < 0:
            raise IndexError(f"Too many indices for tensor of dimension {input_rank}")

        # Remove the Ellipsis placeholder
        del normalized_slices[ellipsis_index]
        # Insert slice(None) for however many dims are missing
        for _ in range(num_missing):
            normalized_slices.insert(ellipsis_index, slice(None, None, None))

    # If there was no Ellipsis and we still have fewer slices than rank, pad with slice(None)
    while len(normalized_slices) < input_rank:
        normalized_slices.append(slice(None, None, None))

    # Now if we have more slices than the rank, that’s an error
    if len(normalized_slices) > input_rank:
        raise IndexError(f"Too many indices for tensor of dimension {input_rank}")

    # 3) Convert everything into slice objects (including integer indices),
    #    and record which dimensions we’ll need to squeeze out (integer-indexed dims).
    final_slices = []
    singled_out_dims = []  # dims where user gave an integer index

    for dim_idx, s in enumerate(normalized_slices):
        if isinstance(s, int):
            # Negative index => convert as in python: s + size if s < 0
            idx = s if s >= 0 else (s + shape[dim_idx])
            if not 0 <= idx < shape[dim_idx]:
                raise IndexError(
                    f"Index {s} (converted to {idx}) is out of bounds "
                    f"for dimension {dim_idx} of size {shape[dim_idx]}"
                )
            final_slices.append(slice(idx, idx + 1, 1))
            singled_out_dims.append(dim_idx)
        elif isinstance(s, slice):
            # We mimic Python negative slicing for start/stop
            start, stop, step = s.start, s.stop, s.step

            # default values
            if start is None:
                start = 0
            if stop is None:
                stop = shape[dim_idx]
            if step is None:
                step = 1

            final_slices.append(slice(start, stop, step))
        else:
            raise TypeError(f"Invalid slice type: {s}")

    # 4) Prepare the lists for ttnn.slice
    slice_start = []
    slice_end = []
    slice_step = []

    for dim_idx, sl in enumerate(final_slices):
        # No further negative indexing needed: we already converted above
        slice_start.append(sl.start)
        slice_end.append(sl.stop)
        slice_step.append(sl.step)

    # 5) Perform the slicing
    if ttnn.is_tensor_storage_on_device(input_tensor):
        output = ttnn.slice(input_tensor, slice_start, slice_end, slice_step)
    else:
        if not all([s == 1 for s in slice_step]):
            raise RuntimeError("Host tensors cannot be accessed with non-unit stride")
        output = _host_slice_with_unpad(input_tensor, slice_start, slice_end)

    # 6) Squeeze out all dimensions that were indexed by an integer.
    #    We do this from left to right, adjusting each subsequent dimension index
    #    or do it from right to left so we don't need to adjust. Either approach works
    #    if we’re careful. The simplest is ascending order with a small counter.
    shift = 0
    for original_dim in sorted(singled_out_dims):
        # after removing 'shift' dims, the current dim is (original_dim - shift)
        squeeze_dim = original_dim - shift
        # Squeeze only if that dim is actually size 1 after slicing
        output = ttnn.squeeze(output, squeeze_dim)
        shift += 1

    return output


def _preprocess_shape(input_shape, shape):
    if isinstance(shape, tuple):
        if not (0 <= shape.count(-1) <= 1):
            raise RuntimeError("Shape cannot have more than 1 elements that is set to -1!")

        volume = math.prod(input_shape)
        new_volume = math.prod(shape)
        if new_volume < 0:
            index_of_negative_1 = shape.index(-1)
            shape = list(shape)
            shape[index_of_negative_1] = volume // (-new_volume)
            shape = tuple(shape)
        shape = ttnn.Shape(shape)
    return shape


def _preprocess_golden_function_inputs(args, kwargs):
    input_tensor, args, kwargs = ttnn.reflection.pop_argument("input_tensor", args, kwargs)
    shape, args, kwargs = ttnn.reflection.pop_argument("shape", args, kwargs)
    shape = _preprocess_shape(input_tensor.shape, shape)
    input_tensor = input_tensor.reshape(input_tensor.padded_shape)
    return (ttnn.to_torch(input_tensor), tuple(shape), *args), kwargs


def _golden_function(input_tensor, shape: Union[ttnn.Shape, Tuple[int, ...]]) -> ttnn.Tensor:
    return input_tensor.reshape(shape).contiguous().clone()


def _postprocess_golden_function_outputs(output, args, kwargs):
    tensor = ttnn.decorators.default_postprocess_golden_function_outputs(output, args, kwargs)

    input_tensor, args, kwargs = ttnn.reflection.pop_argument("input_tensor", args, kwargs)
    shape, args, kwargs = ttnn.reflection.pop_argument("shape", args, kwargs)
    shape = _preprocess_shape(input_tensor.shape, shape)

    if tensor.layout == ttnn.TILE_LAYOUT:
        *_, height, width = shape
        if height % ttnn.TILE_SIZE != 0 or width % ttnn.TILE_SIZE != 0:
            raise RuntimeError(
                "ttnn.reshape: cannot reshape a tensor with TILE_LAYOUT to a shape that is not a multiple of TILE_SIZE on height and width!"
            )

    tensor = ttnn.reshape(tensor, shape)

    return tensor


doc = r"""
reshape(input_tensor: ttnn.Tensor, shape: Union[Shape, Tuple[int, ...]]) -> ttnn.Tensor

Reshape :attr:`input_tensor` into :attr:`shape`.

Args:
    * :attr:`input_tensor`: the input tensor
    * :attr:`shape`: the desired shape.

Example::

    >>> tensor = ttnn.to_device(ttnn.from_torch(torch.zeros((64, 32), dtype=torch.bfloat16)), device)
    >>> output = ttnn.reshape(tensor, (32, 64))
    >>> print(output.shape)
    ttnn.Shape([32, 64])

"""
ttnn.attach_golden_function(ttnn.reshape, golden_function=_golden_function)

# TODO(arakhmati): remove this once underlying C++ code can handle non-4D shapes
ttnn.register_python_operation(name="ttnn.unsqueeze_to_4D")(ttnn._ttnn.operations.core.unsqueeze_to_4D)


def _golden_function(input_tensor, *args, **kwargs):
    return input_tensor


@ttnn.register_python_operation(name="ttnn.from_torch", golden_function=_golden_function)
def from_torch(
    tensor: "torch.Tensor",
    dtype: Optional[ttnn.DataType] = None,
    *,
    spec: Optional[ttnn.TensorSpec] = None,
    tile: Optional[ttnn.Tile] = None,
    pad_value: Optional[float] = None,
    layout: Optional[ttnn.Layout] = None,
    device: Optional[ttnn.MeshDevice] = None,
    memory_config: Optional[ttnn.MemoryConfig] = None,
    mesh_mapper: Optional[ttnn.CppTensorToMesh | ttnn.ReplicateTensorToMeshWrapper] = None,
    cq_id: Optional[int] = ttnn.DefaultQueueId,
) -> ttnn.Tensor:
    """
    Converts the `torch.Tensor` tensor into a `ttnn.Tensor`.

    Args:
        tensor (torch.Tensor): the input tensor.
        dtype (ttnn.DataType, optional): the desired `ttnn` data type. Defaults to `None`.

    Keyword Args:
        spec (ttnn.TensorSpec, optional): the desired `ttnn` tensor spec. Defaults to `None`.
        tile (ttnn.Tile, optional): the desired tiling configuration for the tensor. Defaults to `None`.
        pad_value (float, optional): the desired padding value for tiling. Only used if `layout` is `TILE_LAYOUT`. Defaults to `None`.
        layout (ttnn.Layout, optional): the desired `ttnn` layout. Defaults to `ttnn.ROW_MAJOR_LAYOUT`.
        device (ttnn.MeshDevice, optional): the desired `ttnn` device. Defaults to `None`.
        memory_config (ttnn.MemoryConfig, optional): The desired `ttnn` memory configuration. Defaults to `None`.
        mesh_mapper (ttnn.TensorToMesh, optional): The desired `ttnn` mesh mapper. Defaults to `None`.
        cq_id (int, optional): The command queue ID to use. Defaults to `0`.

    Returns:
        ttnn.Tensor: The resulting `ttnn` tensor.

    Example:
        >>> tensor = ttnn.from_torch(torch.randn((2,3)), dtype=ttnn.bfloat16)
        >>> print(tensor)
        Tensor([[1.375, -1.30469, -0.714844],
            [-0.761719, 0.53125, -0.652344]], dtype=bfloat16)
    """

<<<<<<< HEAD
=======
    if spec is not None:
        if spec.shape != tensor.shape:
            raise RuntimeError(
                f"ttnn.from_torch: spec shape {spec.shape} must be the same as tensor shape {tensor.shape}"
            )
        if dtype is not None:
            raise RuntimeError("ttnn.from_torch: dtype must be None when spec is specified")
        if layout is not None:
            raise RuntimeError("ttnn.from_torch: layout must be None when spec is specified")
        if memory_config is not None:
            raise RuntimeError("ttnn.from_torch: memory_config must be None when spec is specified")
        if tile is not None:
            raise RuntimeError("ttnn.from_torch: tile must be None when spec is specified")

        dtype = spec.dtype
        layout = spec.layout
        memory_config = spec.memory_config
        tile = spec.tile

    if layout is None:
        layout = ttnn.ROW_MAJOR_LAYOUT

>>>>>>> 175a5aae
    if memory_config is not None and memory_config.is_sharded():
        if memory_config.shard_spec is None and memory_config.nd_shard_spec is None:
            raise RuntimeError("ttnn.from_torch: Shard spec must not be None for sharded tensors")

    if dtype == ttnn.bfloat8_b or dtype == ttnn.bfloat4_b:
        if layout != ttnn.TILE_LAYOUT:
            raise RuntimeError("ttnn.from_torch: bfloat8_b/bfloat4_b requires TILE_LAYOUT!")

    if memory_config is not None and device is None:
        raise RuntimeError("ttnn.from_torch: device must be specified when memory_config is specified")

    return ttnn.Tensor(
        tensor=tensor,
        data_type=dtype,
        device=device,
        layout=layout,
        mem_config=memory_config,
        tile=tile,
        cq_id=cq_id,
        pad_value=pad_value,
        mesh_mapper=mesh_mapper.unwrap() if isinstance(mesh_mapper, ttnn.ReplicateTensorToMeshWrapper) else mesh_mapper,
    )


def _golden_function(tensor, *, torch_rank=None, **kwargs):
    if torch_rank is None:
        return tensor

    while len(tensor.shape) > torch_rank:
        if tensor.shape[0] != 1:
            raise RuntimeError("ttnn: Unable to squeeze to desired rank!")
        tensor = tensor.squeeze(0)
    return tensor


@ttnn.register_python_operation(name="ttnn.to_torch", golden_function=_golden_function)
def to_torch(
    tensor: ttnn.Tensor,
    dtype: Optional["torch.dtype"] = None,
    *,
    torch_rank: Optional[int] = None,
    mesh_composer: Optional[ttnn.CppMeshToTensor] = None,
    device: Optional[ttnn.MeshDevice] = None,
    cq_id: Optional[int] = ttnn.DefaultQueueId,
) -> "torch.Tensor":
    """
    Converts the `ttnn.Tensor` tensor into a `torch.Tensor`. It does not call to_layout for bfloat8_b or bfloat4_b as we now convert
    to tile layout during tensor.to_torch().

    Args:
        tensor (ttnn.Tensor): the input tensor.
        dtype (torch.dtype, optional): the desired `torch` data type of returned tensor. Defaults to `None`.

    Keyword Args:
        torch_rank (int, optional): Desired rank of the `torch.Tensor`. Defaults to `None`.
            Will use `torch.squeeze` operation to remove dimensions until the desired rank is reached. If not possible, the operation will raise an error.
        mesh_composer (ttnn.CppMeshToTensor, optional): The desired `ttnn` mesh composer. Defaults to `None`.
        device (ttnn.MeshDevice, optional): The `ttnn` device of the input tensor. Defaults to `None`.
        cq_id (int, optional): The command queue ID to use. Defaults to `0`.

    Returns:
        torch.Tensor: The converted `torch` tensor.

    Example:
        >>> ttnn_tensor = ttnn.from_torch(torch.randn((2,3)), dtype=ttnn.bfloat16)
        >>> torch_tensor = ttnn.to_torch(ttnn_tensor)
        >>> print(torch_tensor)
        tensor([[-0.3008, -0.8438,  0.3242],
                [ 0.9023, -0.5820,  0.5312]], dtype=torch.bfloat16)
    """
    import torch

    torch_dtype_to_ttnn_dtype = {
        torch.uint8: ttnn.uint8,
        torch.int16: ttnn.uint16,
        torch.int32: ttnn.int32,
        torch.int64: ttnn.uint32,
        torch.bfloat16: ttnn.bfloat16,
        torch.float32: ttnn.float32,
    }

    on_device_typecast = False
    ttnn_tilizable_data_types = [ttnn.float32, ttnn.int32, ttnn.bfloat16, ttnn.uint32]
    if dtype in torch_dtype_to_ttnn_dtype and ttnn.is_tensor_storage_on_device(tensor):
        if tensor.dtype == ttnn.float32 and tensor.layout != ttnn.TILE_LAYOUT:
            # https://github.com/tenstorrent/tt-metal/issues/23405 `to_layout` loses precision on float32
            # and the original tensor is not in the tile layout => cannot convert to the format required
            # for on-device typecast.
            pass

        elif tensor.dtype not in ttnn_tilizable_data_types and tensor.layout != ttnn.TILE_LAYOUT:
            # Cannot tile input tensor for type casting
            pass

        else:
            if tensor.layout != ttnn.TILE_LAYOUT:
                with ttnn.tracy_zone("to tile layout"):
                    tensor = ttnn.to_layout(tensor, layout=ttnn.TILE_LAYOUT)

            with ttnn.tracy_zone("typecast"):
                tensor = ttnn.typecast(tensor, dtype=torch_dtype_to_ttnn_dtype[dtype])

            on_device_typecast = True

    if ttnn.is_tensor_storage_on_device(tensor):
        tensor = ttnn.from_device(tensor, cq_id=cq_id)

    with ttnn.tracy_zone("to_torch cpu"):
        tensor = tensor.to_torch(mesh_composer=mesh_composer)

    if torch_rank is not None:
        while len(tensor.shape) > torch_rank:
            if tensor.shape[0] != 1:
                raise RuntimeError("ttnn: Unable to squeeze to desired rank!")
            tensor = tensor.squeeze(0)

    torch_tensor = tensor

    if dtype is not None and not on_device_typecast:
        with ttnn.tracy_zone("host-side typecast"):
            torch_tensor = torch_tensor.to(dtype=dtype)

    return torch_tensor


def _golden_function(tensor, *args, **kwargs):
    return tensor


doc = """
Copies the `ttnn.Tensor` :attr:`tensor` to the `tt_lib.device.MeshDevice`.

The tensor may be placed in DRAM or L1 memory.

Currently memory_config must be of an Interleaved tensor (not sharded)

Args:
    * :attr:`tensor`: the ttnn.Tensor
    * :attr:`device`: the ttnn.MeshDevice
    * :attr:`memory_config`: the optional MemoryConfig (DRAM_MEMORY_CONFIG or L1_MEMORY_CONFIG). Defaults to DRAM_MEMORY_CONFIG.

Example::

    >>> device_id = 0
    >>> device = ttnn.open_device(device_id=device_id)
    >>> tensor_on_host = ttnn.from_torch(torch.randn((10, 64, 32)), dtype=ttnn.bfloat16)
    >>> tensor_on_device = ttnn.to_device(tensor_on_host, device, memory_config=ttnn.L1_MEMORY_CONFIG)
    >>> print(tensor_on_device[0,0,:3])
    Tensor([ 0.800781, -0.455078, -0.585938], dtype=bfloat16 )
"""

ttnn.register_python_operation(
    name="ttnn.to_device",
    golden_function=_golden_function,
    doc=doc,
)(ttnn._ttnn.operations.core.to_device)


def _golden_function(tensor, *args, **kwargs):
    return tensor


doc = """
Copies the `ttnn.Tensor` :attr:`tensor` to the host.

Args:
    * :attr:`tensor`: the ttnn.Tensor

Example::
    >>> device_id = 0
    >>> device = ttnn.open_device(device_id=device_id)
    >>> tensor_on_device = ttnn.to_device(ttnn.from_torch(torch.randn((10, 64, 32), dtype=torch.bfloat16)), device)
    >>> tensor_on_host = ttnn.from_device(tensor_on_device)
    >>> print(tensor_on_host[0,0,:3])
    Tensor([ 0.365234, 0.130859, 0.75], dtype=bfloat16 )
"""


ttnn.register_python_operation(
    name="ttnn.from_device",
    golden_function=_golden_function,
    doc=doc,
)(ttnn._ttnn.operations.core.from_device)

ttnn.register_python_operation(
    name="ttnn.allocate_tensor_on_device",
)(ttnn._ttnn.operations.core.allocate_tensor_on_device)
ttnn.register_python_operation(
    name="ttnn.allocate_tensor_on_host",
)(ttnn._ttnn.operations.core.allocate_tensor_on_host)

ttnn.register_python_operation(
    name="ttnn.copy_host_to_device_tensor",
)(ttnn._ttnn.operations.core.copy_host_to_device_tensor)
ttnn.register_python_operation(
    name="ttnn.copy_device_to_host_tensor",
)(ttnn._ttnn.operations.core.copy_device_to_host_tensor)

doc = """
Releases the resources for `ttnn.Tensor` :attr:`tensor` explicitly.

Args:
    tensor (ttnn.Tensor): The tensor whose resources will be released.
    force (bool, optional): Whether to force deallocation, even if the buffer may have multiple references. Defaults to True.

Example:
    >>> device_id = 0
    >>> device = ttnn.open_device(device_id=device_id)
    >>> tensor = ttnn.to_device(ttnn.from_torch(torch.randn((10, 64, 32), dtype=torch.bfloat16)), device)
    >>> tensor = ttnn.to_layout(tensor, layout=ttnn.TILE_LAYOUT)
    >>> ttnn.deallocate(tensor)
"""

ttnn.register_python_operation(name="ttnn.deallocate", doc=doc)(ttnn._ttnn.operations.core.deallocate)


def _golden_function(tensor, *args, **kwargs):
    return tensor


ttnn.attach_golden_function(ttnn.to_memory_config, golden_function=_golden_function)


def _golden_function(tensor, *args, **kwargs):
    return tensor


ttnn.attach_golden_function(ttnn.to_layout, golden_function=_golden_function)


def _golden_function(tensor, *args, **kwargs):
    return tensor


# TODO: Merge to_dtype and typecast
ttnn.attach_golden_function(ttnn.to_dtype, golden_function=_golden_function)
ttnn.attach_golden_function(ttnn.typecast, golden_function=_golden_function)


def _golden_function(tensor, *args, **kwargs):
    return tensor


ttnn.attach_golden_function(ttnn.clone, golden_function=_golden_function)


def _golden_function(input_tensor, *args, **kwargs):
    return input_tensor


ttnn.register_python_operation(name="ttnn.reallocate", golden_function=_golden_function)(
    ttnn._ttnn.operations.core.reallocate
)

ttnn.attach_golden_function(ttnn.reallocate, golden_function=_golden_function)


@ttnn.register_python_operation(name="ttnn.load_tensor")
def load_tensor(file_name: Union[str, pathlib.Path], *, device: ttnn.MeshDevice = None) -> ttnn.Tensor:
    """
    Load tensor from a file.

    Args:
        file_name (str | pathlib.Path): the file name.

    Keyword Args:
        device (ttnn.MeshDevice, optional): the device. Defaults to `None`.

    Returns:
        ttnn.Tensor: the loaded tensor.

    Example:
        >>> device = ttnn.open_device(0)
        >>> tensor = ttnn.load_tensor(file_name=str(tensor.bin), device=device)
    """
    file_name = pathlib.Path(file_name)
    if not file_name.exists():
        raise RuntimeError(f"Unable to load the tensor from {file_name}.  The file does not exist.")
    if not file_name.is_file():
        raise RuntimeError(f"Unable to load the tensor from {file_name}.  The file is not a file.")
    return ttnn._ttnn.tensor.load_tensor(str(file_name), device)


@ttnn.register_python_operation(name="ttnn.dump_tensor")
def dump_tensor(file_name: Union[str, pathlib.Path], tensor: ttnn.Tensor) -> None:
    """
    Dump tensor to a file.

    Args:
        file_name (str | pathlib.Path): The file name.
        tensor (ttnn.Tensor): the tensor to be dumped.

    Returns:
        `None`: tensor saved to a specified file.

    Example:
        >>> tensor = ttnn.ones([2, 3], bfloat16, ttnn.ROW_MAJOR_LAYOUT)
        >>> dump_tensor(file_name=str(tensor.bin), tensor=tensor)
    """
    file_name = pathlib.Path(file_name)
    ttnn._ttnn.tensor.dump_tensor(str(file_name), tensor)


@ttnn.register_python_operation(name="ttnn.as_tensor")
def as_tensor(
    tensor: Union["torch.Tensor"],  # TODO: add support for numpy.ndarray and other tensor types
    dtype: Optional[ttnn.DataType] = None,
    *,
    layout: Optional[ttnn.Layout] = ttnn.ROW_MAJOR_LAYOUT,
    device: Optional[ttnn.MeshDevice] = None,
    memory_config: Optional[ttnn.MemoryConfig] = None,
    cache_file_name: Optional[Union[str, pathlib.Path]] = None,
    preprocess: Optional[Callable[[ttnn.Tensor], ttnn.Tensor]] = None,
    mesh_mapper: Optional[ttnn.CppTensorToMesh | ttnn.ReplicateTensorToMeshWrapper] = None,
    use_device_tilizer: bool = False,
) -> ttnn.Tensor:
    """
    Converts the `torch.Tensor` tensor into a `ttnn.Tensor`.

    Args:
        tensor (torch.Tensor): the input tensor.
        dtype (ttnn.DataType, optional): The `ttnn` data type.

    Keyword args:
        layout (ttnn.Layout, optional): The `ttnn` layout. Defaults to `ttnn.ROW_MAJOR_LAYOUT`.
        device (ttnn.MeshDevice, optional): The `ttnn` device. Defaults to `None`.
        memory_config (ttnn.MemoryConfig, optional): The `ttnn` memory configuration. Defaults to `None`.
        cache_file_name (str | pathlib.Path, optional): The cache file name. Defaults to `None`.
        preprocess (Callable[[ttnn.Tensor], ttnn.Tensor], optional): The function to preprocess the tensor before serializing/converting to ttnn. Defaults to `None`.
        mesh_mapper (ttnn.CppTensorToMesh, optional): The TensorToMesh to define the mapping from torch to multi-device. Defaults to `None`.
        use_device_tilizer (bool, optional): The flag that toggles whether to use host vs. device tilizer. Defaults to `False`.

            - For Grayskull, the on-device tilizer will truncate mantissa bits for bfp* formats.
            - For Wormhole, the on-device tilizer will raise a runtime error (RTE) for bfp8 but will truncate for bfp4/2 formats.

    Returns:
        ttnn.Tensor: The resulting `ttnn` tensor.

    Examples:
        >>> tensor = ttnn.as_tensor(torch.randn((2,3)), dtype=ttnn.bfloat16)
        >>> print(tensor)
        Tensor([[1.375, -1.30469, -0.714844],
            [-0.761719, 0.53125, -0.652344]], dtype=bfloat16)
    """

    dtype_name = dtype.name if dtype is not None else "None"
    layout_name = layout.name if layout is not None else "None"

    if use_device_tilizer:
        if device is None:
            raise RuntimeError("device must be specified when use_device_tilizer is True")
        if memory_config is None:
            raise RuntimeError("memory_config must be specified when use_device_tilizer is True")
        if layout != ttnn.TILE_LAYOUT:
            raise RuntimeError("layout must be TILE_LAYOUT when use_device_tilizer is True")

    if device is not None and memory_config is None:
        raise RuntimeError("memory_config must be specified when device is specified")

    def torch_to_ttnn(
        tensor: "torch.Tensor",
        dtype: Optional[ttnn.DataType],
        layout: Optional[ttnn.Layout],
        device: Optional[ttnn.MeshDevice],
        memory_config: Optional[ttnn.MemoryConfig],
        mesh_mapper: Optional[ttnn.CppTensorToMesh | ttnn.ReplicateTensorToMeshWrapper],
    ):
        if preprocess:
            tensor = preprocess(tensor)
        if use_device_tilizer:
            tensor = ttnn.from_torch(
                tensor,
                layout=ttnn.ROW_MAJOR_LAYOUT,
                mesh_mapper=mesh_mapper,
                device=device,
                memory_config=ttnn.DRAM_MEMORY_CONFIG,
            )
            tensor = ttnn.to_layout(tensor, layout, dtype=dtype, memory_config=memory_config)
        else:
            tensor = ttnn.from_torch(
                tensor,
                dtype=dtype,
                layout=layout,
                mesh_mapper=mesh_mapper,
                memory_config=memory_config,
                device=device,
            )
        return tensor

    if cache_file_name is None:
        return torch_to_ttnn(tensor, dtype, layout, device, memory_config, mesh_mapper)
    else:

        def from_torch_and_dump(
            tensor: "torch.Tensor",
            dtype: Optional[ttnn.DataType],
            layout: Optional[ttnn.Layout],
            cache_file_name: str,
            mesh_mapper: Optional[ttnn.CppTensorToMesh | ttnn.ReplicateTensorToMeshWrapper],
        ):
            tensor = torch_to_ttnn(tensor, dtype, layout, device, memory_config, mesh_mapper)
            logger.debug(
                f"Generating cache for {cache_file_name} of shape {tensor.shape}, dtype {dtype_name}, layout {layout_name}"
            )
            pathlib.Path(cache_file_name).parent.mkdir(parents=True, exist_ok=True)
            ttnn._ttnn.tensor.dump_tensor(cache_file_name, tensor)
            return tensor

        if isinstance(mesh_mapper, ttnn.ReplicateTensorToMeshWrapper):
            storage_type = f"_multi_device" if mesh_mapper else ""
        elif mesh_mapper:
            storage_type = f"_multi_device_{device.get_num_devices()}"
        else:
            storage_type = ""

        cache_file_name = f"{cache_file_name}{storage_type}_dtype_{dtype_name}_layout_{layout_name}.bin"

        cache_path = pathlib.Path(cache_file_name)

        # Prepend "tt-mesh" to differentiate file store for new weights format
        cache_path = cache_path.parent / "tt-mesh" / cache_path.name
        cache_file_name = str(cache_path)

        if not cache_path.exists() or not cache_path.is_file():
            return from_torch_and_dump(tensor, dtype, layout, cache_file_name, mesh_mapper)

        try:
            tensor = ttnn._ttnn.tensor.load_tensor(cache_file_name, device=device)
            if tuple(tensor.shape) != tuple(tensor.shape):
                logger.warning(
                    f"Cached file {cache_file_name} has shape {tensor.shape}, expected {tensor.shape}, regenerating cache"
                )
                tensor = from_torch_and_dump(tensor, dtype, layout, cache_file_name, mesh_mapper)
            logger.debug(f"Loaded cache for {cache_file_name} of shape {tensor.shape}")
        except RuntimeError as e:
            logger.warning(f"Failed to load cache for {cache_file_name}: {e}")
            tensor = from_torch_and_dump(tensor, dtype, layout, cache_file_name, mesh_mapper)
        return tensor


__all__ = []<|MERGE_RESOLUTION|>--- conflicted
+++ resolved
@@ -273,8 +273,6 @@
             [-0.761719, 0.53125, -0.652344]], dtype=bfloat16)
     """
 
-<<<<<<< HEAD
-=======
     if spec is not None:
         if spec.shape != tensor.shape:
             raise RuntimeError(
@@ -297,7 +295,6 @@
     if layout is None:
         layout = ttnn.ROW_MAJOR_LAYOUT
 
->>>>>>> 175a5aae
     if memory_config is not None and memory_config.is_sharded():
         if memory_config.shard_spec is None and memory_config.nd_shard_spec is None:
             raise RuntimeError("ttnn.from_torch: Shard spec must not be None for sharded tensors")
