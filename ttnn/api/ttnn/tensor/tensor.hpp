// SPDX-FileCopyrightText: © 2023 Tenstorrent Inc.
//
// SPDX-License-Identifier: Apache-2.0

#pragma once

#include <array>
#include <random>
#include <tuple>
#include <variant>
#include <vector>

#include <tt-metalium/bfloat16.hpp>
#include <tt-metalium/bfloat4.hpp>
#include <tt-metalium/bfloat8.hpp>
#include <tt-metalium/tilize_utils.hpp>
#include <tt-metalium/tt_backend_api_types.hpp>
#include "ttnn/common/queue_id.hpp"
#include "ttnn/distributed/tensor_topology.hpp"
#include <tt-metalium/host_buffer.hpp>
#include "ttnn/tensor/types.hpp"
#include "ttnn/tensor/storage.hpp"
#include "ttnn/tensor/tensor_attributes.hpp"
#include "ttnn/tensor/tensor_spec.hpp"
#include "ttnn/tensor/layout/tensor_layout.hpp"
#include <tt-metalium/buffer.hpp>
#include <tt-metalium/tile.hpp>
#include <tt-metalium/device.hpp>
#include <tt_stl/reflection.hpp>
#include <tt_stl/optional_reference.hpp>
#include "ttnn/tensor/memory_config/memory_config.hpp"
#include "ttnn/tensor/layout/layout.hpp"

namespace ttnn {
namespace distributed {
class TensorToMesh;

}  // namespace distributed

enum class PyDType {
    FLOAT32,
    FLOAT64,
    FLOAT16,
    BFLOAT16,
    INT8,
    INT16,
    INT32,
    INT64,
    UINT8,
    UINT16,
    UINT32,
    UINT64,
    BOOL
};
}  // namespace ttnn

namespace tt::tt_metal {

namespace distributed {
class MeshDevice;
class MeshCommandQueue;
}  // namespace distributed

class Tensor {
public:
    constexpr static std::uint64_t INVALID_TENSOR_ID = std::numeric_limits<std::uint64_t>::max();
    std::uint64_t tensor_id{INVALID_TENSOR_ID};

    // Shared pointer to all attributes associated with this tensor
    // Can be safely passed between threads when the tensor is copied
    std::shared_ptr<TensorAttributes> tensor_attributes = nullptr;

    // Shorthand for checking if this Tensor is allocated on MeshDevice. If set, is never nullptr.
    // If not set, the tensor can either be on host or allocated on a single device.
    // TODO: #21099 - This won't be needed after the migration to MeshDevice is complete.
    std::optional<distributed::MeshDevice*> mesh_device_ = std::nullopt;

    // ======================================================================================
    //                                  Hi Level APIs
    // ======================================================================================
    [[nodiscard]] explicit Tensor() = default;
    [[nodiscard]] Tensor(const Tensor& other);
    [[nodiscard]] Tensor(Tensor&& other) noexcept = default;
    Tensor& operator=(const Tensor& other);
    Tensor& operator=(Tensor&& other) noexcept;
    ~Tensor();

    // Constructs a tensor with `Storage`, `TensorSpec`, and `TensorTopology`.
    [[nodiscard]] Tensor(Storage storage, TensorSpec tensor_spec, TensorTopology tensor_topology);

    // Constructors of `Tensor` that take physical data encoded in `HostBuffer`.
    // The encoded data type and physical size of the data must match the specified tensor physical shape and data type.
    [[nodiscard]] Tensor(
        HostBuffer buffer,
        const tt::tt_metal::Shape& shape,
        DataType dtype,
        Layout layout,
        const std::optional<Tile>& tile = std::nullopt);
    [[nodiscard]] Tensor(
        HostBuffer buffer,
        const tt::tt_metal::Shape& logical_shape,
        const tt::tt_metal::Shape& padded_shape,
        DataType dtype,
        Layout layout,
        const std::optional<Tile>& tile = std::nullopt);
    [[nodiscard]] Tensor(HostBuffer buffer, TensorSpec tensor_spec);

    // Converts a buffer of elements of type `T` to a `Tensor`.
    // Elements in the buffer are assumed to be stored in row-major order. The size of the buffer and the type of the
    // elements have to match `spec`; block float formats such as BFLOAT8_B and BFLOAT4_B require `T` equal `float`.
    //
    // The data in the buffer is copied into a tensor with host storage.
    template <typename T>
    [[nodiscard]] static Tensor from_span(
        tt::stl::Span<const T> buffer,
        const TensorSpec& spec,
        distributed::MeshDevice* device = nullptr,
        std::optional<tt::tt_metal::QueueId> cq_id = std::nullopt,
        T pad_value = 0);

    // Creates a `Tensor` with storage "borrowed" from the buffer of elements of type `T`.
    //
    // The primary use case for this API is to interop with Python, where `MemoryPin` can be set to retain the lifetime
    // of the Python object that owns the underlying data. For example, in pybind11:
    //
    // py::object py_tensor = ...;
    // MemoryPin py_data_pin(std::make_shared<py::object>(py_tensor));
    // Tensor tensor = Tensor::from_borrowed_data(buffer, shape, py_data_pin);
    //
    // This API can also be used to create file-backed Tensors by means of `mmap`:
    //
    // void* mmap_addr = mmap(...);
    // MemoryPin memory_pin(std::shared_ptr<void>(mmap_addr, [](void* addr) { munmap(addr, ...); }));
    // Tensor tensor = Tensor::from_borrowed_data(
    //     tt::stl::Span<T>(reinterpret_cast<T*>(mmap_addr), buffer_size), shape, memory_pin);
    //
    template <typename T>
    [[nodiscard]] static Tensor from_borrowed_data(
        tt::stl::Span<T> buffer,
        const tt::tt_metal::Shape& shape,
        tt::tt_metal::MemoryPin buffer_pin,
        const std::optional<Tile>& tile = std::nullopt);

    // Overload that takes `on_creation_callback` and `on_destruction_callback` as separate arguments.
    template <typename T>
    [[nodiscard]] static Tensor from_borrowed_data(
        tt::stl::Span<T> buffer,
        const tt::tt_metal::Shape& shape,
        const std::function<void()>& on_creation_callback,
        const std::function<void()>& on_destruction_callback,
        const std::optional<Tile>& tile = std::nullopt) {
        return from_borrowed_data(buffer, shape, MemoryPin(on_creation_callback, on_destruction_callback), tile);
    }

    // Same as `from_span`, but operates on a vector instead.
    template <typename T>
    [[nodiscard]] static Tensor from_vector(
        const std::vector<T>& buffer,
        const TensorSpec& spec,
        distributed::MeshDevice* device = nullptr,
        std::optional<tt::tt_metal::QueueId> cq_id = std::nullopt,
        T pad_value = 0) {
        return from_span(tt::stl::Span<const T>(buffer), spec, device, cq_id, pad_value);
    }

    // Same as `from_vector`, but takes in an rvalue. No copies will be made, if the target layout is row-major,
    // physical shape matches logical shape, and no type conversion is needed.
    template <typename T>
    [[nodiscard]] static Tensor from_vector(
        std::vector<T>&& buffer,
        const TensorSpec& spec,
        distributed::MeshDevice* device = nullptr,
        std::optional<tt::tt_metal::QueueId> cq_id = std::nullopt,
        T pad_value = 0);

    // Converts a `Tensor` to a `std::vector<T>`.
    // Elements in the vector will be stored in row-major order. The type of the requested vector has to match that of
    // the `Tensor`; block float formats such as BFLOAT8_B and BFLOAT4_B require `T` equal `float`.
    //
    // If the tensor resides on a device, it will be brough back to host.
    template <typename T>
    [[nodiscard]] std::vector<T> to_vector(std::optional<tt::tt_metal::QueueId> cq_id = std::nullopt) const;

    template <typename T>
    [[nodiscard]] T item(std::optional<tt::tt_metal::QueueId> cq_id = std::nullopt) const;

    [[nodiscard]] Tensor to_device(
        distributed::MeshDevice* mesh_device,
        ttsl::optional_reference<const MemoryConfig> mem_config = std::nullopt,
        std::optional<tt::tt_metal::QueueId> cq_id = std::nullopt) const;

    [[nodiscard]] Tensor to_layout(Layout target_layout) const;

    [[nodiscard]] Tensor pad(
        const tt::tt_metal::Shape& output_padded_shape,
        const tt::tt_metal::Shape& input_tensor_start,
        float pad_value) const;

    [[nodiscard]] Tensor cpu(bool blocking = true, std::optional<tt::tt_metal::QueueId> cq_id = std::nullopt) const;

    [[nodiscard]] Tensor unpad(
        const tt::tt_metal::Shape& output_tensor_start, const tt::tt_metal::Shape& output_tensor_end) const;

    [[nodiscard]] Tensor pad_to_tile(float pad_value) const;

    [[nodiscard]] Tensor unpad_from_tile(const tt::tt_metal::Shape& output_tensor_shape) const;

    [[nodiscard]] std::string write_to_string() const;

    // Deallocates device-side Tensor storage.
    // If the tensor is on host, does nothing.
    void deallocate(bool force = false);

    [[nodiscard]] Tensor extract_shard(const CoreCoord& core) const;
    [[nodiscard]] Tensor extract_shard(const uint32_t& core_id) const;

    // ======================================================================================
    //                                  Low Level APIs
    // ======================================================================================
    [[nodiscard]] Tensor reshape(const tt::tt_metal::Shape& new_shape) const;
    [[nodiscard]] Tensor reshape(
        const tt::tt_metal::Shape& new_logical_shape, const tt::tt_metal::Shape& new_padded_shape) const;

    Tensor with_tensor_topology(TensorTopology tensor_topology) const;
    // ======================================================================================
    //                                      Getters
    // ======================================================================================
    const Storage& storage() const;
    Storage& storage();
    DataType dtype() const;
    Layout layout() const;
    const tt::tt_metal::Shape& logical_shape() const;
    const tt::tt_metal::Shape& padded_shape() const;
    const TensorSpec& tensor_spec() const;
    uint64_t logical_volume() const;
    uint64_t physical_volume() const;
    const MemoryConfig& memory_config() const;

    // Multi-device topology configuration - tracks how tensor is distributed across mesh devices
    const TensorTopology& tensor_topology() const;

    // For sharded tensors, at least one of ShardSpec or NdShardSpec will be provided.
    const std::optional<ShardSpec>& shard_spec() const;
    const std::optional<NdShardSpec>& nd_shard_spec() const;

    // ======================================================================================
    //                                      Extra Helper Functions
    // ======================================================================================
    StorageType storage_type() const;
    tt::tt_metal::Shape strides() const;

    bool is_scalar() const;

    bool is_allocated() const;

    // Returns device `Buffer`.
    // Throws if the tensor is not allocated on a device.
    Buffer* buffer() const;

    // Returns device `Storage`.
    // Throws if the tensor is not on device.
    const DeviceStorage& device_storage() const&;
    const DeviceStorage& device_storage() const&& = delete;  // prevents dangling reference to temporaries.

    // Returns host `Storage`.
    // Throws if the tensor is not on host.
    const HostStorage& host_storage() const&;
    const HostStorage& host_storage() const&& = delete;  // prevents dangling reference to temporaries.

    // Returns device `MeshBuffer`.
    // Throws if the tensor is not allocated on a device.
    std::shared_ptr<distributed::MeshBuffer> mesh_buffer() const;

    // Returns the device the tensor is allocated on.
    // Throws if the tensor is not allocated on a device.
    distributed::MeshDevice* device() const;

    bool is_sharded() const;

    // Size in bytes of a single element held in tensor
    uint32_t element_size() const;

    static constexpr auto attribute_names = std::forward_as_tuple("storage", "tensor_spec");
    auto attribute_values() const {
        return std::forward_as_tuple(
            this->tensor_attributes->get_storage(), this->tensor_attributes->get_tensor_spec());
    }

    static std::uint64_t get_tensor_id_counter();

    static void set_tensor_id_counter(std::uint64_t id);

    // TODO #32045: Remove this function since IDs are assigned in the constructor.
    static std::uint64_t next_tensor_id();

private:
    static std::atomic<std::uint64_t> tensor_id_counter;

    void init(Storage storage, TensorSpec tensor_spec, TensorTopology tensor_topology);
    void deallocate_impl(bool force);
};

Tensor create_device_tensor(const TensorSpec& tensor_spec, IDevice* device);

[[deprecated]] Tensor create_device_tensor(
    const tt::tt_metal::Shape& shape,
    DataType dtype,
    Layout layout,
    IDevice* device,
    const MemoryConfig& memory_config = MemoryConfig{},
    const std::optional<Tile>& tile = std::nullopt);

// The set of memcpy functions below are used to copy data between host buffers/tensors and single-device tensors
void memcpy(
    distributed::MeshCommandQueue& queue,
    void* dst,
    const Tensor& src,
    const std::optional<BufferRegion>& region = std::nullopt,
    bool blocking = true);

void memcpy(
    distributed::MeshCommandQueue& queue,
    Tensor& dst,
    const void* src,
    const std::optional<BufferRegion>& region = std::nullopt);

void memcpy(
    distributed::MeshCommandQueue& queue,
    Tensor& dst,
    const Tensor& src,
    const std::optional<BufferRegion>& region = std::nullopt);

void memcpy(
    void* dst, const Tensor& src, const std::optional<BufferRegion>& region = std::nullopt, bool blocking = true);

void memcpy(Tensor& dst, const void* src, const std::optional<BufferRegion>& region = std::nullopt);

void memcpy(Tensor& dst, const Tensor& src, const std::optional<BufferRegion>& region = std::nullopt);

// Allocates a tensor on device.
Tensor allocate_tensor_on_device(const TensorSpec& tensor_spec, distributed::MeshDevice* mesh_device);

// Allocates a tensor on host. Uses `mesh_device` to allocate sufficient number of host buffers for each multi-device
// shard.
Tensor allocate_tensor_on_host(const TensorSpec& tensor_spec, distributed::MeshDevice* mesh_device);

// Writes tensor from `src` to `dst`; supports only host-to-device and device-to-host transfers.
void write_tensor(
    const Tensor& src, Tensor& dst, bool blocking = true, std::optional<tt::tt_metal::QueueId> cq_id = std::nullopt);

Tensor set_tensor_id(const Tensor& tensor);

<<<<<<< HEAD
Tensor convert_python_tensor_to_tt_tensor(
    const TensorSpec& tensor_spec,
    ttnn::PyDType src_data_type,
    const std::function<HostBuffer(DataType)>& get_host_tensor,
    std::optional<tt::tt_metal::distributed::MeshDevice*> device,
    std::optional<ttnn::QueueId> cq_id,
    const ttnn::distributed::TensorToMesh* mesh_mapper,
    std::optional<float> pad_value = std::nullopt);

}  // namespace tt_metal
=======
namespace ops {
Tensor view(
    const Tensor& input_tensor, const tt::tt_metal::Shape& new_shape, const tt::tt_metal::Shape& new_padded_shape);
Tensor view(const Tensor& input_tensor, const tt::tt_metal::Shape& new_shape);
Tensor to_dtype(const Tensor& tensor, DataType dtype);

}  // namespace ops
>>>>>>> 8e453b77

}  // namespace tt::tt_metal

namespace ttnn {

using Tensor = tt::tt_metal::Tensor;
using TensorSpec = tt::tt_metal::TensorSpec;

}  // namespace ttnn<|MERGE_RESOLUTION|>--- conflicted
+++ resolved
@@ -350,7 +350,6 @@
 
 Tensor set_tensor_id(const Tensor& tensor);
 
-<<<<<<< HEAD
 Tensor convert_python_tensor_to_tt_tensor(
     const TensorSpec& tensor_spec,
     ttnn::PyDType src_data_type,
@@ -360,16 +359,12 @@
     const ttnn::distributed::TensorToMesh* mesh_mapper,
     std::optional<float> pad_value = std::nullopt);
 
-}  // namespace tt_metal
-=======
 namespace ops {
 Tensor view(
     const Tensor& input_tensor, const tt::tt_metal::Shape& new_shape, const tt::tt_metal::Shape& new_padded_shape);
 Tensor view(const Tensor& input_tensor, const tt::tt_metal::Shape& new_shape);
 Tensor to_dtype(const Tensor& tensor, DataType dtype);
-
 }  // namespace ops
->>>>>>> 8e453b77
 
 }  // namespace tt::tt_metal
 
