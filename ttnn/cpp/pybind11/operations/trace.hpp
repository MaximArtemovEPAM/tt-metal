// SPDX-FileCopyrightText: © 2025 Tenstorrent Inc.
//
// SPDX-License-Identifier: Apache-2.0

#pragma once

#include <pybind11/operators.h>
#include <pybind11/pybind11.h>
#include <pybind11/stl.h>
#include "pybind11/cast.h"

#include "ttnn/common/queue_id.hpp"
#include "ttnn/operations/trace.hpp"

namespace py = pybind11;

namespace ttnn {
namespace operations {
namespace trace {

void py_module_types(py::module& module) {
    py::class_<ttnn::MeshTraceId>(module, "MeshTraceId")
        .def(py::init<uint32_t>())
        .def("__int__", [](const ttnn::MeshTraceId& self) { return static_cast<int>(*self); })
        .def(
            "__repr__",
            [](const ttnn::MeshTraceId& self) {
                return "MeshTraceId(" + std::to_string(static_cast<int>(*self)) + ")";
            })
        .def(py::self == py::self);
}

void py_module(py::module& module) {
    module.def(
        "begin_trace_capture",
        py::overload_cast<IDevice*, QueueId>(&ttnn::operations::trace::begin_trace_capture),
        py::arg("device"),
        py::kw_only(),
        py::arg("cq_id") = ttnn::DefaultQueueId);

    module.def(
        "end_trace_capture",
        py::overload_cast<IDevice*, uint32_t, QueueId>(&ttnn::operations::trace::end_trace_capture),
        py::arg("device"),
        py::arg("trace_id"),
        py::kw_only(),
        py::arg("cq_id") = ttnn::DefaultQueueId);

    module.def(
        "execute_trace",
        py::overload_cast<IDevice*, uint32_t, QueueId, bool>(&ttnn::operations::trace::execute_trace),
        py::arg("device"),
        py::arg("trace_id"),
        py::kw_only(),
        py::arg("cq_id") = ttnn::DefaultQueueId,
        py::arg("blocking") = true);

    module.def(
        "release_trace",
        py::overload_cast<IDevice*, uint32_t>(&ttnn::operations::trace::release_trace),
        py::arg("device"),
        py::arg("trace_id"));

    module.def(
        "begin_trace_capture",
<<<<<<< HEAD
        [](MeshDevice* device, MeshCommandQueueId mesh_cq_id) {
            return ttnn::operations::trace::begin_mesh_trace_capture(device, mesh_cq_id);
=======
        [](MeshDevice* device, QueueId cq_id) { return ttnn::operations::trace::begin_trace_capture(device, cq_id); },
        py::arg("mesh_device"),
        py::kw_only(),
        py::arg("cq_id") = ttnn::DefaultQueueId);

    module.def(
        "end_trace_capture",
        [](MeshDevice* device, uint32_t trace_id, QueueId cq_id) {
            return ttnn::operations::trace::end_trace_capture(device, trace_id, cq_id);
        },
        py::arg("mesh_device"),
        py::arg("trace_id"),
        py::kw_only(),
        py::arg("cq_id") = ttnn::DefaultQueueId);

    module.def(
        "execute_trace",
        [](MeshDevice* device, uint32_t trace_id, QueueId cq_id, bool blocking) {
            return ttnn::operations::trace::execute_trace(device, trace_id, cq_id, blocking);
        },
        py::arg("mesh_device"),
        py::arg("trace_id"),
        py::kw_only(),
        py::arg("cq_id") = ttnn::DefaultQueueId,
        py::arg("blocking") = true);

    module.def(
        "release_trace",
        [](MeshDevice* device, uint32_t trace_id) { return ttnn::operations::trace::release_trace(device, trace_id); },
        py::arg("mesh_device"),
        py::arg("trace_id"));

    module.def(
        "begin_mesh_trace_capture",
        [](MeshDevice* device, QueueId cq_id) {
            return ttnn::operations::trace::begin_mesh_trace_capture(device, cq_id);
>>>>>>> 719cbcb9
        },
        py::arg("mesh_device"),
        py::kw_only(),
        py::arg("cq_id") = ttnn::DefaultQueueId);

    module.def(
<<<<<<< HEAD
        "end_trace_capture",
        [](MeshDevice* device, MeshTraceId trace_id, MeshCommandQueueId mesh_cq_id) {
            return ttnn::operations::trace::end_mesh_trace_capture(device, trace_id, mesh_cq_id);
=======
        "end_mesh_trace_capture",
        [](MeshDevice* device, MeshTraceId trace_id, QueueId cq_id) {
            return ttnn::operations::trace::end_mesh_trace_capture(device, trace_id, cq_id);
>>>>>>> 719cbcb9
        },
        py::arg("mesh_device"),
        py::arg("trace_id"),
        py::kw_only(),
        py::arg("cq_id") = ttnn::DefaultQueueId);

    module.def(
<<<<<<< HEAD
        "execute_trace",
        [](MeshDevice* device, MeshTraceId trace_id, MeshCommandQueueId mesh_cq_id, bool blocking) {
            return ttnn::operations::trace::execute_mesh_trace(device, trace_id, mesh_cq_id, blocking);
=======
        "execute_mesh_trace",
        [](MeshDevice* device, MeshTraceId trace_id, QueueId cq_id, bool blocking) {
            return ttnn::operations::trace::execute_mesh_trace(device, trace_id, cq_id, blocking);
>>>>>>> 719cbcb9
        },
        py::arg("mesh_device"),
        py::arg("trace_id"),
        py::kw_only(),
        py::arg("cq_id") = ttnn::DefaultQueueId,
        py::arg("blocking") = true);

    module.def(
        "release_trace",
        [](MeshDevice* device, MeshTraceId trace_id) {
            return ttnn::operations::trace::release_mesh_trace(device, trace_id);
        },
        py::arg("mesh_device"),
        py::arg("trace_id"));
}

}  // namespace trace
}  // namespace operations
}  // namespace ttnn<|MERGE_RESOLUTION|>--- conflicted
+++ resolved
@@ -63,19 +63,17 @@
 
     module.def(
         "begin_trace_capture",
-<<<<<<< HEAD
-        [](MeshDevice* device, MeshCommandQueueId mesh_cq_id) {
-            return ttnn::operations::trace::begin_mesh_trace_capture(device, mesh_cq_id);
-=======
-        [](MeshDevice* device, QueueId cq_id) { return ttnn::operations::trace::begin_trace_capture(device, cq_id); },
+        [](MeshDevice* device, QueueId cq_id) {
+            return ttnn::operations::trace::begin_mesh_trace_capture(device, cq_id);
+        },
         py::arg("mesh_device"),
         py::kw_only(),
         py::arg("cq_id") = ttnn::DefaultQueueId);
 
     module.def(
         "end_trace_capture",
-        [](MeshDevice* device, uint32_t trace_id, QueueId cq_id) {
-            return ttnn::operations::trace::end_trace_capture(device, trace_id, cq_id);
+        [](MeshDevice* device, MeshTraceId trace_id, QueueId cq_id) {
+            return ttnn::operations::trace::end_mesh_trace_capture(device, trace_id, cq_id);
         },
         py::arg("mesh_device"),
         py::arg("trace_id"),
@@ -84,57 +82,8 @@
 
     module.def(
         "execute_trace",
-        [](MeshDevice* device, uint32_t trace_id, QueueId cq_id, bool blocking) {
-            return ttnn::operations::trace::execute_trace(device, trace_id, cq_id, blocking);
-        },
-        py::arg("mesh_device"),
-        py::arg("trace_id"),
-        py::kw_only(),
-        py::arg("cq_id") = ttnn::DefaultQueueId,
-        py::arg("blocking") = true);
-
-    module.def(
-        "release_trace",
-        [](MeshDevice* device, uint32_t trace_id) { return ttnn::operations::trace::release_trace(device, trace_id); },
-        py::arg("mesh_device"),
-        py::arg("trace_id"));
-
-    module.def(
-        "begin_mesh_trace_capture",
-        [](MeshDevice* device, QueueId cq_id) {
-            return ttnn::operations::trace::begin_mesh_trace_capture(device, cq_id);
->>>>>>> 719cbcb9
-        },
-        py::arg("mesh_device"),
-        py::kw_only(),
-        py::arg("cq_id") = ttnn::DefaultQueueId);
-
-    module.def(
-<<<<<<< HEAD
-        "end_trace_capture",
-        [](MeshDevice* device, MeshTraceId trace_id, MeshCommandQueueId mesh_cq_id) {
-            return ttnn::operations::trace::end_mesh_trace_capture(device, trace_id, mesh_cq_id);
-=======
-        "end_mesh_trace_capture",
-        [](MeshDevice* device, MeshTraceId trace_id, QueueId cq_id) {
-            return ttnn::operations::trace::end_mesh_trace_capture(device, trace_id, cq_id);
->>>>>>> 719cbcb9
-        },
-        py::arg("mesh_device"),
-        py::arg("trace_id"),
-        py::kw_only(),
-        py::arg("cq_id") = ttnn::DefaultQueueId);
-
-    module.def(
-<<<<<<< HEAD
-        "execute_trace",
-        [](MeshDevice* device, MeshTraceId trace_id, MeshCommandQueueId mesh_cq_id, bool blocking) {
-            return ttnn::operations::trace::execute_mesh_trace(device, trace_id, mesh_cq_id, blocking);
-=======
-        "execute_mesh_trace",
         [](MeshDevice* device, MeshTraceId trace_id, QueueId cq_id, bool blocking) {
             return ttnn::operations::trace::execute_mesh_trace(device, trace_id, cq_id, blocking);
->>>>>>> 719cbcb9
         },
         py::arg("mesh_device"),
         py::arg("trace_id"),
