--- conflicted
+++ resolved
@@ -395,13 +395,7 @@
 
 std::variant<OwnedBuffer, BorrowedBuffer> get_host_buffer_from_tensor(
     const Tensor& tt_tensor, const bool padded_output) {
-<<<<<<< HEAD
-    TT_ASSERT(
-        tt_tensor.storage_type() == StorageType::OWNED || tt_tensor.storage_type() == StorageType::BORROWED ||
-        tt_tensor.storage_type() == StorageType::MULTI_DEVICE_HOST);
-=======
     TT_ASSERT(tt_tensor.is_host_tensor());
->>>>>>> ffffe5e8
 
     using RetType = std::variant<OwnedBuffer, BorrowedBuffer>;
     const auto& tensor_spec = tt_tensor.get_tensor_spec();
@@ -459,55 +453,6 @@
             [&process_owned_buffer](const MultiDeviceHostStorage& storage) -> RetType {
                 TT_FATAL(storage.buffers.size() == 1, "Can't get a single buffer from multi device host storage");
                 return process_owned_buffer(storage.buffers[0]);
-            },
-            [&tt_tensor, padded_output](const MultiDeviceHostStorage& storage) -> RetType {
-                const auto& tensor_spec = tt_tensor.get_tensor_spec();
-                const auto tt_dtype = tensor_spec.data_type();
-                TT_FATAL(storage.buffers.size() == 1, "More than 1 buffer");
-                auto& buffer = storage.buffers[0];
-                switch (tt_dtype) {
-                    case DataType::UINT8: {
-                        return create_row_major_owned_buffer(
-                            std::move(owned_buffer::get_as<uint8_t>(buffer)), tensor_spec, padded_output);
-                    }
-                    case DataType::UINT16: {
-                        return create_row_major_owned_buffer(
-                            std::move(owned_buffer::get_as<uint16_t>(buffer)), tensor_spec, padded_output);
-                    }
-                    case DataType::INT32: {
-                        return create_row_major_owned_buffer(
-                            std::move(owned_buffer::get_as<int32_t>(buffer)), tensor_spec, padded_output);
-                    }
-                    case DataType::UINT32: {
-                        return create_row_major_owned_buffer(
-                            std::move(owned_buffer::get_as<uint32_t>(buffer)), tensor_spec, padded_output);
-                    }
-                    case DataType::FLOAT32: {
-                        return create_row_major_owned_buffer(
-                            std::move(owned_buffer::get_as<float>(buffer)), tensor_spec, padded_output);
-                    }
-                    case DataType::BFLOAT16: {
-                        return create_row_major_owned_buffer(
-                            std::move(owned_buffer::get_as<::bfloat16>(buffer)), tensor_spec, padded_output);
-                    }
-                    case DataType::BFLOAT8_B:
-                    case DataType::BFLOAT4_B: {
-                        const auto& tile = tensor_spec.tile();
-                        auto uint32_data = owned_buffer::get_as<std::uint32_t>(buffer).get();
-                        auto float_unpacked_data =
-                            tt_dtype == DataType::BFLOAT8_B
-                                ? unpack_bfp8_tiles_into_float_vec(
-                                      uint32_data, /*row_major_output=*/false, /*is_exp_a=*/false, tile)
-                                : unpack_bfp4_tiles_into_float_vec(
-                                      uint32_data, /*row_major_output=*/false, /*is_exp_a=*/false, tile);
-                        auto input_float_buffer = owned_buffer::create<float>(std::move(float_unpacked_data));
-                        return create_row_major_owned_buffer(std::move(input_float_buffer), tensor_spec, padded_output);
-                    }
-                    default: {
-                        TT_THROW("Unsupported DataType: {}", tt_dtype);
-                        break;
-                    }
-                }
             },
             [](const BorrowedStorage& borrowed_storage) -> RetType { return borrowed_storage.buffer; },
             [&tt_tensor](auto&&) -> RetType {
