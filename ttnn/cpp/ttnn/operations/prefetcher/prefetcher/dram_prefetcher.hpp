--- conflicted
+++ resolved
@@ -17,11 +17,7 @@
     static ttnn::Tensor invoke(
         std::vector<ttnn::Tensor>& tensors,
         const uint32_t num_layers,
-<<<<<<< HEAD
-        const std::optional<const tt::tt_metal::v1::experimental::GlobalCircularBuffer>& global_cb);
-=======
         const std::optional<const GlobalCircularBuffer>& global_cb);
->>>>>>> b2b5dd16
 };
 
 }  // namespace operations::dram_prefetcher
