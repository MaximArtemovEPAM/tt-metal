// SPDX-FileCopyrightText: © 2025 Tenstorrent Inc.
//
// SPDX-License-Identifier: Apache-2.0

#include "dram_prefetcher.hpp"
#include <optional>

#include "device/dram_prefetcher_op.hpp"
#include <tt-metalium/global_circular_buffer_impl.hpp>
#include <tt-metalium/global_circular_buffer.hpp>

namespace ttnn::operations::dram_prefetcher {

Tensor ExecuteDramPrefetcher::invoke(
    std::vector<ttnn::Tensor>& tensors,
    const uint32_t num_layers,
<<<<<<< HEAD
    const std::optional<const tt::tt_metal::v1::experimental::GlobalCircularBuffer>& global_cb) {
=======
    const std::optional<const GlobalCircularBuffer>& global_cb) {
>>>>>>> b2b5dd16
    std::vector<Tensor> output_tensors = {Tensor(tt::tt_metal::operation::get_workers_for_op_output(tensors))};
    tt::tt_metal::operation::launch_op(
        [num_layers, global_cb](
            const std::vector<Tensor>& input_tensors,
            const std::vector<std::optional<const Tensor>>& optional_input_tensors,
            const std::vector<std::optional<Tensor>>& optional_output_tensors) mutable -> std::vector<Tensor> {
            return tt::tt_metal::operation::run(DramPrefetcher{global_cb, num_layers}, input_tensors);
        },
        tensors,
        output_tensors);

    return output_tensors.at(0);
}

}  // namespace ttnn::operations::dram_prefetcher<|MERGE_RESOLUTION|>--- conflicted
+++ resolved
@@ -14,11 +14,7 @@
 Tensor ExecuteDramPrefetcher::invoke(
     std::vector<ttnn::Tensor>& tensors,
     const uint32_t num_layers,
-<<<<<<< HEAD
-    const std::optional<const tt::tt_metal::v1::experimental::GlobalCircularBuffer>& global_cb) {
-=======
     const std::optional<const GlobalCircularBuffer>& global_cb) {
->>>>>>> b2b5dd16
     std::vector<Tensor> output_tensors = {Tensor(tt::tt_metal::operation::get_workers_for_op_output(tensors))};
     tt::tt_metal::operation::launch_op(
         [num_layers, global_cb](
