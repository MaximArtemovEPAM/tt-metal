// SPDX-FileCopyrightText: © 2023 Tenstorrent Inc.
//
// SPDX-License-Identifier: Apache-2.0

#pragma once

#include <pybind11/pybind11.h>
#include <pybind11/stl.h>

#include "cpp/pybind11/decorators.hpp"

#include "ttnn/operations/reduction/argmax/argmax.hpp"

namespace ttnn::operations::reduction::detail {
namespace py = pybind11;
void bind_reduction_argmax_operation(py::module& module) {
    auto doc =
        R"doc(

            Returns the indices of the maximum value of elements in the ``input`` tensor
            If no ``dim`` is provided, it will return the indices of maximum value of all elements in given ``input``

            Currenly this op only support dimension-specific reduction on last dimension.

            Input tensor must have BFLOAT16 data type and ROW_MAJOR layout.

            Output tensor will have UINT32 data type.

            Equivalent pytorch code:

            .. code-block:: python

                return torch.argmax(input_tensor, dim=dim)

            Args:
                input_tensor (ttnn.Tensor): the input tensor.

            Keyword args:
                dim (int, optional): dimension to reduce. Defaults to `None`.
                memory_config (ttnn.MemoryConfig, optional): Memory configuration for the operation. Defaults to `None`.
                output_tensor (ttnn.Tensor, optional): Preallocated output tensor. Defaults to `None`.
                queue_id (int, optional): command queue id. Defaults to `0`.

            Returns:
                List of ttnn.Tensor: the output tensor.

        )doc";

    using OperationType = decltype(ttnn::argmax);
    bind_registered_operation(
        module,
        ttnn::argmax,
        doc,
        ttnn::pybind_overload_t{
            [](const OperationType& self,
               const ttnn::Tensor& input_tensor,
               const std::optional<int> dim,
               const std::optional<CoreRangeSet>& sub_core_grids,
               const bool use_multicore,
               const std::optional<ttnn::MemoryConfig>& memory_config,
               std::optional<ttnn::Tensor> optional_output_tensor,
<<<<<<< HEAD
               QueueId queue_id) {
                return self(queue_id, input_tensor, dim, use_multicore, memory_config, optional_output_tensor);
=======
               uint8_t queue_id) {
                return self(
                    queue_id, input_tensor, dim, sub_core_grids, use_multicore, memory_config, optional_output_tensor);
>>>>>>> dffbf4a7
            },
            py::arg("input_tensor").noconvert(),
            py::kw_only(),
            py::arg("dim") = std::nullopt,
            py::arg("sub_core_grids") = std::nullopt,
            py::arg("use_multicore") = false,
            py::arg("memory_config") = std::nullopt,
            py::arg("output_tensor") = std::nullopt,
            py::arg("queue_id") = DefaultQueueId});
}

}  // namespace ttnn::operations::reduction::detail<|MERGE_RESOLUTION|>--- conflicted
+++ resolved
@@ -59,14 +59,9 @@
                const bool use_multicore,
                const std::optional<ttnn::MemoryConfig>& memory_config,
                std::optional<ttnn::Tensor> optional_output_tensor,
-<<<<<<< HEAD
-               QueueId queue_id) {
-                return self(queue_id, input_tensor, dim, use_multicore, memory_config, optional_output_tensor);
-=======
                uint8_t queue_id) {
                 return self(
                     queue_id, input_tensor, dim, sub_core_grids, use_multicore, memory_config, optional_output_tensor);
->>>>>>> dffbf4a7
             },
             py::arg("input_tensor").noconvert(),
             py::kw_only(),
