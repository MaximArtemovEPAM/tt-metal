// SPDX-FileCopyrightText: © 2024 Tenstorrent Inc.
//
// SPDX-License-Identifier: Apache-2.0

#include "moreh_matmul_device_operation.hpp"
#include <tt-metalium/work_split.hpp>
#include "ttnn/operations/core/compute_kernel/compute_kernel_config.hpp"
#include "ttnn/operations/moreh/moreh_helper_functions.hpp"

namespace ttnn::operations::moreh::moreh_matmul {

void get_tensor_dim(ttnn::SmallVector<uint32_t>& dim, const ttnn::SimpleShape& shape) {
    const auto rank = shape.rank();
    for (auto i = 0; i < rank; ++i) {
        auto idx = rank - 1 - i;

        // last 2-dim
        if (idx == rank - 1 || idx == rank - 2) {
            dim[i] = shape[idx] / tt::constants::TILE_HEIGHT;
        } else {
            dim[i] = shape[idx];
        }
    }

    log_debug(tt::LogOp, "rank {}", rank);
    for (auto i = 0; i < tt::tt_metal::MAX_NUM_DIMENSIONS; ++i) {
        log_debug(tt::LogOp, "dim[{}] = {}", i, dim[i]);
    }
}

ttnn::SmallVector<int64_t> find_reduce_dim(const ttnn::SimpleShape& a_shape, const ttnn::SimpleShape& b_shape) {
    ttnn::SmallVector<uint32_t> a_dim(tt::tt_metal::MAX_NUM_DIMENSIONS, 1);
    ttnn::SmallVector<uint32_t> b_dim(tt::tt_metal::MAX_NUM_DIMENSIONS, 1);
    get_tensor_dim(a_dim, a_shape);
    get_tensor_dim(b_dim, b_shape);
    int32_t rank = std::max(a_shape.rank(), b_shape.rank());
    log_debug(tt::LogOp, "find_reduce_dim :{} rank {} a {} b {}", __LINE__, rank, a_shape.rank(), b_shape.rank());
    ttnn::SmallVector<int64_t> dims;
    // batch dims
    for (int i = 0; i < rank - 2; ++i) {
        int idx = rank - 1 - i;
        TT_FATAL(idx >= 0, "idx < 0");
        if (a_dim[idx] != b_dim[idx]) {
            dims.push_back(i);
            log_debug(tt::LogOp, "find_reduce_dim :{} push {} dim", __LINE__, i);
        }
    }
    return dims;
}

bool is_same_batch_dim(const Tensor& tensor_a, const Tensor& tensor_b) {
    // check batch dims
<<<<<<< HEAD
    const auto& a_shape = tensor_a.get_shape().value;
    const auto& b_shape = tensor_b.get_shape().value;

=======
    const auto& a_shape = tensor_a.get_padded_shape();
    const auto& b_shape = tensor_b.get_padded_shape();
>>>>>>> fb9f208b
    ttnn::SmallVector<uint32_t> a_dim(tt::tt_metal::MAX_NUM_DIMENSIONS, 1);
    ttnn::SmallVector<uint32_t> b_dim(tt::tt_metal::MAX_NUM_DIMENSIONS, 1);
    get_tensor_dim(a_dim, a_shape);
    get_tensor_dim(b_dim, b_shape);
    for (auto i = 2; i < tt::tt_metal::MAX_NUM_DIMENSIONS; ++i) {
        if (a_dim[i] != b_dim[i]) {
            log_debug(tt::LogOp, "{}:{} {} a_dim {} - b_dim {}", __func__, __LINE__, i, a_dim[i], b_dim[i]);
            return false;
        }
    }
    log_debug(tt::LogOp, "{}:{} batch dims are the same.", __func__, __LINE__);
    return true;
}

void get_tensor_stride(ttnn::SmallVector<uint32_t>& stride, ttnn::SmallVector<uint32_t>& dim) {
    stride[0] = 1;
    for (auto i = 1; i < tt::tt_metal::MAX_NUM_DIMENSIONS; ++i) {
        stride[i] = stride[i - 1] * dim[i - 1];
    }

    for (auto i = 0; i < tt::tt_metal::MAX_NUM_DIMENSIONS; ++i) {
        log_debug(tt::LogOp, "stride[{}] = {}", i, stride[i]);
    }
}

void get_not_bcast(
    ttnn::SmallVector<uint32_t>& input_not_bcast,
    ttnn::SmallVector<uint32_t>& input_dim,
    ttnn::SmallVector<uint32_t>& other_not_bcast,
    ttnn::SmallVector<uint32_t>& other_dim) {
    // first 2-dims are M,K and K,N
    // TODO: refaactoring
    for (auto i = 2; i < tt::tt_metal::MAX_NUM_DIMENSIONS; ++i) {
        if (input_dim[i] == other_dim[i]) {
            input_not_bcast[i] = 1;
            other_not_bcast[i] = 1;
        } else {
            if (input_dim[i] == 1) {
                input_not_bcast[i] = 0;
                other_not_bcast[i] = 1;
            } else {
                input_not_bcast[i] = 1;
                other_not_bcast[i] = 0;
            }
        }
    }

    for (auto i = 0; i < tt::tt_metal::MAX_NUM_DIMENSIONS; ++i) {
        log_debug(tt::LogOp, "not bcast [{}] input {} other {}", i, input_not_bcast[i], other_not_bcast[i]);
    }
}

MorehMatmulOperation::MultiCoreProgramFactory::cached_program_t MorehMatmulOperation::MultiCoreProgramFactory::create(
    const operation_attributes_t& operation_attributes,
    const tensor_args_t& tensor_args,
    tensor_return_value_t& tensor_return_value) {
    const Tensor& input = tensor_args.input;
    const Tensor& other = tensor_args.other;
    const Tensor& output = tensor_return_value;

    const std::optional<const Tensor>& bias = tensor_args.bias;

    bool transpose_input = operation_attributes.transpose_input;
    bool transpose_other = operation_attributes.transpose_other;

    const DeviceComputeKernelConfig& compute_kernel_config = init_device_compute_kernel_config(
        input.device()->arch(), operation_attributes.compute_kernel_config, MathFidelity::HiFi4);
    ;

    ////////////////////////////////////////////////////////////////////////////
    //                      Device Setup
    ////////////////////////////////////////////////////////////////////////////
    tt::tt_metal::Program program{};
    tt::tt_metal::IDevice* device{input.device()};

    ////////////////////////////////////////////////////////////////////////////
    //                         Parameters Setup
    ////////////////////////////////////////////////////////////////////////////
    tt::DataFormat cb_data_format{datatype_to_dataformat_converter(output.get_dtype())};
    const auto single_tile_size{tt::tt_metal::detail::TileSize(cb_data_format)};
    const auto num_output_tiles{output.volume() / tt::constants::TILE_HW};

    // input tensor
    const auto& input_shape = input.get_padded_shape();
    const auto& input_shape_wo_padding = input.get_logical_shape();
<<<<<<< HEAD
    const auto input_rank = input_shape.rank();
=======
>>>>>>> fb9f208b
    log_debug(tt::LogOp, "input dim");
    ttnn::SmallVector<uint32_t> input_dim(tt::tt_metal::MAX_NUM_DIMENSIONS, 1);
    get_tensor_dim(input_dim, input_shape);

    log_debug(tt::LogOp, "input stride");
    ttnn::SmallVector<uint32_t> input_stride(tt::tt_metal::MAX_NUM_DIMENSIONS);
    get_tensor_stride(input_stride, input_dim);

    // other tensor
    const auto& other_shape = other.get_padded_shape();
    const auto& other_shape_wo_padding = other.get_logical_shape();
<<<<<<< HEAD
    const auto other_rank = other_shape.rank();
=======
>>>>>>> fb9f208b
    log_debug(tt::LogOp, "other dim");
    ttnn::SmallVector<uint32_t> other_dim(tt::tt_metal::MAX_NUM_DIMENSIONS, 1);
    get_tensor_dim(other_dim, other_shape);

    log_debug(tt::LogOp, "other stride");
    ttnn::SmallVector<uint32_t> other_stride(tt::tt_metal::MAX_NUM_DIMENSIONS);
    get_tensor_stride(other_stride, other_dim);

    log_debug(tt::LogOp, "not bcast");
    ttnn::SmallVector<uint32_t> input_not_bcast(tt::tt_metal::MAX_NUM_DIMENSIONS, 1);
    ttnn::SmallVector<uint32_t> other_not_bcast(tt::tt_metal::MAX_NUM_DIMENSIONS, 1);
    get_not_bcast(input_not_bcast, input_dim, other_not_bcast, other_dim);

    // output tensor
    const auto& output_shape = output.get_padded_shape();
<<<<<<< HEAD
    const auto& output_shape_wo_padding = output.get_logical_shape();
    const auto output_rank = output_shape.rank();
=======
>>>>>>> fb9f208b
    log_debug(tt::LogOp, "output dim");
    ttnn::SmallVector<uint32_t> output_dim(tt::tt_metal::MAX_NUM_DIMENSIONS, 1);
    get_tensor_dim(output_dim, output_shape);

    log_debug(tt::LogOp, "output stride");
    ttnn::SmallVector<uint32_t> output_stride(tt::tt_metal::MAX_NUM_DIMENSIONS);
    get_tensor_stride(output_stride, output_dim);

    // matrix shape
    uint32_t Kt = (transpose_input) ? (input_shape[-2] / tt::constants::TILE_HEIGHT)
                                    : (input_shape[-1] / tt::constants::TILE_WIDTH);
    uint32_t Mt = (transpose_input) ? (input_shape[-1] / tt::constants::TILE_WIDTH)
                                    : (input_shape[-2] / tt::constants::TILE_HEIGHT);
    uint32_t Nt = (transpose_other) ? (other_shape[-2] / tt::constants::TILE_HEIGHT)
                                    : (other_shape[-1] / tt::constants::TILE_WIDTH);
    log_debug(tt::LogOp, "{}:{} Mt {} Nt {} Kt {}", __func__, __LINE__, Mt, Nt, Kt);

    // bias tensor
    bool is_scalar_bias = false;
    if (bias.has_value()) {
        const auto& bias_tensor = bias.value();
        const auto& bias_shape_wo_padding = bias_tensor.get_logical_shape();
        is_scalar_bias = (bias_shape_wo_padding[-1] == 1) ? (true) : (false);
        log_debug(tt::LogOp, "{}:{} bias tensor. is_scalar_bias {}", __func__, __LINE__, is_scalar_bias);
    }

    // mask
    uint32_t input_mask_h = input_shape_wo_padding[-2] % tt::constants::TILE_HEIGHT;
    uint32_t input_mask_w = input_shape_wo_padding[-1] % tt::constants::TILE_WIDTH;
    uint32_t other_mask_h = other_shape_wo_padding[-2] % tt::constants::TILE_HEIGHT;
    uint32_t other_mask_w = other_shape_wo_padding[-1] % tt::constants::TILE_WIDTH;

    bool need_input_mask_h = (input_mask_h) ? (true) : (false);
    bool need_input_mask_w = (input_mask_w) ? (true) : (false);

    bool need_other_mask_h = (other_mask_h) ? (true) : (false);
    bool need_other_mask_w = (other_mask_w) ? (true) : (false);

    if (input_mask_h == 0) {
        input_mask_h = tt::constants::TILE_HEIGHT;
    }
    if (input_mask_w == 0) {
        input_mask_w = tt::constants::TILE_WIDTH;
    }
    if (other_mask_h == 0) {
        other_mask_h = tt::constants::TILE_HEIGHT;
    }
    if (other_mask_w == 0) {
        other_mask_w = tt::constants::TILE_WIDTH;
    }

    log_debug(
        tt::LogOp,
        "{}:{} {} {} mask_h {} mask_w {}",
        __func__,
        __LINE__,
        need_input_mask_h,
        need_input_mask_w,
        input_mask_h,
        input_mask_w);
    log_debug(
        tt::LogOp,
        "{}:{} {} {} mask_h {} mask_w {}",
        __func__,
        __LINE__,
        need_other_mask_h,
        need_other_mask_w,
        other_mask_h,
        other_mask_w);

    auto [math_fidelity, math_approx_mode, fp32_dest_acc_en, packer_l1_acc, dst_full_sync_en] =
        get_compute_kernel_config_args(device->arch(), compute_kernel_config);
    log_debug(
        tt::LogOp,
        "math_fidelity {} math_approx_mode {} fp32_dest_acc_en {} packer_l1_acc {}",
        math_fidelity,
        math_approx_mode,
        fp32_dest_acc_en,
        packer_l1_acc);
    ////////////////////////////////////////////////////////////////////////////
    //                         Core Grid Configuration For Workload
    ////////////////////////////////////////////////////////////////////////////
    auto grid = device->compute_with_storage_grid_size();
    const auto num_cores_y = grid.y;

    const auto
        [num_cores,
         all_cores,
         core_group_1,
         core_group_2,
         num_output_tiles_per_core_group_1,
         num_output_tiles_per_core_group_2] = tt::tt_metal::split_work_to_cores(grid, num_output_tiles);

    log_debug(tt::LogOp, "{}:{} num_output_tiles: {}", __func__, __LINE__, num_output_tiles);
    log_debug(
        tt::LogOp,
        "{}:{} num_output_tiles_per_core_group1: {}, 2: {} ",
        __func__,
        __LINE__,
        num_output_tiles_per_core_group_1,
        num_output_tiles_per_core_group_2);
    ////////////////////////////////////////////////////////////////////////////
    //                         CircularBuffer Setup
    ////////////////////////////////////////////////////////////////////////////
    const uint32_t in0_t{2};   // input
    const uint32_t in1_t{2};   // other
    const uint32_t in2_t{3};   // mask for input
    const uint32_t in3_t{3};   // mask for other
    const uint32_t in4_t{2};   // bias
    const uint32_t im0_t{1};   // temp
    const uint32_t im1_t{2};   // transpose for input
    const uint32_t im2_t{2};   // transpose for other
    const uint32_t im3_t{1};   // temp for bias add
    const uint32_t out0_t{2};  // output

    CreateCircularBuffer(
        program,
        all_cores,
        cb_data_format,
        {
            {tt::CBIndex::c_0, in0_t},
            {tt::CBIndex::c_1, in1_t},
            {tt::CBIndex::c_2, in2_t},
            {tt::CBIndex::c_3, in3_t},
            {tt::CBIndex::c_4, in4_t},
            {tt::CBIndex::c_24, im0_t, (fp32_dest_acc_en) ? tt::DataFormat::Float32 : cb_data_format},
            {tt::CBIndex::c_25, im1_t},
            {tt::CBIndex::c_26, im2_t},
            {tt::CBIndex::c_27, im3_t, (fp32_dest_acc_en) ? tt::DataFormat::Float32 : cb_data_format},
            {tt::CBIndex::c_16, out0_t},
        });

    ////////////////////////////////////////////////////////////////////////////
    //                      DataMovementKernel SetUp
    ////////////////////////////////////////////////////////////////////////////
    std::map<string, string> reader_defines;
    std::vector<uint32_t> reader_compile_time_args = {
        static_cast<uint32_t>(is_dram(input)),
        static_cast<uint32_t>(is_dram(other)),
        Kt,
        static_cast<uint32_t>(transpose_input),
        static_cast<uint32_t>(transpose_other),
        input_mask_h,
        input_mask_w,
        other_mask_h,
        other_mask_w,
    };

    if (bias.has_value()) {
        reader_defines["FUSE_BIAS"] = "1";
        reader_compile_time_args.push_back(static_cast<uint32_t>(is_dram(bias)));
        reader_compile_time_args.push_back(static_cast<uint32_t>(is_scalar_bias));
        log_debug(tt::LogOp, "{}:{} bias tensor. is bias dram {}", __func__, __LINE__, is_dram(bias));
    }

    const std::vector<uint32_t> writer_compile_time_args = {static_cast<uint32_t>(is_dram(output))};

    const auto reader_kernel_file =
        "ttnn/cpp/ttnn/operations/moreh/moreh_matmul/device/kernels/reader_moreh_matmul.cpp";
    const auto writer_kernel_file =
        "ttnn/cpp/ttnn/operations/moreh/moreh_matmul/device/kernels/writer_moreh_matmul.cpp";

    const auto reader_kernel_id =
        CreateReadKernel(program, reader_kernel_file, all_cores, reader_compile_time_args, reader_defines);
    const auto writer_kernel_id = CreateWriteKernel(program, writer_kernel_file, all_cores, writer_compile_time_args);
    log_debug(
        tt::LogOp,
        "{}:{} DMVK is_dram(input): {}, is_dram(other): {}, is_dram(output): {}",
        __func__,
        __LINE__,
        is_dram(input),
        is_dram(other),
        is_dram(output));

    ////////////////////////////////////////////////////////////////////////////
    //                      ComputeKernel SetUp
    ////////////////////////////////////////////////////////////////////////////
    std::map<string, string> compute_defines;

    const auto compute_kernel_file = "ttnn/cpp/ttnn/operations/moreh/moreh_matmul/device/kernels/moreh_matmul.cpp";
    std::vector<uint32_t> compute_args_group_1 = {
        num_output_tiles_per_core_group_1,  // num_output_tiles
        Mt,
        Nt,
        Kt,
        static_cast<uint32_t>(transpose_input),
        static_cast<uint32_t>(transpose_other),
        input_mask_h,
        input_mask_w,
        other_mask_h,
        other_mask_w};

    if (bias.has_value()) {
        compute_defines["FUSE_BIAS"] = "1";
        compute_args_group_1.push_back(static_cast<uint32_t>(is_scalar_bias));
    }

    std::vector<UnpackToDestMode> unpack_to_dest_mode(NUM_CIRCULAR_BUFFERS, UnpackToDestMode::Default);
    if (fp32_dest_acc_en) {
        compute_defines["FP32_DEST_ACC_EN"] = "1";
        unpack_to_dest_mode[tt::CBIndex::c_24] = UnpackToDestMode::UnpackToDestFp32;
    }

    const auto compute_kernel_1_id = CreateComputeKernel(
        program,
        compute_kernel_file,
        {core_group_1, num_output_tiles_per_core_group_1, compute_args_group_1},
        compute_defines,
        math_fidelity,
        fp32_dest_acc_en,
        math_approx_mode,
        unpack_to_dest_mode);

    std::optional<KernelHandle> compute_kernel_2_id = std::nullopt;
    if (!core_group_2.ranges().empty()) {
        std::vector<uint32_t> compute_args_group_2 = {
            num_output_tiles_per_core_group_2,  // num_output_tiles
            Mt,
            Nt,
            Kt,
            static_cast<uint32_t>(transpose_input),
            static_cast<uint32_t>(transpose_other),
            input_mask_h,
            input_mask_w,
            other_mask_h,
            other_mask_w};

        if (bias.has_value()) {
            compute_args_group_2.push_back(static_cast<uint32_t>(is_scalar_bias));
        }

        compute_kernel_2_id = CreateComputeKernel(
            program,
            compute_kernel_file,
            {core_group_2, num_output_tiles_per_core_group_2, compute_args_group_2},
            compute_defines,
            math_fidelity,
            fp32_dest_acc_en,
            math_approx_mode,
            unpack_to_dest_mode);
    }
    log_debug(
        tt::LogOp,
        "{}:{} Compute ",
        __func__,
        __LINE__,
        static_cast<uint32_t>(transpose_input),
        static_cast<uint32_t>(transpose_other));

    ////////////////////////////////////////////////////////////////////////////
    //                      RuntimeArgs SetUp
    ////////////////////////////////////////////////////////////////////////////
    for (uint32_t i = 0, num_tiles_written = 0; i < num_cores; i++) {
        CoreCoord core = {i / num_cores_y, i % num_cores_y};
        uint32_t num_output_tiles_per_core;
        if (core_group_1.contains(core)) {
            num_output_tiles_per_core = num_output_tiles_per_core_group_1;
            std::vector<uint32_t> compute_rt_args;
            compute_rt_args.push_back(num_tiles_written);
            compute_rt_args.insert(compute_rt_args.end(), output_stride.begin(), output_stride.end());
            tt::tt_metal::SetRuntimeArgs(program, compute_kernel_1_id, core, compute_rt_args);
        } else if (core_group_2.contains(core)) {
            TT_FATAL(compute_kernel_2_id.has_value(), "Core not in specified core ranges");
            num_output_tiles_per_core = num_output_tiles_per_core_group_2;
            std::vector<uint32_t> compute_rt_args;
            compute_rt_args.push_back(num_tiles_written);
            compute_rt_args.insert(compute_rt_args.end(), output_stride.begin(), output_stride.end());
            tt::tt_metal::SetRuntimeArgs(program, compute_kernel_2_id.value(), core, compute_rt_args);
        } else {
            TT_THROW("Core not in specified core ranges");
        }

        std::vector<uint32_t> reader_rt_args;
        reader_rt_args.push_back(input.buffer()->address());
        reader_rt_args.push_back(other.buffer()->address());
        reader_rt_args.push_back(num_tiles_written);
        reader_rt_args.push_back(num_output_tiles_per_core);

        // TODO: move some to compile args
        reader_rt_args.insert(reader_rt_args.end(), input_stride.begin(), input_stride.end());
        reader_rt_args.insert(reader_rt_args.end(), other_stride.begin(), other_stride.end());
        reader_rt_args.insert(reader_rt_args.end(), output_stride.begin(), output_stride.end());
        reader_rt_args.insert(reader_rt_args.end(), input_not_bcast.begin(), input_not_bcast.end());
        reader_rt_args.insert(reader_rt_args.end(), other_not_bcast.begin(), other_not_bcast.end());

        if (bias.has_value()) {
            reader_rt_args.push_back(bias.value().buffer()->address());
        }

        tt::tt_metal::SetRuntimeArgs(program, reader_kernel_id, core, reader_rt_args);

        tt::tt_metal::SetRuntimeArgs(
            program,
            writer_kernel_id,
            core,
            {output.buffer()->address(), num_tiles_written, num_output_tiles_per_core});
        num_tiles_written += num_output_tiles_per_core;
    }

    return {std::move(program), {reader_kernel_id, writer_kernel_id, num_cores, num_cores_y}};
}

void MorehMatmulOperation::MultiCoreProgramFactory::override_runtime_arguments(
    cached_program_t& cached_program,
    const operation_attributes_t& operation_attributes,
    const tensor_args_t& tensor_args,
    tensor_return_value_t& tensor_return_value) {
    auto& program = cached_program.program;
    auto& reader_kernel_id = cached_program.shared_variables.reader_kernel_id;
    auto& writer_kernel_id = cached_program.shared_variables.writer_kernel_id;
    auto num_cores = cached_program.shared_variables.num_cores;
    auto num_cores_y = cached_program.shared_variables.num_cores_y;

    auto bias = tensor_args.bias;

    log_debug(tt::LogOp, "{}:{} args_callback ", __func__, __LINE__);
    const auto input_address = tensor_args.input.buffer()->address();
    const auto other_address = tensor_args.other.buffer()->address();
    const auto output_address = tensor_return_value.buffer()->address();

    for (uint32_t i = 0, num_tiles_written = 0; i < num_cores; i++) {
        CoreCoord core = {i / num_cores_y, i % num_cores_y};
        {
            auto& runtime_args = GetRuntimeArgs(program, reader_kernel_id, core);
            runtime_args[0] = input_address;
            runtime_args[1] = other_address;

            if (bias.has_value()) {
                const auto bias_address = bias.value().buffer()->address();
                runtime_args[runtime_args.size() - 1] = bias_address;
            }
        }

        {
            auto& runtime_args = GetRuntimeArgs(program, writer_kernel_id, core);
            runtime_args[0] = output_address;
        }
    }
}
}  // namespace ttnn::operations::moreh::moreh_matmul<|MERGE_RESOLUTION|>--- conflicted
+++ resolved
@@ -50,14 +50,8 @@
 
 bool is_same_batch_dim(const Tensor& tensor_a, const Tensor& tensor_b) {
     // check batch dims
-<<<<<<< HEAD
-    const auto& a_shape = tensor_a.get_shape().value;
-    const auto& b_shape = tensor_b.get_shape().value;
-
-=======
     const auto& a_shape = tensor_a.get_padded_shape();
     const auto& b_shape = tensor_b.get_padded_shape();
->>>>>>> fb9f208b
     ttnn::SmallVector<uint32_t> a_dim(tt::tt_metal::MAX_NUM_DIMENSIONS, 1);
     ttnn::SmallVector<uint32_t> b_dim(tt::tt_metal::MAX_NUM_DIMENSIONS, 1);
     get_tensor_dim(a_dim, a_shape);
@@ -143,10 +137,6 @@
     // input tensor
     const auto& input_shape = input.get_padded_shape();
     const auto& input_shape_wo_padding = input.get_logical_shape();
-<<<<<<< HEAD
-    const auto input_rank = input_shape.rank();
-=======
->>>>>>> fb9f208b
     log_debug(tt::LogOp, "input dim");
     ttnn::SmallVector<uint32_t> input_dim(tt::tt_metal::MAX_NUM_DIMENSIONS, 1);
     get_tensor_dim(input_dim, input_shape);
@@ -158,10 +148,6 @@
     // other tensor
     const auto& other_shape = other.get_padded_shape();
     const auto& other_shape_wo_padding = other.get_logical_shape();
-<<<<<<< HEAD
-    const auto other_rank = other_shape.rank();
-=======
->>>>>>> fb9f208b
     log_debug(tt::LogOp, "other dim");
     ttnn::SmallVector<uint32_t> other_dim(tt::tt_metal::MAX_NUM_DIMENSIONS, 1);
     get_tensor_dim(other_dim, other_shape);
@@ -177,11 +163,6 @@
 
     // output tensor
     const auto& output_shape = output.get_padded_shape();
-<<<<<<< HEAD
-    const auto& output_shape_wo_padding = output.get_logical_shape();
-    const auto output_rank = output_shape.rank();
-=======
->>>>>>> fb9f208b
     log_debug(tt::LogOp, "output dim");
     ttnn::SmallVector<uint32_t> output_dim(tt::tt_metal::MAX_NUM_DIMENSIONS, 1);
     get_tensor_dim(output_dim, output_shape);
