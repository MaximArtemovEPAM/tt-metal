// SPDX-FileCopyrightText: © 2024 Tenstorrent Inc.
//
// SPDX-License-Identifier: Apache-2.0

#include "moreh_matmul_device_operation.hpp"

#include "ttnn/operations/core/compute_kernel/compute_kernel_config.hpp"
#include "ttnn/operations/moreh/moreh_helper_functions.hpp"
#include "ttnn/tensor/tensor.hpp"

namespace ttnn::operations::moreh::moreh_matmul {

void MorehMatmulOperation::validate_inputs(
    const operation_attributes_t& operation_attributes, const tensor_args_t& tensor_args) {
    const bool transpose_input = operation_attributes.transpose_input;
    const bool transpose_other = operation_attributes.transpose_other;

    log_debug(tt::LogOp, "{}:{}", __func__, __LINE__);

    const auto& input = tensor_args.input;
    const auto& other = tensor_args.other;
    const auto& bias = tensor_args.bias;
    const auto& output = tensor_args.output;

    // validate tensor
    check_tensor(input, "moreh_matmul", "input", {DataType::BFLOAT16});
    check_tensor(other, "moreh_matmul", "other", {DataType::BFLOAT16});
    check_tensor(output, "moreh_matmul", "output", {DataType::BFLOAT16});
    check_tensor(bias, "moreh_matmul", "bias", {DataType::BFLOAT16});

    // check matrix dims
<<<<<<< HEAD

    const auto& input_shape = input.get_shape().value.without_padding();
    const auto& other_shape = other.get_shape().value.without_padding();
    const auto& input_wo_shape = input.get_logical_shape();
    const auto& other_wo_shape = other.get_logical_shape();
    uint32_t input_m = (transpose_input) ? (input_wo_shape[-1]) : (input_wo_shape[-2]);
    uint32_t input_k = (transpose_input) ? (input_wo_shape[-2]) : (input_wo_shape[-1]);
    uint32_t other_k = (transpose_other) ? (other_wo_shape[-1]) : (other_wo_shape[-2]);
    uint32_t other_n = (transpose_other) ? (other_wo_shape[-2]) : (other_wo_shape[-1]);
=======
    const auto& input_shape = input.get_logical_shape();
    const auto& other_shape = other.get_logical_shape();
    uint32_t input_m = (transpose_input) ? (input_shape[-1]) : (input_shape[-2]);
    uint32_t input_k = (transpose_input) ? (input_shape[-2]) : (input_shape[-1]);
    uint32_t other_k = (transpose_other) ? (other_shape[-1]) : (other_shape[-2]);
    uint32_t other_n = (transpose_other) ? (other_shape[-2]) : (other_shape[-1]);
>>>>>>> fb9f208b

    TT_FATAL(input_k == other_k, "k must be the same. input_k {}, other_k {}", input_k, other_k);

    // check batch dims
    ttnn::SmallVector<uint32_t> input_dim(tt::tt_metal::MAX_NUM_DIMENSIONS, 1);
    ttnn::SmallVector<uint32_t> other_dim(tt::tt_metal::MAX_NUM_DIMENSIONS, 1);
    get_tensor_dim(input_dim, input_shape);
    get_tensor_dim(other_dim, other_shape);
    for (auto i = 2; i < tt::tt_metal::MAX_NUM_DIMENSIONS; ++i) {
        if (input_dim[i] != other_dim[i]) {
            TT_FATAL(
                input_dim[i] == 1 || other_dim[i] == 1,
                "one of dim must be one. {}th dim input_dim {}, other_dim {}",
                i,
                input_dim[i],
                other_dim[i]);
        }
    }

    // check output dims
    if (output.has_value()) {
        const auto& output_shape = output.value().get_logical_shape();
        uint32_t output_m = output_shape[-2];
        uint32_t output_n = output_shape[-1];
        TT_FATAL(input_m == output_m, "m must be the same. input_m {}, output_m {}", input_m, output_m);
        TT_FATAL(other_n == output_n, "n must be the same. other_n {}, output_n {}", other_n, output_n);

        ttnn::SmallVector<uint32_t> output_dim(tt::tt_metal::MAX_NUM_DIMENSIONS, 1);
        get_tensor_dim(output_dim, output_shape);

        for (auto i = 2; i < tt::tt_metal::MAX_NUM_DIMENSIONS; ++i) {
            TT_FATAL(
                std::max(input_dim[i], other_dim[i]) == output_dim[i],
                "{}th max(input_dim[i], other_dim[i]) {} must be the same as output_dim[i] {}",
                i,
                std::max(input_dim[i], other_dim[i]),
                output_dim[i]);
        }
    }

    // check bias size
    if (bias.has_value()) {
        const auto& bias_wo_shape = bias.value().get_logical_shape();
        uint32_t bias_rank = bias_wo_shape.rank();
        uint32_t bias_w = bias_wo_shape[-1];
        TT_FATAL(bias_rank == 2, "bias rank {} must be 2 (tilized).", bias_rank);
        TT_FATAL(
            bias_w == 1 || bias_w == other_n,
            "bias_w must be one or the same as other_n. bias_w {}, other_n {}",
            bias_w,
            other_n);
    }
}

void MorehMatmulOperation::validate_on_program_cache_hit(
    const operation_attributes_t& operation_attributes, const tensor_args_t& tensor_args) {
    validate_inputs(operation_attributes, tensor_args);
}

void MorehMatmulOperation::validate_on_program_cache_miss(
    const operation_attributes_t& operation_attributes, const tensor_args_t& tensor_args) {
    validate_inputs(operation_attributes, tensor_args);
}

MorehMatmulOperation::tensor_return_value_t MorehMatmulOperation::create_output_tensors(
    const MorehMatmulOperation::operation_attributes_t& operation_attributes,
    const MorehMatmulOperation::tensor_args_t& tensor_args) {
    if (tensor_args.output.has_value()) {
        return tensor_args.output.value();
    }

    return create_device_tensor(compute_output_specs(operation_attributes, tensor_args), tensor_args.input.device());
};

MorehMatmulOperation::program_factory_t MorehMatmulOperation::select_program_factory(
    const operation_attributes_t&, const tensor_args_t&) {
    return MultiCoreProgramFactory{};
}

MorehMatmulOperation::spec_return_value_t MorehMatmulOperation::compute_output_specs(
    const operation_attributes_t& operation_attributes, const tensor_args_t& tensor_args) {
    const auto& input_shape = tensor_args.input.get_padded_shape();
    const auto& other_shape = tensor_args.other.get_padded_shape();
    bool transpose_input = operation_attributes.transpose_input;
    bool transpose_other = operation_attributes.transpose_other;
<<<<<<< HEAD

=======
>>>>>>> fb9f208b
    const auto& input_shape_wo_padding = tensor_args.input.get_logical_shape();
    const auto& other_shape_wo_padding = tensor_args.other.get_logical_shape();

    auto h = (transpose_input) ? (input_shape[-1]) : (input_shape[-2]);
    auto w = (transpose_other) ? (other_shape[-2]) : (other_shape[-1]);
    auto h_wo_padding = (transpose_input) ? (input_shape_wo_padding[-1]) : (input_shape_wo_padding[-2]);
    auto w_wo_padding = (transpose_other) ? (other_shape_wo_padding[-2]) : (other_shape_wo_padding[-1]);

    ttnn::SmallVector<uint32_t> input_dim(tt::tt_metal::MAX_NUM_DIMENSIONS, 1);
    ttnn::SmallVector<uint32_t> other_dim(tt::tt_metal::MAX_NUM_DIMENSIONS, 1);
    get_tensor_dim(input_dim, input_shape);
    get_tensor_dim(other_dim, other_shape);

    int32_t output_rank = std::max(input_shape.rank(), other_shape.rank());
    log_debug(
        tt::LogOp,
        "{}:{} input, other, output rank {}, {}, {}",
        __func__,
        __LINE__,
        input_shape.rank(),
        other_shape.rank(),
        output_rank);

    ttnn::SmallVector<uint32_t> output_dim(output_rank);
    // batch dims
    for (int i = 0; i < output_rank - 2; ++i) {
        int idx = output_rank - 1 - i;
        TT_ASSERT(idx >= 0);
        const uint32_t max_dim = std::max(input_dim[idx], other_dim[idx]);
        output_dim[i] = max_dim;
    }
    // matrix dims
    output_dim[output_rank - 2] = h;
    output_dim[output_rank - 1] = w;

    tt::tt_metal::LegacyShape output_shape{output_dim};
    auto padding = output_shape.padding();
    // padding for t logmatrix dims
    padding[output_rank - 2] = Padding::PadDimension{0, h - h_wo_padding};
    padding[output_rank - 1] = Padding::PadDimension{0, w - w_wo_padding};
    Shape result_shape({tt::tt_metal::LegacyShape(output_shape, padding)});
    return TensorSpec(
        result_shape.logical_shape(),
        TensorLayout::fromLegacyPaddedShape(
            tensor_args.input.get_dtype(),
            PageConfig(Layout::TILE),
            operation_attributes.output_memory_config,
            result_shape));
}

std::tuple<MorehMatmulOperation::operation_attributes_t, MorehMatmulOperation::tensor_args_t>
MorehMatmulOperation::invoke(
    const Tensor& input,
    const Tensor& other,
    bool transpose_input,
    bool transpose_other,
    const std::optional<Tensor>& output,
    const std::optional<const Tensor>& bias,
    const std::optional<MemoryConfig>& output_memory_config,
    const std::optional<DeviceComputeKernelConfig>& compute_kernel_config) {
    return {
        MorehMatmulOperation::operation_attributes_t{
            transpose_input,
            transpose_other,
            output_memory_config.value_or(input.memory_config()),
            init_device_compute_kernel_config(input.device()->arch(), compute_kernel_config)},
        MorehMatmulOperation::tensor_args_t{input, other, output, bias}};
}
}  // namespace ttnn::operations::moreh::moreh_matmul<|MERGE_RESOLUTION|>--- conflicted
+++ resolved
@@ -29,24 +29,12 @@
     check_tensor(bias, "moreh_matmul", "bias", {DataType::BFLOAT16});
 
     // check matrix dims
-<<<<<<< HEAD
-
-    const auto& input_shape = input.get_shape().value.without_padding();
-    const auto& other_shape = other.get_shape().value.without_padding();
-    const auto& input_wo_shape = input.get_logical_shape();
-    const auto& other_wo_shape = other.get_logical_shape();
-    uint32_t input_m = (transpose_input) ? (input_wo_shape[-1]) : (input_wo_shape[-2]);
-    uint32_t input_k = (transpose_input) ? (input_wo_shape[-2]) : (input_wo_shape[-1]);
-    uint32_t other_k = (transpose_other) ? (other_wo_shape[-1]) : (other_wo_shape[-2]);
-    uint32_t other_n = (transpose_other) ? (other_wo_shape[-2]) : (other_wo_shape[-1]);
-=======
     const auto& input_shape = input.get_logical_shape();
     const auto& other_shape = other.get_logical_shape();
     uint32_t input_m = (transpose_input) ? (input_shape[-1]) : (input_shape[-2]);
     uint32_t input_k = (transpose_input) ? (input_shape[-2]) : (input_shape[-1]);
     uint32_t other_k = (transpose_other) ? (other_shape[-1]) : (other_shape[-2]);
     uint32_t other_n = (transpose_other) ? (other_shape[-2]) : (other_shape[-1]);
->>>>>>> fb9f208b
 
     TT_FATAL(input_k == other_k, "k must be the same. input_k {}, other_k {}", input_k, other_k);
 
@@ -132,10 +120,6 @@
     const auto& other_shape = tensor_args.other.get_padded_shape();
     bool transpose_input = operation_attributes.transpose_input;
     bool transpose_other = operation_attributes.transpose_other;
-<<<<<<< HEAD
-
-=======
->>>>>>> fb9f208b
     const auto& input_shape_wo_padding = tensor_args.input.get_logical_shape();
     const auto& other_shape_wo_padding = tensor_args.other.get_logical_shape();
 
