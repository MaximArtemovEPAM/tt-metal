--- conflicted
+++ resolved
@@ -138,8 +138,6 @@
             .set_page_size(tt::CBIndex::c_14, out_single_tile_size);
     CreateCircularBuffer(program, all_cores, cb_out0_config);
 
-<<<<<<< HEAD
-=======
     // Log all circular buffers with program.circular_buffers(), which returns
     // std::vector<std::shared_ptr<CircularBuffer>>
     for (const auto& cb : program.circular_buffers()) {
@@ -151,7 +149,6 @@
         }
     }
 
->>>>>>> 8a848b2b
     uint32_t curr_row = 0;
     float winv = 1.0f;
     auto bfloat_winv_value = bfloat16(winv);
