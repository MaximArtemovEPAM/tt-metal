// SPDX-FileCopyrightText: © 2024 Tenstorrent Inc.
//
// SPDX-License-Identifier: Apache-2.0

#pragma once

#include <cstdint>
#include <optional>
#include <vector>

#include "ttnn/distributed/types.hpp"
#include "umd/device/types/cluster_descriptor_types.h"
#include "cpp/ttnn/operations/ccl/kernels/edm_fabric/fabric_edm_types.hpp"
#include "cpp/ttnn/operations/ccl/shared_with_host/hetergeneous_data_structs.hpp"
#include "cpp/ttnn/operations/ccl/kernels/edm_fabric/fabric_edm_packet_header.hpp"

#include "cpp/ttnn/operations/ccl/kernels/edm_fabric/edm_fabric_counters.hpp"

#include <tt-metalium/assert.hpp>
#include <tt-metalium/device.hpp>
#include <tt-metalium/program_impl.hpp>
#include <tt-metalium/hal_exp.hpp>

#include <vector>
#include <unordered_map>
#include <optional>

namespace ttnn {
namespace ccl {


struct FabricEriscDatamoverConfig {
<<<<<<< HEAD
    static constexpr bool constrain_to_power_of_2_buffer_slot_clunts = true;
=======
    static constexpr bool constrain_to_power_of_2_buffer_slot_counts = true;
>>>>>>> 01d33fcf

    static constexpr std::size_t field_size = 16;
    static constexpr std::size_t buffer_alignment = 32;
    static constexpr std::size_t eth_word_l1_alignment = 16;
    static_assert(((buffer_alignment - 1) & buffer_alignment) == 0);
    static constexpr bool enable_fabric_counters = false;
    static constexpr bool enable_fabric_pkt_header_recording = false;

    // Global
    static constexpr std::size_t eth_channel_sync_size = 16;
    std::size_t handshake_addr = tt::tt_metal::experimental::hal::get_erisc_l1_unreserved_base()/* + 1024*/;
    std::size_t edm_channel_ack_addr = handshake_addr + eth_channel_sync_size;
    std::size_t termination_signal_address =
        edm_channel_ack_addr +
        (4 * eth_channel_sync_size);  // pad extra bytes to match old EDM so handshake logic will still work

    // Debug and Counters
    static constexpr std::size_t receiver_channel_counters_size_bytes =
        (((tt::fabric::receiver_channel_counters_l1_size - 1) / field_size) + 1) * field_size;
    static constexpr std::size_t sender_channel_counters_size_bytes =
        (((tt::fabric::sender_channel_counters_l1_size - 1) / field_size) + 1) * field_size;

    std::size_t receiver_channel_counters_address = termination_signal_address + field_size;
    std::size_t sender_channel_0_counters_address =
        receiver_channel_counters_address + receiver_channel_counters_size_bytes;
    std::size_t sender_channel_1_counters_address =
        sender_channel_0_counters_address + sender_channel_counters_size_bytes;

    // Packet header history buffer(s)
    static constexpr std::size_t receiver_completed_packet_header_cb_size_headers = 32;
    static constexpr std::size_t receiver_completed_packet_header_cb_size_bytes =
        sizeof(tt::fabric::PacketHeader) * receiver_completed_packet_header_cb_size_headers;
    static constexpr std::size_t sender_completed_packet_header_cb_size_headers = 32;
    static constexpr std::size_t sender_completed_packet_header_cb_size_bytes =
        sizeof(tt::fabric::PacketHeader) * sender_completed_packet_header_cb_size_headers;
    std::size_t receiver_completed_packet_header_cb_address =
        sender_channel_1_counters_address + sender_channel_counters_size_bytes;
    std::size_t sender_0_completed_packet_header_cb_address =
        receiver_completed_packet_header_cb_address + receiver_completed_packet_header_cb_size_bytes;
    std::size_t sender_1_completed_packet_header_cb_address =
        sender_0_completed_packet_header_cb_address + sender_completed_packet_header_cb_size_bytes;

    // ----------- Sender Channel 0
    std::size_t sender_channel_0_buffer_index_address =
        sender_1_completed_packet_header_cb_address + sender_completed_packet_header_cb_size_bytes;
    // Connection info layout:
    // 0: buffer_index_rdptr -> Tells EDM the address in worker L1 to update EDM's copy of channel rdptr
    // 1: worker_teardown_semaphore_address -> Tells EDM where to signal connection teardown completion in worker's L1
    // 2: WorkerXY (as uint32_t)
    // 3: Hold's EDM's rdptr for the buffer index in the channel
    std::size_t sender_channel_0_worker_conn_info_base_address = sender_channel_0_buffer_index_address + field_size;
    std::size_t sender_channel_0_local_flow_control_semaphore_address =
        sender_channel_0_worker_conn_info_base_address + sizeof(tt::fabric::EDMChannelWorkerLocationInfo);
    // sender_channel_0_conn_info_edm_rdptr_address_address + field_size;
    std::size_t sender_channel_0_producer_terminate_connection_address =
        sender_channel_0_local_flow_control_semaphore_address + field_size;
    // persistent mode field
    std::size_t sender_channel_0_connection_semaphore_address =
        sender_channel_0_producer_terminate_connection_address + field_size;
    // persistent mode field
    std::size_t sender_channel_0_buffer_index_semaphore_address =
        sender_channel_0_connection_semaphore_address + field_size;

    static_assert(sizeof(tt::fabric::EDMChannelWorkerLocationInfo) % field_size == 0);

    // ----------- Sender Channel 1
    std::size_t sender_channel_1_buffer_index_address =
        sender_channel_0_buffer_index_semaphore_address + field_size;
    // Connection info layout:
    // 0: buffer_index_rdptr -> Tells EDM the address in worker L1 to update EDM's copy of channel rdptr
    // 1: worker_teardown_semaphore_address -> Tells EDM where to signal connection teardown completion in worker's L1
    // 2: WorkerXY (as uint32_t)
    // 3: Hold's EDM's rdptr for the buffer index in the channel
    std::size_t sender_channel_1_worker_conn_info_base_address = sender_channel_1_buffer_index_address + field_size;
    std::size_t sender_channel_1_local_flow_control_semaphore_address =
        sender_channel_1_worker_conn_info_base_address + sizeof(tt::fabric::EDMChannelWorkerLocationInfo);
    // sender_channel_1_conn_info_edm_rdptr_address_address + field_size;
    std::size_t sender_channel_1_producer_terminate_connection_address =
        sender_channel_1_local_flow_control_semaphore_address + field_size;

    // persistent mode field
    std::size_t sender_channel_1_connection_semaphore_address =
        sender_channel_1_producer_terminate_connection_address + field_size;
    // persistent mode field
    std::size_t sender_channel_1_buffer_index_semaphore_address =
        sender_channel_1_connection_semaphore_address + field_size;

    // ----------- Receiver Channel
    std::size_t receiver_channel_local_buffer_index_address =
        sender_channel_1_buffer_index_semaphore_address + field_size;
    // persistent mode field
    std::size_t receiver_channel_downstream_flow_control_semaphore_address =
        receiver_channel_local_buffer_index_address + field_size;

    // Channel Allocations
    std::size_t max_l1_loading_size = tt::tt_metal::experimental::hal::get_erisc_l1_unreserved_size() + tt::tt_metal::experimental::hal::get_erisc_l1_unreserved_base();
    std::size_t buffer_region_start =
        (receiver_channel_downstream_flow_control_semaphore_address + field_size + buffer_alignment) & ~(buffer_alignment - 1); // Align
    std::size_t available_channel_buffering_space =
        max_l1_loading_size - buffer_region_start;

    FabricEriscDatamoverConfig(
        std::size_t channel_buffer_size_bytes, std::size_t sender_ratio_size, std::size_t receiver_ratio_size);

    std::size_t channel_buffer_size_bytes = 0;
    std::size_t channel_buffer_size_bytes_with_channel_sync = 0;
    std::size_t sender_0_channel_size_bytes = 0;
    std::size_t sender_0_num_buffers = 0;
    std::size_t sender_1_channel_size_bytes = 0;
    std::size_t sender_1_num_buffers = 0;
    std::size_t receiver_channel_size_bytes = 0;
    std::size_t receiver_num_buffers = 0;

    std::size_t sender_0_channel_base_address = 0;
    std::size_t sender_1_channel_base_address = 0;
    std::size_t receiver_channel_base_address = 0;
};

struct SenderWorkerAdapterSpec {
    size_t edm_noc_x = 0;
    size_t edm_noc_y = 0;
    size_t edm_buffer_base_addr = 0;
    size_t num_buffers_per_channel = 0;
    size_t edm_l1_sem_addr = 0;
    size_t edm_connection_handshake_addr = 0;
    size_t edm_worker_location_info_addr = 0;  // The EDM's location for `EDMChannelWorkerLocationInfo`
    size_t buffer_size_bytes = 0;
    size_t buffer_index_semaphore_id = 0; // the semaphore ID on the EDM, not the worker
    bool persistent_fabric = false;
};


struct edm_termination_info_t {
    uint32_t distance = 0;
    uint32_t edm_noc_x = 0;
    uint32_t edm_noc_y = 0;
    uint32_t termination_addr = 0;
};

void get_runtime_args_for_edm_termination_infos(std::vector<edm_termination_info_t> const& edm_termination_infos, std::vector<uint32_t>& args_out);
void append_worker_to_fabric_edm_sender_rt_args(
    const SenderWorkerAdapterSpec& connection,
    size_t sender_worker_flow_control_semaphore_id,
    size_t sender_worker_teardown_semaphore_id,
    size_t sender_worker_buffer_index_semaphore_id,
    std::vector<uint32_t>& args_out);
size_t log_worker_to_fabric_edm_sender_rt_args(std::vector<uint32_t> const& args, size_t starting_arg_idx = 0);

class FabricEriscDatamoverBuilder {
   public:
       static constexpr size_t default_firmware_context_switch_interval = 200000;
       // payload only, no header
       static constexpr size_t default_packet_payload_size_bytes = 4352;

       FabricEriscDatamoverBuilder(
           const CoreCoord& my_eth_core_logical,
           size_t my_noc_x,
           size_t my_noc_y,
           size_t my_chip_id,
           size_t peer_chip_id,

           std::optional<size_t> receiver_channel_downstream_flow_control_semaphore_id,
           std::optional<size_t> receiver_channel_downstream_teardown_semaphore_id,
           size_t sender_channel_0_flow_control_semaphore_id,
           size_t sender_channel_1_flow_control_semaphore_id,
           size_t sender_channel_0_connection_semaphore_id,
           size_t sender_channel_1_connection_semaphore_id,
           size_t sender_channel_0_buffer_index_semaphore_id,
           size_t sender_channel_1_buffer_index_semaphore_id,

           const FabricEriscDatamoverConfig& config,
           bool enable_persistent_mode,
           bool build_in_worker_connection_mode = false);

       static FabricEriscDatamoverBuilder build(
           tt::tt_metal::IDevice* device,
           tt::tt_metal::Program& program,
           const CoreCoord& ethernet_core,
           chip_id_t local_chip_id,
           chip_id_t peer_chip_id,
           const FabricEriscDatamoverConfig& config,
           bool enable_persistent_mode,
           bool build_in_worker_connection_mode = false);

       [[nodiscard]] SenderWorkerAdapterSpec build_connection_to_worker_channel() const;
       [[nodiscard]] SenderWorkerAdapterSpec build_connection_to_fabric_channel() const;

       [[nodiscard]] std::vector<uint32_t> get_compile_time_args() const;

       [[nodiscard]] std::vector<uint32_t> get_runtime_args() const;

       void connect_to_downstream_edm(const FabricEriscDatamoverBuilder& downstream_edm);

       void dump_to_log() const {
           // TODO
       }

    void teardown_from_host(IDevice*d, tt::fabric::TerminationSignal termination_signal = tt::fabric::TerminationSignal::GRACEFULLY_TERMINATE) const;

    void set_firmware_context_switch_interval(size_t interval);

    //    protected:
    friend class EdmLineFabricOpInterface;
    CoreCoord my_eth_core_logical;
    size_t my_noc_x = 0;
    size_t my_noc_y = 0;

    FabricEriscDatamoverConfig config;

    size_t my_chip_id = 0;
    size_t peer_chip_id = 0;
    size_t handshake_address = 0;
    size_t channel_buffer_size = 0;

    size_t sender_0_num_buffers = 0;
    size_t sender_1_num_buffers = 0;
    size_t receiver_num_buffers = 0;

    size_t local_sender_channel_0_buffer_address = 0;
    size_t local_sender_channel_0_connection_info_addr = 0;
    size_t local_sender_channel_1_buffer_address = 0;
    size_t local_sender_channel_1_connection_info_addr = 0;
    size_t local_receiver_channel_buffer_address = 0;

    size_t termination_signal_ptr = 0;

    // Semaphore IDs
    // this is the receiver channel's local sem for flow controlling with downstream fabric sender
    std::optional<size_t> receiver_channel_downstream_flow_control_semaphore_id;
    std::optional<size_t> receiver_channel_downstream_teardown_semaphore_id;
    size_t sender_channel_0_flow_control_semaphore_id = 0;
    size_t sender_channel_1_flow_control_semaphore_id = 0;
    size_t sender_channel_0_connection_semaphore_id = 0;
    size_t sender_channel_1_connection_semaphore_id = 0;
    size_t sender_channel_0_buffer_index_semaphore_id = 0;
    size_t sender_channel_1_buffer_index_semaphore_id = 0;
    size_t receiver_channel_local_buffer_index_address = 0;

    std::optional<size_t> downstream_edm_noc_x;
    std::optional<size_t> downstream_edm_noc_y;
    std::optional<size_t> downstream_edm_buffer_base_address;
    std::optional<size_t> downstream_edm_semaphore_address;
    std::optional<size_t> downstream_edm_worker_registration_address;
    std::optional<size_t> downstream_edm_worker_location_info_address;
    std::optional<size_t> downstream_sender_channel_buffer_index_semaphore_id;
    bool enable_persistent_mode = false;
    bool build_in_worker_connection_mode = false;
    size_t firmware_context_switch_interval = default_firmware_context_switch_interval;
};



class EdmLineFabricOpInterface {
   public:
    enum Direction {
        // Ascending chips in the sequence
        FORWARD,

        // Descending chips in the sequence
        BACKWARD,
    };


    //   The constructor will assemble/connect the line across the specified device sequence, for all available links.
    EdmLineFabricOpInterface (std::vector<IDevice*> const& device_sequence, std::vector<Program*> const& program_sequence, bool enable_persistent_mode, std::optional<size_t> desired_num_links = std::nullopt, bool build_in_worker_connection_mode = false);

    // Invocable per chip if we want to collectively build the fabric by building this separately per chip
    // (and implicitly building the fabric that way)
    EdmLineFabricOpInterface (IDevice* local_device, std::optional<IDevice*> forward_device, std::optional<IDevice*> backward_device,  Program* program, bool enable_persistent_mode, std::optional<size_t> desired_num_links, bool build_in_worker_connection_mode = false);

    static EdmLineFabricOpInterface build_program_builder_worker_connection_fabric(std::vector<IDevice*> const& device_sequence, std::vector<Program*> const& program_sequence, bool enable_persistent_mode, std::optional<size_t> desired_num_links = std::nullopt);
    static EdmLineFabricOpInterface build_program_builder_worker_connection_fabric(
        IDevice* local_device,
        IDevice* forward_device,
        IDevice* backward_device,
        Program* program,
        bool enable_persistent_mode,
        std::optional<size_t> desired_num_links = std::nullopt);

    // Will create a connection adapter for a worker which can be used to pass args to the worker kernel talking to the
    // corresponding fabric endpoint. This interface will guarantee unique connections only so requesting more unique connections
    // than available will result in an error.
    SenderWorkerAdapterSpec uniquely_connect_worker(tt::tt_metal::IDevice* device, Direction direction);

    // builds the ethernet kernels for all EDMs in the "fabric"
    void build_kernels() const;

    // Generates a list of target cores (for now assumed from chip 0 in the line) from farthest
    // to nearest for the sake of sending teardown/termination signals on workload completion.
    // Returns: A list of termination infos which can be passed to a terminate kernel
    // Note there is currently a small bug in that with multiple links, we don't currently know
    // who will be sending the termination signals (and which link(s) they are connected to)
    // and so a termination signal may be sent to our link first before the other eth core links
    // on the chip so multi-link isn't officially supported yet
    std::vector<edm_termination_info_t> generate_ordered_termination_info_farthest_to_nearest() const;

    // Generates a list of termination infos for the local chip's EDMs
    std::vector<edm_termination_info_t> generate_local_chip_fabric_termination_infos(IDevice*device) const;

    // Accessors
    size_t get_num_links() const { return num_links; }

    size_t get_device_count() const { return device_sequence.size(); }

    size_t get_index_of_device(IDevice*device) const {
        for (size_t i = 0; i < device_sequence.size(); i++) {
            if (device_sequence[i] == device) {
                return i;
            }
        }
        TT_THROW("Device {} not found in device sequence of line fabric", device->id());
        return -1;
    }

    size_t get_edm_buffer_size_bytes() const { return buffer_size_bytes; }

    void teardown_from_host(tt::fabric::TerminationSignal termination_signal = tt::fabric::TerminationSignal::GRACEFULLY_TERMINATE) const;

    static void launch_mesh_fabric(MeshDevice *mesh_device);
    static void teardown_edm_fabric(MeshDevice *mesh_device);

    void set_firmware_context_switch_interval(size_t interval);

    // Device ID -> EDM Builders
    std::unordered_map<size_t, std::vector<FabricEriscDatamoverBuilder>> edm_builders_forward_direction;
    std::unordered_map<size_t, std::vector<FabricEriscDatamoverBuilder>> edm_builders_backward_direction;
   private:

    // Device ID -> link index
    std::unordered_map<size_t, size_t> next_forward_direction_edm_available;
    std::unordered_map<size_t, size_t> next_backward_direction_edm_available;

    std::vector<IDevice*> device_sequence;
    std::vector<Program*> programs;

    size_t num_links;
    size_t buffer_size_bytes;
    size_t firmware_context_switch_interval = FabricEriscDatamoverBuilder::default_firmware_context_switch_interval;
};

void initialize_edm_fabric(distributed::MeshDevice* mesh_device, bool wrap_fabric_around_mesh = false);
void teardown_edm_fabric(distributed::MeshDevice* mesh_device);

};  // namespace ccl
};  // namespace ttnn<|MERGE_RESOLUTION|>--- conflicted
+++ resolved
@@ -30,11 +30,7 @@
 
 
 struct FabricEriscDatamoverConfig {
-<<<<<<< HEAD
-    static constexpr bool constrain_to_power_of_2_buffer_slot_clunts = true;
-=======
     static constexpr bool constrain_to_power_of_2_buffer_slot_counts = true;
->>>>>>> 01d33fcf
 
     static constexpr std::size_t field_size = 16;
     static constexpr std::size_t buffer_alignment = 32;
