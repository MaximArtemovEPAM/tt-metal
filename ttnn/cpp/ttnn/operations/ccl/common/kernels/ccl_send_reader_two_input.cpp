--- conflicted
+++ resolved
@@ -57,7 +57,6 @@
 #endif
 #endif
 
-<<<<<<< HEAD
 // TODO: COMMONIZE WITH THE ONE IN `ccl_send_writer.cpp`
 FORCE_INLINE std::pair<WorkerXY, uint32_t> get_noc_address_components(uint64_t noc_addr) {
     const size_t bank_addr = noc_addr & 0xFFFFFFFF;
@@ -66,18 +65,6 @@
         (noc_addr >> (NOC_ADDR_LOCAL_BITS + NOC_ADDR_NODE_ID_BITS)) & ((1 << NOC_ADDR_NODE_ID_BITS) - 1);
     return {WorkerXY(noc_x, noc_y), bank_addr};
 }
-=======
-struct sharded_addrgen_fields {
-    bool is_sharded = false;
-    uint8_t tensor_shard_grid_height = 0;
-    uint8_t tensor_shard_grid_width = 0;
-    uint8_t tensor_shard_grid_start_y_logical = 0;
-    uint8_t tensor_shard_grid_start_x_logical = 0;
-    uint32_t tensor_shard_pages_per_shard_y = 0;
-    uint32_t tensor_shard_pages_per_shard_x = 0;
-    bool tensor_shard_grid_transposed = 0;
-};
->>>>>>> abc55d29
 
 #ifdef TENSOR0_SHARDED_MEM_LAYOUT
 #ifdef SINGLE_TENSOR
@@ -101,29 +88,11 @@
         get_compile_time_arg_val(15),
         get_compile_time_arg_val(16)> tensor0_shard_info;
 #endif
-<<<<<<< HEAD
 constexpr tensor0_shard_info test_object {};
 static_assert(test_object.number_of_cores > 0, "Misconfigured sharded addrgen fields for tensor0. Field \"number_of_cores\" was resolved to 0 but it must not be 0.");
 static_assert(test_object.page_size_jump > 0, "Misconfigured sharded addrgen fields for tensor0. Field \"page_size_jump\" was resolved to 0 but it must not be 0.");
 static_assert(test_object.pages_per_tensor_row > 0, "Misconfigured sharded addrgen fields for tensor0. Field \"pages_per_tensor_row\" was resolved to 0 but it must not be 0.");
-=======
-static_assert(
-    in0_sharded_addrgen_fields.tensor_shard_grid_height > 0,
-    "Misconfigured sharded addrgen fields for tensor0. Field \"tensor_shard_grid_height\" was resolved to 0 but it "
-    "must not be 0.");
-static_assert(
-    in0_sharded_addrgen_fields.tensor_shard_grid_width > 0,
-    "Misconfigured sharded addrgen fields for tensor0. Field \"tensor_shard_grid_width\" was resolved to 0 but it must "
-    "not be 0.");
-static_assert(
-    in0_sharded_addrgen_fields.tensor_shard_pages_per_shard_y > 0,
-    "Misconfigured sharded addrgen fields for tensor0. Field \"tensor_shard_pages_per_shard_y\" was resolved to 0 but "
-    "it must not be 0.");
-static_assert(
-    in0_sharded_addrgen_fields.tensor_shard_pages_per_shard_x > 0,
-    "Misconfigured sharded addrgen fields for tensor0. Field \"tensor_shard_pages_per_shard_x\" was resolved to 0 but "
-    "it must not be 0.");
->>>>>>> abc55d29
+
 #else
     typedef Sharded_Info<0,0,0,0,0,0,0> tensor0_shard_info;
 #endif
@@ -150,30 +119,12 @@
         get_compile_time_arg_val(15),
         get_compile_time_arg_val(16)> tensor1_shard_info;
 #endif
-<<<<<<< HEAD
+
 constexpr tensor0_shard_info test_object {};
 static_assert(test_object.number_of_cores > 0, "Misconfigured sharded addrgen fields for tensor1. Field \"number_of_cores\" was resolved to 0 but it must not be 0.");
 static_assert(test_object.page_size_jump > 0, "Misconfigured sharded addrgen fields for tensor1. Field \"page_size_jump\" was resolved to 0 but it must not be 0.");
 static_assert(test_object.pages_per_tensor_row > 0, "Misconfigured sharded addrgen fields for tensor1. Field \"pages_per_tensor_row\" was resolved to 0 but it must not be 0.");
-=======
-
-static_assert(
-    in1_sharded_addrgen_fields.tensor_shard_grid_height > 0,
-    "Misconfigured sharded addrgen fields for tensor1. Field \"tensor_shard_grid_height\" was resolved to 0 but it "
-    "must not be 0.");
-static_assert(
-    in1_sharded_addrgen_fields.tensor_shard_grid_width > 0,
-    "Misconfigured sharded addrgen fields for tensor1. Field \"tensor_shard_grid_width\" was resolved to 0 but it must "
-    "not be 0.");
-static_assert(
-    in1_sharded_addrgen_fields.tensor_shard_pages_per_shard_y > 0,
-    "Misconfigured sharded addrgen fields for tensor1. Field \"tensor_shard_pages_per_shard_y\" was resolved to 0 but "
-    "it must not be 0.");
-static_assert(
-    in1_sharded_addrgen_fields.tensor_shard_pages_per_shard_x > 0,
-    "Misconfigured sharded addrgen fields for tensor1. Field \"tensor_shard_pages_per_shard_x\" was resolved to 0 but "
-    "it must not be 0.");
->>>>>>> abc55d29
+
 #else
     typedef Sharded_Info<0,0,0,0,0,0,0> tensor1_shard_info;
 #endif
@@ -189,12 +140,8 @@
     std::size_t& arg_idx,
     address_t tensor_address,
     std::size_t page_size,
-<<<<<<< HEAD
     uint32_t cb_id_in) {
-=======
-    const sharded_addrgen_fields& tensor_sharded_addrgen_fields,
-    uint32_t cb_id_in) -> typename source_tensor_addrgen<tensor_layout, buffer_type, page_layout>::type {
->>>>>>> abc55d29
+
     constexpr bool is_sharded = is_sharded_tensor_layout(tensor_layout);
     constexpr bool is_interleaved = tensor_layout == tt::tt_metal::TensorMemoryLayout::INTERLEAVED;
     constexpr bool is_tile_page_layout = page_layout == tt::tt_metal::Layout::TILE;
@@ -204,13 +151,6 @@
         "Only sharded and interleaved tensor layouts are supported but the unified address generator. A tensor layout "
         "not matching TensorMemoryLayout::WIDTH_SHARDED, TensorMemoryLayout::HEIGHT_SHARDED, "
         "TensorMemoryLayout::BLOCK_SHARDED, or TensorMemoryLayout::INTERLEAVED was specified.");
-<<<<<<< HEAD
-=======
-
-    using addrgen_type = typename source_tensor_addrgen<tensor_layout, buffer_type, page_layout>::type;
-
-    bool addrgen_enabled = get_arg_val<uint32_t>(arg_idx++) != 0;
->>>>>>> abc55d29
     if constexpr (tensor_layout == tt::tt_metal::TensorMemoryLayout::INTERLEAVED) {
         if constexpr (is_row_major_layout) {
             InterleavedAddrGen<buffer_type ==BufferType::DRAM > ret_val = {
@@ -227,7 +167,6 @@
         tensor_layout == tt::tt_metal::TensorMemoryLayout::WIDTH_SHARDED) {
         // We don't use these args at the moment but we keep them here for now to avoid a rewrite in the very
         // near future where we'll want to support custom shard grid.
-<<<<<<< HEAD
         constexpr SHARDING_INFO_OBJECT test_object {};
         std::pair<const uint32_t* const, uint32_t> map = shard_addr_gen_utils::parse_map<test_object.number_of_cores>(arg_idx);
         arg_idx = map.second;
@@ -236,33 +175,6 @@
         ShardedAddrGen<SHARDING_INFO_OBJECT> ret_val = {
             .bank_base_address = tensor_address, .shard_array=map.first};
         return ret_val;
-=======
-        uint8_t input_shard_grid_nrows = 0;
-        uint8_t input_shard_grid_ncols = 0;
-        uint32_t* input_shard_grid_row_map = nullptr;
-        uint32_t* input_shard_grid_col_map = nullptr;
-        if (addrgen_enabled) {
-            input_shard_grid_nrows = get_arg_val<uint32_t>(arg_idx++);
-            input_shard_grid_row_map = reinterpret_cast<uint32_t*>(get_arg_addr(arg_idx));
-            arg_idx += input_shard_grid_nrows;
-            input_shard_grid_ncols = get_arg_val<uint32_t>(arg_idx++);
-            input_shard_grid_col_map = reinterpret_cast<uint32_t*>(get_arg_addr(arg_idx));
-            arg_idx += input_shard_grid_ncols;
-        }
-
-        return tt::tt_metal::address_generators::build_sharded_addr_gen<tensor_layout>(
-            tt::tt_metal::address_generators::VirtualCoordWormholeWorkerToNocLookup(),
-            typename tt::tt_metal::address_generators::DeviceShardSpecTypeGetter<tensor_layout>::type(
-                tensor_sharded_addrgen_fields.tensor_shard_pages_per_shard_y,
-                tensor_sharded_addrgen_fields.tensor_shard_pages_per_shard_x,
-                tensor_sharded_addrgen_fields.tensor_shard_grid_height,
-                tensor_sharded_addrgen_fields.tensor_shard_grid_width,
-                tensor_sharded_addrgen_fields.tensor_shard_grid_start_y_logical,
-                tensor_sharded_addrgen_fields.tensor_shard_grid_start_x_logical,
-                tensor_sharded_addrgen_fields.tensor_shard_grid_transposed),
-            page_size,
-            tensor_address);
->>>>>>> abc55d29
     } else {
         ASSERT(false);
         InterleavedAddrGen<buffer_type ==BufferType::DRAM > ret_val = {
@@ -634,12 +546,7 @@
     uint32_t l1_write_addr = l1_write_addr_base;
 
     for (uint16_t i = 0; i < max_pages_readable; i += contig_pages_advanced) {
-<<<<<<< HEAD
-        DPRINT << "t_id: " << (uint32_t)cmd_specific_ctx.curr_tile_id << "\n";
         auto const [noc_addr, contig_pages_] = new_addrgen_get_noc_addr_and_contiguous_pages(
-=======
-        const auto [noc_addr, contig_pages_] = get_noc_addr_and_contiguous_pages<TENSOR_LAYOUT, MEM_LAYOUT>(
->>>>>>> abc55d29
             cmd_specific_ctx.curr_tile_id,
             cmd_ctx.tensor_addrgen);
 
@@ -796,14 +703,8 @@
         // However, if we're writing locally, then we need to actually write using `noc_index` based coordinates.
         // This can lead to a discrepancy, so to stay consistent, we always generate noc0 based addresses here
         // so we can reliably translate to `noc_index` based addresses writing locally, inside the write function
-<<<<<<< HEAD
-        DPRINT << "t_id: " << (uint32_t)cmd_specific_ctx.curr_tile_id << "\n";
         auto const [noc0_dest_noc_addr, contig_pages_] =
             new_addrgen_get_noc_addr_and_contiguous_pages_for_fabric_write(
-=======
-        const auto [noc0_dest_noc_addr, contig_pages_] =
-            get_noc_addr_and_contiguous_pages_for_fabric_write<TENSOR_LAYOUT, MEM_LAYOUT>(
->>>>>>> abc55d29
                 cmd_specific_ctx.curr_tile_id,
                 cmd_ctx.tensor_addrgen);
         contig_pages_advanced = std::min<uint16_t>(contig_pages_, max_pages_writable);
