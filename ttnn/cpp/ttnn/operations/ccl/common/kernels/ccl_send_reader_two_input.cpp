--- conflicted
+++ resolved
@@ -123,14 +123,9 @@
 template <
     tt::tt_metal::TensorMemoryLayout tensor_layout,
     tt::tt_metal::BufferType buffer_type,
-<<<<<<< HEAD
-    tt::tt_metal::Layout page_layout>
-auto build_source_address_generator(
-=======
     tt::tt_metal::Layout page_layout,
     typename ShardingInfoType>
-FORCE_INLINE auto build_source_address_generator(
->>>>>>> e9decb46
+auto build_source_address_generator(
     std::size_t& arg_idx,
     address_t tensor_address,
     std::size_t page_size,
