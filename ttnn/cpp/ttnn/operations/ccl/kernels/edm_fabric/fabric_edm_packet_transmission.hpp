// SPDX-FileCopyrightText: © 2024 Tenstorrent Inc.
//
// SPDX-License-Identifier: Apache-2.0

#pragma once

#include "dataflow_api.h"
#include "cpp/ttnn/operations/ccl/kernels/edm_fabric/fabric_edm_packet_header.hpp"
#include "cpp/ttnn/operations/ccl/kernels/edm_fabric/edm_fabric_worker_adapters.hpp"
#include "cpp/ttnn/operations/ccl/kernels/edm_fabric/fabric_edm_types.hpp"
#include <cstdint>

// If the hop/distance counter equals to the below value, it indicates that it has
// arrived at (atleast one of) the intended destination(s)
static constexpr size_t DESTINATION_HOP_COUNT = 1;
// TODO: make 0 and the associated field to num mcast destinations
static constexpr size_t LAST_MCAST_DESTINATION = 1;

<<<<<<< HEAD
void print_pkt_hdr_routing_fields(volatile tt::fabric::PacketHeader *const packet_start) {
=======
FORCE_INLINE void print_pkt_hdr_routing_fields(volatile tt::fabric::PacketHeader *const packet_start) {
>>>>>>> 01d33fcf
#ifdef DEBUG_PRINT_ENABLED
    switch (packet_start->chip_send_type) {
        case tt::fabric::CHIP_UNICAST: {
            DPRINT << "C_UNI: dist:" << (uint32_t) (packet_start->routing_fields.value & tt::fabric::RoutingFields::HOP_DISTANCE_MASK) << "\n";
            break;
        }
        case tt::fabric::CHIP_MULTICAST: {
            DPRINT << "C_MCST: dist:" << (uint32_t) (packet_start->routing_fields.value & tt::fabric::RoutingFields::HOP_DISTANCE_MASK) <<
                ", rng:" << (uint32_t)((packet_start->routing_fields.value & tt::fabric::RoutingFields::RANGE_MASK) >> tt::fabric::RoutingFields::START_DISTANCE_FIELD_BIT_WIDTH)  << "\n";
            break;
        }
    };
#endif
}

<<<<<<< HEAD
void print_pkt_header_noc_fields(volatile tt::fabric::PacketHeader *const packet_start) {
=======
FORCE_INLINE void print_pkt_header_noc_fields(volatile tt::fabric::PacketHeader *const packet_start) {
>>>>>>> 01d33fcf
#ifdef DEBUG_PRINT_ENABLED
    switch (packet_start->noc_send_type) {
        case tt::fabric::NocSendType::NOC_UNICAST_WRITE: {
                DPRINT << "N_WR addr:"<<(uint64_t)packet_start->command_fields.unicast_write.noc_address << "\n";
        } break;
        case tt::fabric::NocSendType::NOC_UNICAST_ATOMIC_INC: {
            DPRINT << "N_WR addr:"<<(uint64_t)packet_start->command_fields.unicast_seminc.noc_address <<
                ", val:" << (uint32_t) packet_start->command_fields.unicast_seminc.val << "\n";

        } break;
        default:
        ASSERT(false); // unimplemented
        break;
    };
#endif
}

<<<<<<< HEAD
void print_pkt_header(volatile tt::fabric::PacketHeader *const packet_start) {
=======
FORCE_INLINE void print_pkt_header(volatile tt::fabric::PacketHeader *const packet_start) {
>>>>>>> 01d33fcf
#ifdef DEBUG_PRINT_ENABLED
    auto const& header = *packet_start;
    DPRINT << "PKT: nsnd_t:" << (uint32_t) packet_start->noc_send_type <<
        ", csnd_t:" << (uint32_t) packet_start->chip_send_type <<
        ", src_chip:" << (uint32_t) packet_start->src_ch_id <<
        ", payload_size_bytes:" << (uint32_t) packet_start->payload_size_bytes << "\n";
    print_pkt_hdr_routing_fields(packet_start);
    print_pkt_header_noc_fields(packet_start);
#endif
}


// Since we unicast to local, we must omit the packet header
<<<<<<< HEAD
FORCE_INLINE void execute_chip_unicast_to_local_chip(volatile tt::fabric::PacketHeader *const packet_start, uint32_t transaction_id) {
    // TODO [volatile-use]: do word-based reads of packet header when enterring the fwd packet path
    //                      we end up grabbing many individual fields from the same word region
    //                      which will resolve as many separate loads
=======
FORCE_INLINE void execute_chip_unicast_to_local_chip(
    volatile tt::fabric::PacketHeader *const packet_start, uint16_t payload_size_bytes, uint32_t transaction_id) {
>>>>>>> 01d33fcf
    auto const& header = *packet_start;
    uint32_t payload_start_address = reinterpret_cast<size_t>(packet_start) + sizeof(tt::fabric::PacketHeader);

    tt::fabric::NocSendType noc_send_type = packet_start->noc_send_type;
    auto const payload_size_bytes = header.payload_size_bytes;
    switch (noc_send_type) {
        case tt::fabric::NocSendType::NOC_UNICAST_WRITE: {
            auto const dest_address = header.command_fields.unicast_write.noc_address;
            noc_async_write_one_packet_with_trid(payload_start_address, dest_address, payload_size_bytes, transaction_id);
        } break;

        case tt::fabric::NocSendType::NOC_MULTICAST_WRITE: {
            // TODO: confirm if we need to adjust dest core count if we span eth or dram cores
            auto const mcast_dest_address = get_noc_multicast_addr(
                header.command_fields.mcast_write.noc_x_start,
                header.command_fields.mcast_write.noc_y_start,
                header.command_fields.mcast_write.noc_x_start + header.command_fields.mcast_write.mcast_rect_size_x,
                header.command_fields.mcast_write.noc_y_start + header.command_fields.mcast_write.mcast_rect_size_y,
                header.command_fields.mcast_write.address);
            auto const num_dests = header.command_fields.mcast_write.mcast_rect_size_x * header.command_fields.mcast_write.mcast_rect_size_y;
            noc_async_write_one_packet_with_trid(payload_start_address, mcast_dest_address, payload_size_bytes, num_dests, transaction_id);
        } break;

        case tt::fabric::NocSendType::NOC_UNICAST_ATOMIC_INC: {
            uint64_t const dest_address = header.command_fields.unicast_seminc.noc_address;
            auto const increment = header.command_fields.unicast_seminc.val;
            noc_semaphore_inc(dest_address, increment);

        } break;

        case tt::fabric::NocSendType::NOC_UNICAST_INLINE_WRITE: {
            auto const dest_address = header.command_fields.unicast_inline_write.noc_address;
            auto const value = header.command_fields.unicast_inline_write.value;
            noc_inline_dw_write(dest_address, value);
        } break;

        case tt::fabric::NocSendType::NOC_MULTICAST_ATOMIC_INC:
        default: {
            ASSERT(false);
        } break;
    };
}

FORCE_INLINE void update_packet_header_for_next_hop(volatile tt::fabric::PacketHeader * packet_header, tt::fabric::RoutingFields cached_routing_fields) {
    // if the distance field is one, it means the range field decrements, else the start distance field decrements
    // TODO [optimization]: If we can make the terminal value 0, then we can save an instruction on the eq insn
    bool decrement_range = (cached_routing_fields.value & tt::fabric::RoutingFields::HOP_DISTANCE_MASK) == tt::fabric::RoutingFields::LAST_HOP_DISTANCE_VAL;
    uint8_t decrement_val = static_cast<uint8_t>(1) << (decrement_range * tt::fabric::RoutingFields::RANGE_HOPS_FIELD_BIT_WIDTH);
    packet_header->routing_fields.value = cached_routing_fields.value - decrement_val;
}

// This function forwards a packet to the downstream EDM channel for eventual sending
// to the next chip in the line/ring
//
// Modifies the packet header (decrements hop counts) so ...
//
// !!!WARNING!!!
// !!!WARNING!!! * do NOT call before determining if the packet should be consumed locally or forwarded
// !!!WARNING!!! * ENSURE DOWNSTREAM EDM HAS SPACE FOR PACKET BEFORE CALLING
// !!!WARNING!!!
template <uint8_t NUM_SENDER_BUFFERS>
FORCE_INLINE void forward_payload_to_downstream_edm(
    volatile tt::fabric::PacketHeader *packet_header,
<<<<<<< HEAD
=======
    uint16_t payload_size_bytes,
>>>>>>> 01d33fcf
    tt::fabric::RoutingFields cached_routing_fields,
    tt::fabric::EdmToEdmSender<NUM_SENDER_BUFFERS> &downstream_edm_interface,
    uint8_t transaction_id
    ) {
    // TODO: PERF - this should already be getting checked by the caller so this should be redundant make it an ASSERT
    ASSERT(downstream_edm_interface.edm_has_space_for_packet()); // best effort check

    // This is a good place to print the packet header for debug if you are trying to inspect packets
    // because it is before we start manipulating the header for forwarding
    update_packet_header_for_next_hop(packet_header, cached_routing_fields);
    downstream_edm_interface.send_payload_non_blocking_from_address_with_trid(
        reinterpret_cast<size_t>(packet_header),
        payload_size_bytes + sizeof(tt::fabric::PacketHeader),
        transaction_id);
}<|MERGE_RESOLUTION|>--- conflicted
+++ resolved
@@ -16,11 +16,7 @@
 // TODO: make 0 and the associated field to num mcast destinations
 static constexpr size_t LAST_MCAST_DESTINATION = 1;
 
-<<<<<<< HEAD
-void print_pkt_hdr_routing_fields(volatile tt::fabric::PacketHeader *const packet_start) {
-=======
 FORCE_INLINE void print_pkt_hdr_routing_fields(volatile tt::fabric::PacketHeader *const packet_start) {
->>>>>>> 01d33fcf
 #ifdef DEBUG_PRINT_ENABLED
     switch (packet_start->chip_send_type) {
         case tt::fabric::CHIP_UNICAST: {
@@ -36,11 +32,7 @@
 #endif
 }
 
-<<<<<<< HEAD
-void print_pkt_header_noc_fields(volatile tt::fabric::PacketHeader *const packet_start) {
-=======
 FORCE_INLINE void print_pkt_header_noc_fields(volatile tt::fabric::PacketHeader *const packet_start) {
->>>>>>> 01d33fcf
 #ifdef DEBUG_PRINT_ENABLED
     switch (packet_start->noc_send_type) {
         case tt::fabric::NocSendType::NOC_UNICAST_WRITE: {
@@ -58,11 +50,7 @@
 #endif
 }
 
-<<<<<<< HEAD
-void print_pkt_header(volatile tt::fabric::PacketHeader *const packet_start) {
-=======
 FORCE_INLINE void print_pkt_header(volatile tt::fabric::PacketHeader *const packet_start) {
->>>>>>> 01d33fcf
 #ifdef DEBUG_PRINT_ENABLED
     auto const& header = *packet_start;
     DPRINT << "PKT: nsnd_t:" << (uint32_t) packet_start->noc_send_type <<
@@ -76,15 +64,8 @@
 
 
 // Since we unicast to local, we must omit the packet header
-<<<<<<< HEAD
-FORCE_INLINE void execute_chip_unicast_to_local_chip(volatile tt::fabric::PacketHeader *const packet_start, uint32_t transaction_id) {
-    // TODO [volatile-use]: do word-based reads of packet header when enterring the fwd packet path
-    //                      we end up grabbing many individual fields from the same word region
-    //                      which will resolve as many separate loads
-=======
 FORCE_INLINE void execute_chip_unicast_to_local_chip(
     volatile tt::fabric::PacketHeader *const packet_start, uint16_t payload_size_bytes, uint32_t transaction_id) {
->>>>>>> 01d33fcf
     auto const& header = *packet_start;
     uint32_t payload_start_address = reinterpret_cast<size_t>(packet_start) + sizeof(tt::fabric::PacketHeader);
 
@@ -148,10 +129,7 @@
 template <uint8_t NUM_SENDER_BUFFERS>
 FORCE_INLINE void forward_payload_to_downstream_edm(
     volatile tt::fabric::PacketHeader *packet_header,
-<<<<<<< HEAD
-=======
     uint16_t payload_size_bytes,
->>>>>>> 01d33fcf
     tt::fabric::RoutingFields cached_routing_fields,
     tt::fabric::EdmToEdmSender<NUM_SENDER_BUFFERS> &downstream_edm_interface,
     uint8_t transaction_id
