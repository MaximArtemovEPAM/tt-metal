--- conflicted
+++ resolved
@@ -294,10 +294,6 @@
     }
 
     FORCE_INLINE void advance_buffer_slot_wrptr() {
-<<<<<<< HEAD
-        // TODO: smarter addition if we are working with pow2
-=======
->>>>>>> 01d33fcf
         if constexpr (USER_DEFINED_NUM_BUFFER_SLOTS) {
             *this->buffer_slot_wrptr_ptr = wrap_increment<BUFFER_SLOT_PTR_WRAP>(*this->buffer_slot_wrptr_ptr);
         } else {
