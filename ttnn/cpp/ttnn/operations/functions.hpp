// SPDX-FileCopyrightText: © 2023 Tenstorrent Inc.
//
// SPDX-License-Identifier: Apache-2.0

#pragma once

#include <tt-metalium/math.hpp>
#include <tt-metalium/overloaded.hpp>
#include <optional>
#include <random>
#include <ttnn/tensor/host_buffer/functions.hpp>
#include <ttnn/tensor/host_buffer/types.hpp>
#include <ttnn/tensor/tensor.hpp>
#include <ttnn/tensor/tensor_utils.hpp>
#include <ttnn/tensor/types.hpp>
#include <ttnn/tensor/tensor_impl.hpp>
#include "cpp/ttnn/common/constants.hpp"

namespace ttnn {

using tt::tt_metal::DataType;
using tt::tt_metal::IDevice;
using tt::tt_metal::Layout;
using tt::tt_metal::MemoryConfig;
using tt::tt_metal::OwnedStorage;
using tt::tt_metal::PageConfig;
using tt::tt_metal::StorageType;
using tt::tt_metal::Tensor;
using tt::tt_metal::TensorLayout;
using tt::tt_metal::TensorMemoryLayout;

namespace detail {
template <typename T>
tt::tt_metal::owned_buffer::Buffer<T> to_host_buffer(const Tensor& tensor) {
    auto cpu_tensor = tensor.cpu();
    auto& storage = cpu_tensor.storage();
    tt::tt_metal::OwnedBuffer buffer = std::visit(
        tt::stl::overloaded{
            [](const tt::tt_metal::OwnedStorage& storage) { return storage.get_buffer(); },
            [](const tt::tt_metal::MultiDeviceHostStorage& storage) {
                TT_FATAL(storage.num_buffers() == 1, "Can't get a single buffer from multi device host storage");
                return storage.get_buffer(0);
            },
            [](const auto&) -> tt::tt_metal::OwnedBuffer { TT_THROW("Not supported storage type"); }},
        storage);
    return std::get<tt::tt_metal::owned_buffer::Buffer<T>>(buffer);
}
}  // namespace detail

namespace detail {
template <typename T>
owned_buffer::Buffer<T> get_host_buffer(const Tensor& tensor) {
    auto cpu_tensor = tensor.cpu();
    auto& storage = cpu_tensor.storage();
    OwnedBuffer buffer = std::visit(
        tt::stl::overloaded{
            [](const OwnedStorage& storage) { return storage.get_buffer(); },
            [](const MultiDeviceHostStorage& storage) {
                TT_FATAL(storage.num_buffers() == 1, "Can't get a single buffer from multi device host storage");
                return storage.get_buffer(0);
            },
            [](const auto&) -> OwnedBuffer { TT_THROW("Not supported storage type"); }},
        storage);
    return std::get<owned_buffer::Buffer<T>>(buffer);
}
}  // namespace detail

template <typename T, bool IS_UPPER>
static Tensor index_trilu(
    const ttnn::Shape& logical_shape,
    const ttnn::Shape& padded_shape,
    const int32_t diag,
    DataType data_type,
    const Layout layout = Layout::ROW_MAJOR,
    IDevice* device = nullptr,
    const MemoryConfig& output_mem_config = MemoryConfig{
        .memory_layout = tt::tt_metal::TensorMemoryLayout::INTERLEAVED}) {
    // Current implementation restrictions
    auto owned_buffer = tt::tt_metal::owned_buffer::create<T>(padded_shape.volume());

    auto index = 0;
    auto rank = padded_shape.rank();
    auto penultimate = rank - 2;
    auto ultimate = rank - 1;
    auto offset = padded_shape[penultimate] * padded_shape[ultimate];
    auto iterations = 1;
    for (int itr = 0; itr < rank - 2; itr++) {
        iterations *= padded_shape[itr];
    }
    for (uint32_t itr = 0; itr < iterations; itr++) {
        for (int32_t y = 0; y < padded_shape[penultimate]; y++) {
            for (int32_t x = 0; x < padded_shape[ultimate]; x++) {
                int32_t value = (IS_UPPER) ? (x >= (y + diag)) : (y >= (x - diag));
                if constexpr (std::is_same_v<T, ::bfloat16>) {
                    owned_buffer[index + y * padded_shape[ultimate] + x] = T(static_cast<float>(value));
                } else {
                    owned_buffer[index + y * padded_shape[ultimate] + x] = static_cast<T>(value);
                }
            }  // dim X
        }  // dim Y
        index += offset;
    }
    auto output = Tensor(
                      OwnedStorage{owned_buffer},
                      TensorSpec(
                          logical_shape,
                          TensorLayout::fromPaddedShape(
                              data_type, PageConfig(Layout::ROW_MAJOR), MemoryConfig{}, logical_shape, padded_shape)))
                      .to_layout(layout);
    if (device != nullptr) {
        output = output.to_device(device, output_mem_config);
    }
    return output;
}

template <typename T>
static Tensor index_width(
    const ttnn::Shape& logical_shape,
    const ttnn::Shape& padded_shape,
    DataType data_type,
    const Layout layout = Layout::ROW_MAJOR,
    IDevice* device = nullptr,
    const MemoryConfig& output_mem_config = MemoryConfig{
        .memory_layout = tt::tt_metal::TensorMemoryLayout::INTERLEAVED}) {
    auto owned_buffer = tt::tt_metal::owned_buffer::create<T>(padded_shape.volume());
    std::fill(owned_buffer.begin(), owned_buffer.end(), -std::numeric_limits<float>::infinity());
    auto index = 0;
    auto value = 0;
    auto rank = logical_shape.rank();
    auto penultimate = rank - 2;
    auto ultimate = rank - 1;
    for (uint32_t b = 0; b < logical_shape[rank - 4]; b++) {
        for (uint32_t c = 0; c < logical_shape[rank - 3]; c++) {
            for (uint32_t y = 0; y < logical_shape[penultimate]; y++) {
                for (uint32_t x = 0; x < logical_shape[ultimate]; x++) {
                    owned_buffer[index++] = T(static_cast<float>(value));
                    value = value + 1;
                }  // dim W
                value = 0;
                index = index + (padded_shape[ultimate] - logical_shape[ultimate]);
            }  // dim H
            index = index + ((padded_shape[penultimate] - logical_shape[penultimate]) * tt::constants::TILE_WIDTH);
        }  // dim c
    }  // dim N
    auto output = Tensor(
                      OwnedStorage{owned_buffer},
                      TensorSpec(
                          logical_shape,
                          TensorLayout::fromPaddedShape(
                              data_type, PageConfig(Layout::ROW_MAJOR), MemoryConfig{}, logical_shape, padded_shape)))
                      .to_layout(layout);
    if (device != nullptr) {
        output = output.to_device(device, output_mem_config);
    }
    return output;
}

template <typename T>
static Tensor index_height(
    const ttnn::Shape& logical_shape,
    const ttnn::Shape& padded_shape,
    DataType data_type,
    const Layout layout = Layout::ROW_MAJOR,
    IDevice* device = nullptr,
    const MemoryConfig& output_mem_config = MemoryConfig{
        .memory_layout = tt::tt_metal::TensorMemoryLayout::INTERLEAVED}) {
    auto owned_buffer = tt::tt_metal::owned_buffer::create<T>(padded_shape.volume());
    std::fill(owned_buffer.begin(), owned_buffer.end(), -std::numeric_limits<float>::infinity());
    auto index = 0;
    auto value = 0;
    auto rank = logical_shape.rank();
    auto penultimate = rank - 2;
    auto ultimate = rank - 1;
    for (uint32_t b = 0; b < logical_shape[rank - 4]; b++) {
        for (uint32_t c = 0; c < logical_shape[rank - 3]; c++) {
            for (uint32_t y = 0; y < logical_shape[penultimate]; y++) {
                for (uint32_t x = 0; x < logical_shape[ultimate]; x++) {
                    owned_buffer[index++] = T(static_cast<float>(value));
                }  // dim W
                value = value + 1;
                index = index + (padded_shape[ultimate] - logical_shape[ultimate]);
            }  // dim H
            value = 0;
            index = index + ((padded_shape[penultimate] - logical_shape[penultimate]) * tt::constants::TILE_WIDTH);
        }  // dim C
    }  // dim N
    auto output = Tensor(
                      OwnedStorage{owned_buffer},
                      TensorSpec(
                          logical_shape,
                          TensorLayout::fromPaddedShape(
                              data_type, PageConfig(Layout::ROW_MAJOR), MemoryConfig{}, logical_shape, padded_shape)))
                      .to_layout(layout);
    if (device != nullptr) {
        output = output.to_device(device, output_mem_config);
    }
    return output;
}

template <typename T>
static Tensor index_all(
    const ttnn::Shape& logical_shape,
    const ttnn::Shape& padded_shape,
    DataType data_type,
    const Layout layout = Layout::ROW_MAJOR,
    IDevice* device = nullptr,
    const MemoryConfig& output_mem_config = MemoryConfig{
        .memory_layout = tt::tt_metal::TensorMemoryLayout::INTERLEAVED}) {
    auto owned_buffer = tt::tt_metal::owned_buffer::create<T>(padded_shape.volume());
    std::fill(owned_buffer.begin(), owned_buffer.end(), -std::numeric_limits<float>::infinity());
    auto index = 0;
    auto value = 0;
    auto rank = logical_shape.rank();
    auto penultimate = rank - 2;
    auto ultimate = rank - 1;
    for (uint32_t b = 0; b < logical_shape[rank - 4]; b++) {
        for (uint32_t c = 0; c < logical_shape[rank - 3]; c++) {
            for (uint32_t y = 0; y < logical_shape[penultimate]; y++) {
                for (uint32_t x = 0; x < logical_shape[ultimate]; x++) {
                    owned_buffer[index++] = T(static_cast<float>(value));
                    value = value + 1;
                }  // dim W
                index = index + (padded_shape[ultimate] - logical_shape[ultimate]);
            }  // dim H
            index = index + ((padded_shape[penultimate] - logical_shape[penultimate]) * tt::constants::TILE_WIDTH);
        }  // dim C
    }  // dim N
    auto output = Tensor(
                      OwnedStorage{owned_buffer},
                      TensorSpec(
                          logical_shape,
                          TensorLayout::fromPaddedShape(
                              data_type, PageConfig(Layout::ROW_MAJOR), MemoryConfig{}, logical_shape, padded_shape)))
                      .to_layout(layout);
    if (device != nullptr) {
        output = output.to_device(device, output_mem_config);
    }
    return output;
}

template <typename T>
static Tensor mask_padded_input(
    const ttnn::Shape& logical_shape,
    const ttnn::Shape& padded_shape,
    DataType data_type,
    const Layout layout = Layout::ROW_MAJOR,
    IDevice* device = nullptr,
    const MemoryConfig& output_mem_config = MemoryConfig{
        .memory_layout = tt::tt_metal::TensorMemoryLayout::INTERLEAVED}) {
    auto owned_buffer = tt::tt_metal::owned_buffer::create<T>(padded_shape.volume());

    auto index = 0;
    auto rank = padded_shape.rank();
    auto penultimate = rank - 2;
    auto ultimate = rank - 1;
    for (uint32_t b = 0; b < padded_shape[rank - 4]; b++) {
        for (uint32_t c = 0; c < padded_shape[rank - 3]; c++) {
            for (uint32_t y = 0; y < padded_shape[penultimate]; y++) {
                for (uint32_t x = 0; x < padded_shape[ultimate]; x++) {
                    if (b < logical_shape[rank - 4] && c < logical_shape[rank - 3] && y < logical_shape[penultimate] &&
                        x < logical_shape[ultimate]) {
                        owned_buffer[index++] = T(static_cast<float>(1.0));
                    } else {
                        owned_buffer[index++] = T(static_cast<float>(0.0));
                    }
                }  // dim W
            }  // dim H
        }  // dim C
    }  // dim N
    auto output = Tensor(OwnedStorage{owned_buffer}, padded_shape, data_type, Layout::ROW_MAJOR).to_layout(layout);
    if (device != nullptr) {
        output = output.to_device(device, output_mem_config);
    }
    return output;
}

template <typename T>
static Tensor fill_first_val_into_tensor(
    const Tensor& input_tensor,
    DataType data_type,
    const Layout layout,
    IDevice* device = nullptr,
    const MemoryConfig& output_mem_config = MemoryConfig{
        .memory_layout = tt::tt_metal::TensorMemoryLayout::INTERLEAVED}) {
    auto input_buffer = detail::get_host_buffer<T>(input_tensor);
    auto physical_volume = input_tensor.volume();
    auto owned_buffer = tt::tt_metal::owned_buffer::create<T>(physical_volume);  // ouput
<<<<<<< HEAD
=======
    auto input_buffer = detail::to_host_buffer<T>(input_tensor);
>>>>>>> ffffe5e8
    const ttnn::Shape input_tensor_strides = input_tensor.strides();
    for (uint32_t i = 0; i < physical_volume; i++) {
        owned_buffer[i] = input_buffer[0];
    }
    auto output = Tensor(
                      OwnedStorage{owned_buffer},
                      TensorSpec(
                          input_tensor.get_logical_shape(),
                          TensorLayout::fromPaddedShape(
                              data_type,
                              PageConfig(Layout::ROW_MAJOR),
                              MemoryConfig{},
                              input_tensor.get_logical_shape(),
                              input_tensor.get_padded_shape())))
                      .to_layout(layout);
    if (device != nullptr) {
        output = output.to_device(device, output_mem_config);
    }
    return output;
}

template <typename T>
static Tensor prod_result_computation_GS(
    const Tensor& input_tensor,
    DataType data_type,
    const Layout layout,
    IDevice* device = nullptr,
    const MemoryConfig& output_mem_config = MemoryConfig{
        .memory_layout = tt::tt_metal::TensorMemoryLayout::INTERLEAVED}) {
    const ttnn::Shape& s_a = input_tensor.get_padded_shape();
    auto owned_buffer = tt::tt_metal::owned_buffer::create<T>(input_tensor.volume());  // ouput
<<<<<<< HEAD
    auto input_buffer = detail::get_host_buffer<T>(input_tensor);
=======
    auto input_buffer = detail::to_host_buffer<T>(input_tensor);
>>>>>>> ffffe5e8
    const ttnn::Shape input_tensor_strides = input_tensor.strides();
    auto result = static_cast<T>(1.0f);
    for (uint32_t i = s_a[0] - 1; i < s_a[0]; i++) {
        for (int32_t j = s_a[1] - 1; j < s_a[1]; j++) {
            for (int32_t k = s_a[2] - 32; k < s_a[2]; k++) {  // access last tile
                for (int32_t l = s_a[3] - 32; l < s_a[3]; l++) {
                    auto input_index =
                        l + input_tensor_strides[2] * k + input_tensor_strides[1] * j + input_tensor_strides[0] * i;
                    if (k >= s_a[2] - 2 && l >= s_a[3] - 32) {  // to access 2*32 in TILE layout
                        result = result * static_cast<T>(input_buffer[input_index]);
                        owned_buffer[input_index] = static_cast<T>(0.0f);
                    } else {
                        owned_buffer[input_index] = static_cast<T>(0.0f);
                    }
                }
            }
        }
    }
    owned_buffer[0] = result;  // store the result at the first position of the tensor,and the rest of the values as
                               // 0.0f
    auto output = Tensor(
                      OwnedStorage{owned_buffer},
                      TensorSpec(
                          input_tensor.get_logical_shape(),
                          TensorLayout::fromPaddedShape(
                              data_type,
                              Layout::ROW_MAJOR,
                              MemoryConfig{},
                              input_tensor.get_logical_shape(),
                              input_tensor.get_padded_shape())))
                      .to_layout(layout);
    if (device != nullptr) {
        output = output.to_device(device, output_mem_config);
    }
    return output;
}

template <typename T>
static Tensor prod_result_computation_WH_B0(
    const Tensor& input_tensor,
    DataType data_type,
    const Layout layout,
    IDevice* device = nullptr,
    const MemoryConfig& output_mem_config = MemoryConfig{
        .memory_layout = tt::tt_metal::TensorMemoryLayout::INTERLEAVED}) {
    const auto& s_a = input_tensor.get_padded_shape();
    auto owned_buffer = tt::tt_metal::owned_buffer::create<T>(s_a.volume());  // ouput
<<<<<<< HEAD
    auto input_buffer = detail::get_host_buffer<T>(input_tensor);
=======
    auto input_buffer = detail::to_host_buffer<T>(input_tensor);
>>>>>>> ffffe5e8
    const ttnn::Shape input_tensor_strides = input_tensor.strides();
    auto result = static_cast<T>(1.0f);
    // need to access the last 4 rows and alternating columns of index 17 ,19, 21, 23, 25, 27, 29, 31
    for (uint32_t i = s_a[0] - 1; i < s_a[0]; i++) {
        for (int32_t j = s_a[1] - 1; j < s_a[1]; j++) {
            for (int32_t k = s_a[2] - 32; k < s_a[2]; k++) {  // access last tile
                for (int32_t l = s_a[3] - 32; l < s_a[3]; l++) {
                    auto input_index =
                        l + input_tensor_strides[2] * k + input_tensor_strides[1] * j + input_tensor_strides[0] * i;
                    if (k >= s_a[2] - 4 && (l == s_a[3] - 15 || l == s_a[3] - 13 || l == s_a[3] - 11 ||
                                            l == s_a[3] - 9 || l == s_a[3] - 7 || l == s_a[3] - 5 || l == s_a[3] - 3 ||
                                            l == s_a[3] - 1)) {  // to access 4*16 elements placed alternatively
                                                                 // starting from index 17W in TILE layout
                        result = result * static_cast<T>(input_buffer[input_index]);
                        owned_buffer[input_index] = static_cast<T>(0.0f);
                    } else {
                        owned_buffer[input_index] = static_cast<T>(0.0f);
                    }
                }
            }
        }
    }
    owned_buffer[0] = result;  // store the result at the first position of the tensor,and the rest of the values as
                               // 0.0f
    auto output = Tensor(
                      OwnedStorage{owned_buffer},
                      TensorSpec(
                          input_tensor.get_logical_shape(),
                          TensorLayout::fromPaddedShape(
                              data_type,
                              PageConfig(Layout::ROW_MAJOR),
                              MemoryConfig{},
                              input_tensor.get_logical_shape(),
                              input_tensor.get_padded_shape())))
                      .to_layout(layout);
    if (device != nullptr) {
        output = output.to_device(device, output_mem_config);
    }
    return output;
}

template <typename T>
static Tensor index_channel(
    const ttnn::Shape& logical_shape,
    const ttnn::Shape& padded_shape,
    DataType data_type,
    const Layout layout = Layout::ROW_MAJOR,
    IDevice* device = nullptr,
    const MemoryConfig& output_mem_config = MemoryConfig{
        .memory_layout = tt::tt_metal::TensorMemoryLayout::INTERLEAVED}) {
    auto owned_buffer = tt::tt_metal::owned_buffer::create<T>(padded_shape.volume());
    std::fill(owned_buffer.begin(), owned_buffer.end(), -std::numeric_limits<float>::infinity());
    auto index = 0;
    auto value = 0;
    auto rank = logical_shape.rank();
    auto penultimate = rank - 2;
    auto ultimate = rank - 1;
    for (uint32_t b = 0; b < logical_shape[rank - 4]; b++) {
        for (uint32_t c = 0; c < logical_shape[rank - 3]; c++) {
            for (uint32_t y = 0; y < logical_shape[penultimate]; y++) {
                for (uint32_t x = 0; x < logical_shape[ultimate]; x++) {
                    owned_buffer[index++] = T(static_cast<float>(value));
                }  // dim W
                index = index + (padded_shape[ultimate] - logical_shape[ultimate]);
            }  // dim H
            value = value + 1;
            index = index + ((padded_shape[penultimate] - logical_shape[penultimate]) * tt::constants::TILE_WIDTH);
        }  // dim C
        value = 0;
    }  // dim N
    auto output = Tensor(
                      OwnedStorage{owned_buffer},
                      TensorSpec(
                          logical_shape,
                          TensorLayout::fromPaddedShape(
                              data_type, PageConfig(Layout::ROW_MAJOR), MemoryConfig{}, logical_shape, padded_shape)))
                      .to_layout(layout);
    if (device != nullptr) {
        output = output.to_device(device, output_mem_config);
    }
    return output;
}

template <typename T>
static Tensor index_batch(
    const ttnn::Shape& logical_shape,
    const ttnn::Shape& padded_shape,
    DataType data_type,
    const Layout layout = Layout::ROW_MAJOR,
    IDevice* device = nullptr,
    const MemoryConfig& output_mem_config = MemoryConfig{
        .memory_layout = tt::tt_metal::TensorMemoryLayout::INTERLEAVED}) {
    auto owned_buffer = tt::tt_metal::owned_buffer::create<T>(padded_shape.volume());
    std::fill(owned_buffer.begin(), owned_buffer.end(), -std::numeric_limits<float>::infinity());
    auto index = 0;
    auto value = 0;
    auto rank = logical_shape.rank();
    auto penultimate = rank - 2;
    auto ultimate = rank - 1;
    for (uint32_t b = 0; b < logical_shape[rank - 4]; b++) {
        for (uint32_t c = 0; c < logical_shape[rank - 3]; c++) {
            for (uint32_t y = 0; y < logical_shape[penultimate]; y++) {
                for (uint32_t x = 0; x < logical_shape[ultimate]; x++) {
                    owned_buffer[index++] = T(static_cast<float>(value));
                }  // dim W
                index = index + (padded_shape[ultimate] - logical_shape[ultimate]);
            }  // dim H
            index = index + ((padded_shape[penultimate] - logical_shape[penultimate]) * tt::constants::TILE_WIDTH);
        }  // dim C
        value = value + 1;
    }  // dim N
    auto output = Tensor(
                      OwnedStorage{owned_buffer},
                      TensorSpec(
                          logical_shape,
                          TensorLayout::fromPaddedShape(
                              data_type, PageConfig(Layout::ROW_MAJOR), MemoryConfig{}, logical_shape, padded_shape)))
                      .to_layout(layout);
    if (device != nullptr) {
        output = output.to_device(device, output_mem_config);
    }
    return output;
}

template <typename T>
static Tensor manual_insertion(
    const Tensor& input_tensor,
    const ttnn::Shape& logical_shape,
    const ttnn::Shape& padded_shape,
    DataType data_type,
    const Layout layout = Layout::ROW_MAJOR,
    IDevice* device = nullptr,
    const MemoryConfig& output_mem_config = MemoryConfig{
        .memory_layout = tt::tt_metal::TensorMemoryLayout::INTERLEAVED}) {
    TT_ASSERT(input_tensor.get_layout() == Layout::ROW_MAJOR);
    TT_ASSERT(
        padded_shape[0] * padded_shape[1] * padded_shape[2] * padded_shape[3] == input_tensor.volume(),
        "Required shape volume must match old shape volume");
<<<<<<< HEAD
    auto owned_buffer = detail::get_host_buffer<T>(input_tensor);
=======
    auto owned_buffer = detail::to_host_buffer<T>(input_tensor);
>>>>>>> ffffe5e8
    auto output = Tensor(
                      OwnedStorage{owned_buffer},
                      TensorSpec(
                          logical_shape,
                          TensorLayout::fromPaddedShape(
                              data_type, PageConfig(Layout::ROW_MAJOR), MemoryConfig{}, logical_shape, padded_shape)))
                      .to_layout(layout);
    if (device != nullptr) {
        output = output.to_device(device, output_mem_config);
    }
    return output;
}

template <typename T>
static Tensor index_tril(
    const ttnn::Shape& logical_shape,
    const ttnn::Shape& padded_shape,
    const int32_t diag,
    DataType data_type,
    const Layout layout = Layout::ROW_MAJOR,
    IDevice* device = nullptr,
    const MemoryConfig& output_mem_config = MemoryConfig{
        .memory_layout = tt::tt_metal::TensorMemoryLayout::INTERLEAVED}) {
    return index_trilu<T, false>(logical_shape, padded_shape, diag, data_type, layout, device, output_mem_config);
}

template <typename T>
static Tensor index_triu(
    const ttnn::Shape& logical_shape,
    const ttnn::Shape& padded_shape,
    const int32_t diag,
    DataType data_type,
    const Layout layout = Layout::ROW_MAJOR,
    IDevice* device = nullptr,
    const MemoryConfig& output_mem_config = MemoryConfig{
        .memory_layout = tt::tt_metal::TensorMemoryLayout::INTERLEAVED}) {
    return index_trilu<T, true>(logical_shape, padded_shape, diag, data_type, layout, device, output_mem_config);
}

namespace random {

inline auto RANDOM_GENERATOR = std::mt19937(0);

static void seed(std::size_t seed) { RANDOM_GENERATOR = std::mt19937(seed); }

template <typename T>
static Tensor uniform(T low, T high, const ttnn::Shape& shape, const Layout layout = Layout::ROW_MAJOR) {
    constexpr DataType data_type = tt::tt_metal::convert_to_data_type<T>();

    TensorSpec spec(shape, TensorLayout(data_type, PageConfig(Layout::ROW_MAJOR), MemoryConfig{}));
    auto owned_buffer = tt::tt_metal::owned_buffer::create<T>(spec.padded_shape().volume());

    if constexpr (std::is_same_v<T, uint32_t>) {
        auto rand_value = std::bind(std::uniform_int_distribution<T>(low, high), RANDOM_GENERATOR);
        for (auto index = 0; index < owned_buffer.size(); index++) {
            owned_buffer[index] = rand_value();
        }
    } else if constexpr (std::is_same_v<T, float>) {
        auto rand_value = std::bind(std::uniform_real_distribution<T>(low, high), RANDOM_GENERATOR);
        for (auto index = 0; index < owned_buffer.size(); index++) {
            owned_buffer[index] = rand_value();
        }
    } else if constexpr (std::is_same_v<T, ::bfloat16>) {
        auto rand_value =
            std::bind(std::uniform_real_distribution<float>(low.to_float(), high.to_float()), RANDOM_GENERATOR);
        for (auto index = 0; index < owned_buffer.size(); index++) {
            owned_buffer[index] = ::bfloat16(rand_value());
        }
    }

    return Tensor(OwnedStorage{owned_buffer}, spec).to_layout(layout);
}

static Tensor random(
    const ttnn::Shape& shape, const DataType data_type = DataType::BFLOAT16, const Layout layout = Layout::ROW_MAJOR) {
    switch (data_type) {
        case DataType::UINT8: return uniform(uint8_t(0), uint8_t(1), shape, layout);
        case DataType::UINT16: return uniform(uint16_t(0), uint16_t(1), shape, layout);
        case DataType::UINT32: return uniform(0u, 1u, shape, layout);
        case DataType::FLOAT32: return uniform(0.0f, 1.0f, shape, layout);
        case DataType::BFLOAT16: return uniform(::bfloat16(0.0f), ::bfloat16(1.0f), shape, layout);
        default: TT_THROW("Unsupported DataType!");
    };
}

}  // namespace random

namespace detail {
static bool nearly_equal(float a, float b, float epsilon = 1e-5f, float abs_threshold = 1e-5f) {
    auto diff = std::abs(a - b);
    auto norm = std::min((std::abs(a) + std::abs(b)), std::numeric_limits<float>::max());
    auto result = diff < std::max(abs_threshold, epsilon * norm);
    if (not result) {
        tt::log_error(tt::LogTest, "{} != {}", a, b);
    }
    return result;
}

template <typename... Args>
static bool nearly_equal(::bfloat16 a, ::bfloat16 b, Args... args) {
    return nearly_equal(a.to_float(), b.to_float(), args...);
}
}  // namespace detail

template <typename DataType, typename... Args>
static bool allclose(const Tensor& tensor_a, const Tensor& tensor_b, Args... args) {
    if (tensor_a.get_padded_shape() != tensor_b.get_padded_shape()) {
        return false;
    }

    if (tensor_a.get_dtype() != tensor_b.get_dtype()) {
        return false;
    }

    auto tensor_a_buffer = tt::tt_metal::owned_buffer::get_as<DataType>(tensor_a);
    auto tensor_b_buffer = tt::tt_metal::owned_buffer::get_as<DataType>(tensor_b);

    for (int index = 0; index < tensor_a_buffer.size(); index++) {
        using ::ttnn::detail::nearly_equal;
        if (not nearly_equal(tensor_a_buffer[index], tensor_b_buffer[index], args...)) {
            return false;
        }
    }
    return true;
}

}  // namespace ttnn<|MERGE_RESOLUTION|>--- conflicted
+++ resolved
@@ -44,24 +44,6 @@
             [](const auto&) -> tt::tt_metal::OwnedBuffer { TT_THROW("Not supported storage type"); }},
         storage);
     return std::get<tt::tt_metal::owned_buffer::Buffer<T>>(buffer);
-}
-}  // namespace detail
-
-namespace detail {
-template <typename T>
-owned_buffer::Buffer<T> get_host_buffer(const Tensor& tensor) {
-    auto cpu_tensor = tensor.cpu();
-    auto& storage = cpu_tensor.storage();
-    OwnedBuffer buffer = std::visit(
-        tt::stl::overloaded{
-            [](const OwnedStorage& storage) { return storage.get_buffer(); },
-            [](const MultiDeviceHostStorage& storage) {
-                TT_FATAL(storage.num_buffers() == 1, "Can't get a single buffer from multi device host storage");
-                return storage.get_buffer(0);
-            },
-            [](const auto&) -> OwnedBuffer { TT_THROW("Not supported storage type"); }},
-        storage);
-    return std::get<owned_buffer::Buffer<T>>(buffer);
 }
 }  // namespace detail
 
@@ -282,13 +264,9 @@
     IDevice* device = nullptr,
     const MemoryConfig& output_mem_config = MemoryConfig{
         .memory_layout = tt::tt_metal::TensorMemoryLayout::INTERLEAVED}) {
-    auto input_buffer = detail::get_host_buffer<T>(input_tensor);
     auto physical_volume = input_tensor.volume();
     auto owned_buffer = tt::tt_metal::owned_buffer::create<T>(physical_volume);  // ouput
-<<<<<<< HEAD
-=======
     auto input_buffer = detail::to_host_buffer<T>(input_tensor);
->>>>>>> ffffe5e8
     const ttnn::Shape input_tensor_strides = input_tensor.strides();
     for (uint32_t i = 0; i < physical_volume; i++) {
         owned_buffer[i] = input_buffer[0];
@@ -320,11 +298,7 @@
         .memory_layout = tt::tt_metal::TensorMemoryLayout::INTERLEAVED}) {
     const ttnn::Shape& s_a = input_tensor.get_padded_shape();
     auto owned_buffer = tt::tt_metal::owned_buffer::create<T>(input_tensor.volume());  // ouput
-<<<<<<< HEAD
-    auto input_buffer = detail::get_host_buffer<T>(input_tensor);
-=======
     auto input_buffer = detail::to_host_buffer<T>(input_tensor);
->>>>>>> ffffe5e8
     const ttnn::Shape input_tensor_strides = input_tensor.strides();
     auto result = static_cast<T>(1.0f);
     for (uint32_t i = s_a[0] - 1; i < s_a[0]; i++) {
@@ -372,11 +346,7 @@
         .memory_layout = tt::tt_metal::TensorMemoryLayout::INTERLEAVED}) {
     const auto& s_a = input_tensor.get_padded_shape();
     auto owned_buffer = tt::tt_metal::owned_buffer::create<T>(s_a.volume());  // ouput
-<<<<<<< HEAD
-    auto input_buffer = detail::get_host_buffer<T>(input_tensor);
-=======
     auto input_buffer = detail::to_host_buffer<T>(input_tensor);
->>>>>>> ffffe5e8
     const ttnn::Shape input_tensor_strides = input_tensor.strides();
     auto result = static_cast<T>(1.0f);
     // need to access the last 4 rows and alternating columns of index 17 ,19, 21, 23, 25, 27, 29, 31
@@ -515,11 +485,7 @@
     TT_ASSERT(
         padded_shape[0] * padded_shape[1] * padded_shape[2] * padded_shape[3] == input_tensor.volume(),
         "Required shape volume must match old shape volume");
-<<<<<<< HEAD
-    auto owned_buffer = detail::get_host_buffer<T>(input_tensor);
-=======
     auto owned_buffer = detail::to_host_buffer<T>(input_tensor);
->>>>>>> ffffe5e8
     auto output = Tensor(
                       OwnedStorage{owned_buffer},
                       TensorSpec(
