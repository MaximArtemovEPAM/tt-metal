--- conflicted
+++ resolved
@@ -120,16 +120,6 @@
         return detail::untilize_single_core(
             input_tensor_a, output_tensor, this->use_pack_untilize, this->fp32_dest_acc_en);
     }
-<<<<<<< HEAD
-    if (this->sub_core_grids.has_value()) {
-        return detail::untilize_multi_core(
-            input_tensor_a,
-            output_tensor,
-            this->use_pack_untilize,
-            this->fp32_dest_acc_en,
-            this->sub_core_grids.value());
-    }
-=======
 
     // don't run multicore block if the input tensor is sub_core_grids is provided
     if (this->sub_core_grids.has_value()) {
@@ -137,7 +127,6 @@
             input_tensor_a, output_tensor, this->use_pack_untilize, this->fp32_dest_acc_en, this->sub_core_grids);
     }
 
->>>>>>> fbaa49aa
     if (!this->enough_space_height) {
         return detail::untilize_multi_core_block(
             input_tensor_a, output_tensor, this->use_pack_untilize, this->fp32_dest_acc_en);
