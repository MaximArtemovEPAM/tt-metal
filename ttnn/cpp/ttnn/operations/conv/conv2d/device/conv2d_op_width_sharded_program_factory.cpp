--- conflicted
+++ resolved
@@ -681,13 +681,6 @@
     auto conv_reader_indices_storage = conv_reader_indices.value().device_storage();
 
     cb_indices.cb_for_reader_indices = cb_indices.get_next_cb_index();
-<<<<<<< HEAD
-    CircularBufferConfig cb_for_reader_indices_config =
-        CircularBufferConfig(out_block_h_datums * 2, {{cb_indices.cb_for_reader_indices, tt::DataFormat::Float16_b}})
-            .set_page_size(cb_indices.cb_for_reader_indices, out_block_h_datums * 2);
-    cb_for_reader_indices_config.set_globally_allocated_address(*conv_reader_indices_storage.get_buffer());
-    auto cb_for_reader_indices_id = tt_metal::CreateCircularBuffer(program, all_cores, cb_for_reader_indices_config);
-=======
     tt::tt_metal::create_cb(
         cb_indices.cb_for_reader_indices,
         program,
@@ -695,8 +688,7 @@
         out_block_h_datums * 2,
         1,
         tt::DataFormat::Float16_b,
-        &*conv_reader_indices_buffer);
->>>>>>> ea570efb
+        conv_reader_indices_storage.get_buffer());
 
     if (has_bias) {
         uint32_t bias_tile_size = tt_metal::detail::TileSize(bias_df);
