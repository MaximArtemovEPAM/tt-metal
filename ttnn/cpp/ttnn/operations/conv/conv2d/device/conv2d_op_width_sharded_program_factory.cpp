--- conflicted
+++ resolved
@@ -599,41 +599,6 @@
         compute_defines["PACKER_L1_ACC"] = "1";
     }
     uint32_t num_output_tiles = per_core_out_matrix_height_ntiles * p_config.per_core_out_matrix_width_ntile;
-<<<<<<< HEAD
-=======
-
-    bmm_op_utils::add_nops_in_matmul(compute_defines, math_fidelity);
-
-    compute_kernel_args = {
-        act_block_w_ntiles,      // in0_block_w
-        act_num_subblocks,       // in0_num_sublocks
-        act_block_num_tiles,     // in0_block_num_tiles,
-        act_subblock_num_tiles,  // in0_sublock_num_tiles
-        act_subblock_h_ntiles,   // in0_subblock_h
-
-        weight_num_subblocks,    // in1_num_sublocks
-        weight_block_num_tiles,  // in1_block_num_tiles,
-        weight_block_w_ntiles,   // in1_block_w
-
-        num_blocks_act_h_per_core,     // in0_num_blocks_h
-        num_blocks_act_w,              // in0_num_blocks_w,
-        num_blocks_weight_w_per_core,  // in1_num_blocks_w
-
-        out_subblock_h_ntiles_padded,  // out_sublock_h
-        out_subblock_w_ntiles,         // out_sublock_w
-        out_subblock_num_tiles,        // out_sublock_num_tiles
-
-        tilize_in0,    // tilize_in0
-        untilize_out,  // untilize_out
-
-        bias_ntiles,
-
-        out0_cb,
-
-        input_num_cores,  // in0_nblocks_w_tilize. Repeat tilize after all cores have done one round of MCAST.
-    };
-
->>>>>>> cb9d7e84
     uint32_t act_tile_size = tt_metal::detail::TileSize(act_df);
     uint32_t tilized_act_tile_size = tt_metal::detail::TileSize(tilized_act_df);
     uint32_t weight_tile_size = tt_metal::detail::TileSize(weight_df);
@@ -779,6 +744,8 @@
         cb_output = tt_metal::CreateCircularBuffer(program, all_cores, cb_output_config);
     }
 
+    bmm_op_utils::add_nops_in_matmul(compute_defines, math_fidelity);
+
     compute_kernel_args = {
         act_block_w_ntiles,      // in0_block_w
         act_num_subblocks,       // in0_num_sublocks
