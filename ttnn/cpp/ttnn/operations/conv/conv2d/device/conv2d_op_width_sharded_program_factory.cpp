// SPDX-FileCopyrightText: © 2023 Tenstorrent Inc.
//
// SPDX-License-Identifier: Apache-2.0

#include <cstdint>
#include "tt-metalium/circular_buffer.hpp"
#include "tt-metalium/circular_buffer_types.hpp"
#include "ttnn/operations/cb_utils.hpp"
#include "ttnn/operations/conv/conv2d/conv2d_op_program_factory_common.hpp"
#include "ttnn/operations/eltwise/unary/common/unary_op_utils.hpp"
#include "ttnn/operations/conv/conv2d/device/conv2d_op.hpp"
#include "ttnn/operations/sliding_window/sliding_window.hpp"
#include <tt-metalium/work_split.hpp>
#include <tt-metalium/constants.hpp>
#include <tt-metalium/tt_metal.hpp>
#include <tt-metalium/util.hpp>
#include <tt-metalium/host_api.hpp>

using namespace tt::constants;

namespace ttnn::operations::conv {

namespace conv2d {

using namespace tt;

tt::tt_metal::operation::ProgramWithCallbacks multi_core_optimized_conv_width_sharded_v2_impl(
    tt_metal::Program& program,
    const Tensor& a,
    const Tensor& b,
    const ttnn::Shape& ashape,
    std::optional<const Tensor> bias,
    const std::optional<const Tensor>& conv_reader_indices,
    const sliding_window::SlidingWindowConfig& sliding_window_config,
    uint32_t output_channels,
    uint32_t groups,
    bool untilize_out,
    bool has_bias,
    const std::optional<unary::UnaryWithParam>& fused_activation,
    const OptimizedConvParallelizationConfig& parallelization_config,
    const OptimizedConvBlockConfig& block_config,
    bool transpose_mcast,
    Tensor& output,
    DeviceComputeKernelConfig compute_kernel_config,
    bool enable_act_double_buffer,
    bool enable_split_reader,
    bool enable_subblock_padding) {
    using tt::tt_metal::CBHandle;
    using tt::tt_metal::CircularBuffer;
    using tt::tt_metal::CircularBufferConfig;

    CBIndices cb_indices = CBIndices();
    bool pass = true;
    enable_split_reader = false;
    tt_metal::IDevice* device = a.device();
    TT_FATAL(a.get_layout() == tt::tt_metal::Layout::ROW_MAJOR, "Conv activation should be in row major layout");
    TT_FATAL(a.memory_config().is_sharded(), "Conv activation must be sharded.");
    TT_FATAL(output_channels <= b.get_padded_shape()[3], "Invalid weight shape. Incorrect weight tensor.");
    uint32_t act_block_h_ntiles = block_config.act_block_h_ntiles;
    uint32_t act_block_w_ntiles = block_config.act_block_w_ntiles;
    uint32_t weight_block_w_ntiles = parallelization_config.per_core_out_matrix_width_ntile;
    uint32_t out_block_h_ntiles = parallelization_config.per_core_out_matrix_height_ntile;
    uint32_t out_subblock_h_ntiles = block_config.out_subblock_h_ntiles;
    uint32_t out_subblock_w_ntiles = block_config.out_subblock_w_ntiles;

    // out_subblock_h_ntiles = 8;

    tt::DataFormat act_df = tt_metal::datatype_to_dataformat_converter(a.get_dtype());
    tt::DataFormat weight_df = tt_metal::datatype_to_dataformat_converter(b.get_dtype());
    tt::DataFormat out_df = tt_metal::datatype_to_dataformat_converter(output.get_dtype());
    tt::DataFormat bias_df =
        has_bias ? tt_metal::datatype_to_dataformat_converter(bias.value().get_dtype()) : tt::DataFormat::Float16_b;
    tt::DataFormat tilized_act_df = out_df;

    log_debug(LogOp, "act_df: {}", act_df);
    log_debug(LogOp, "weight_df: {}", weight_df);
    log_debug(LogOp, "out_df: {}", out_df);
    log_debug(LogOp, "bias_df: {}", bias_df);
    log_debug(LogOp, "tilized_act_df: {}", tilized_act_df);

    auto [math_fidelity, math_approx_mode, fp32_dest_acc_en, packer_l1_acc, dst_full_sync_en] =
        get_compute_kernel_config_args(device->arch(), compute_kernel_config);

    if (fp32_dest_acc_en and (out_subblock_h_ntiles * out_subblock_w_ntiles > 4)) {
        if (out_subblock_w_ntiles >= 4) {
            out_subblock_h_ntiles = 1;
            out_subblock_w_ntiles = tt::tt_metal::find_max_block_size(out_subblock_w_ntiles, 4);
        } else {
            while (out_subblock_h_ntiles * out_subblock_w_ntiles > 4) {
                uint32_t div = tt::tt_metal::find_max_divisor(out_subblock_h_ntiles, out_subblock_h_ntiles - 1);
                out_subblock_h_ntiles = tt::tt_metal::find_max_block_size(out_subblock_h_ntiles, div);
            }
        }
    }
    // it is bad for compute, pad act_block_h_ntiles
    uint32_t max_num_subblock = fp32_dest_acc_en ? 4 : 8;
    uint32_t max_subblock_h = fp32_dest_acc_en ? 4 : 8;
    uint32_t act_block_h_ntiles_padded = act_block_h_ntiles;
    uint32_t out_subblock_h_ntiles_padded = out_subblock_h_ntiles;
    // bool enable_subblock_padding = false;
    // bool enable_split_reader = false;
    // enable_act_double_buffer = false;
    if (enable_subblock_padding) {
        TT_FATAL(
            act_block_h_ntiles == out_block_h_ntiles, "to pad subblock, the number of blocks on height dim must be 1");

        if ((out_subblock_w_ntiles * out_subblock_h_ntiles <= max_num_subblock / 2) and
            (out_subblock_w_ntiles == weight_block_w_ntiles) and (act_block_h_ntiles == out_block_h_ntiles)) {
            uint32_t num_subblock_h = act_block_h_ntiles / out_subblock_h_ntiles;
            uint32_t num_iter = max_subblock_h - out_subblock_h_ntiles;
            uint32_t new_out_subblock_h = out_subblock_h_ntiles;
            uint32_t preferred_out_subblock_h = out_subblock_h_ntiles;

            for (uint32_t i = 0; i < num_iter; ++i) {
                new_out_subblock_h += 1;
                uint32_t new_num_subblock_h = (act_block_h_ntiles + new_out_subblock_h - 1) / new_out_subblock_h;

                if (new_num_subblock_h < num_subblock_h and
                    (out_subblock_w_ntiles * new_out_subblock_h <= max_num_subblock)) {
                    num_subblock_h = new_num_subblock_h;
                    preferred_out_subblock_h = new_out_subblock_h;
                }
            }
            out_subblock_h_ntiles_padded = preferred_out_subblock_h;
            act_block_h_ntiles_padded = out_subblock_h_ntiles_padded * num_subblock_h;
        }
    }

    // TT_FATAL(out_block_h_ntiles == act_block_h_ntiles, "Error"); // TODO: fix output block sizing
    TT_FATAL(
        out_block_h_ntiles >= act_block_h_ntiles,
        "Output block height (in # of tiles) ({}) should be greater than or equal to activation block height (in # of "
        "tiles) ({})",
        out_block_h_ntiles,
        act_block_h_ntiles);

    // Tensor b has weights and it should be tiled layout after converting conv weights into weight matrix
    TT_FATAL(b.get_layout() == tt::tt_metal::Layout::TILE, "Conv weights should be in tiled layout");
    TT_FATAL(b.get_padded_shape()[0] == 1, "Conv weight matrix shape is invalid");
    TT_FATAL(b.get_padded_shape()[1] == 1, "Conv weight matrix shape is invalid");
    uint32_t weight_matrix_height = b.get_padded_shape()[2];
    uint32_t weight_matrix_width = b.get_padded_shape()[3];
    uint32_t weight_matrix_height_ntiles = weight_matrix_height / TILE_HEIGHT;
    uint32_t weight_matrix_width_ntiles = weight_matrix_width / TILE_WIDTH;

    // Partitions conv inner dim into blocks to support sharding along this dim
    // TODO: Only 2D convs with sharded input use this, but we can uplift to support generically
    // TODO: Only updated variables which is affected, but there may be more that needs to account for this
    // TODO: Loop naming in reader, writer, and compute kernels could also be cleaned up
    // TODO: Can conv_act_c_blocks be same as num_blocks_act_w?
    auto shard_shape = a.shard_spec().value().shape;

    CoreRangeSet input_cores = a.memory_config().shard_spec.value().grid;
    CoreRangeSet output_cores = output.memory_config().shard_spec.value().grid;
    CoreRangeSet all_cores = output.memory_config().shard_spec.value().grid;
    if (input_cores.num_cores() > output_cores.num_cores()) {
        all_cores = input_cores;
    }
    CoreRange all_reader_cores = all_cores.bounding_box();
    auto input_num_cores = input_cores.num_cores();
    auto output_num_cores = output_cores.num_cores();

    // parallelization config
    const auto& p_config = parallelization_config;
    uint32_t num_cores_x = p_config.grid_size.x;
    uint32_t num_cores_y = p_config.grid_size.y;
    uint32_t per_core_out_matrix_height_ntiles = p_config.per_core_out_matrix_height_ntile;
    // weight_width_sliced determines is 1d-sysarr-conv or 2d-sysarr-conv
    bool weight_width_sliced = p_config.per_core_out_matrix_width_ntile < weight_matrix_width_ntiles;
    // uint32_t conv_act_c_blocks = weight_matrix_width_ntiles / p_config.per_core_out_matrix_width_ntile;
    uint32_t input_channels_padded = shard_shape[1] * input_num_cores;
    // TT_FATAL(conv_act_c_blocks == p_config.num_cores_c, "Error");
    TT_FATAL(input_channels_padded >= ashape[3], "Incorrect padding of input channels!");
    // check is for 16-byte alignment
    TT_FATAL(
        input_channels_padded % 16 == 0,
        "Expected input channels to be padded for 16 byte alignment in L1");  // TODO: For bfp16, check if its divisible
                                                                              // by 8 not 16.
    // Always use split reader for first conv in resnet which has input channels = 16
    // TODO: Expose option to split readers for 1D convs to python?
    if (enable_split_reader) {
        TT_FATAL(not weight_width_sliced, "split reader does not work with 2d conv");
        TT_FATAL(
            (act_block_h_ntiles / block_config.out_subblock_h_ntiles) >= 2,
            "split reader needs to have at leaset two subblocks");
    }
    bool split_reader = enable_split_reader;
    if (split_reader) {
        TT_FATAL(
            block_config.act_block_h_ntiles % block_config.out_subblock_h_ntiles == 0,
            "Out_block_h must be divisible by out_subblock_h!");
    }

    ttnn::Shape ashape_with_channels_padded({ashape[0], ashape[1], ashape[2], input_channels_padded});

    uint32_t conv_act_size_h = ashape_with_channels_padded[1];
    uint32_t conv_act_size_w = ashape_with_channels_padded[2];
    uint32_t conv_act_size_c = ashape_with_channels_padded[3];

    uint32_t filter_h = (uint32_t)sliding_window_config.window_hw.first;   // filter_h
    uint32_t filter_w = (uint32_t)sliding_window_config.window_hw.second;  // filter_W
    uint32_t stride_h = (uint32_t)sliding_window_config.stride_hw.first;
    uint32_t stride_w = (uint32_t)sliding_window_config.stride_hw.second;
    uint32_t dilation_h = (uint32_t)sliding_window_config.dilation_hw.first;
    uint32_t dilation_w = (uint32_t)sliding_window_config.dilation_hw.second;

    uint32_t pad_h = (uint32_t)sliding_window_config.get_pad_h();
    uint32_t pad_w = (uint32_t)sliding_window_config.get_pad_w();

    uint32_t input_size_h = conv_act_size_h + pad_h;
    uint32_t input_size_w = conv_act_size_w + pad_w;
    if (sliding_window_config.is_transpose) {
        auto input_shape = sliding_window_config.get_transposed_full_input_shape();
        input_size_h = input_shape[1];
        input_size_w = input_shape[2];
    }

    // Compute the 2d matrix shape
    auto [act_matrix_shape, act_matrix_shape_unpadded] =
        optimized_conv_op_utils::compute_opt_conv_activation_as_mm_shape(
            ashape_with_channels_padded,
            sliding_window_config,
            parallelization_config.num_cores_nhw,
            out_block_h_ntiles);
    TT_FATAL(act_matrix_shape.size() == 3, "Error");
    TT_FATAL(act_matrix_shape[0] == 1, "Error");
    uint32_t act_matrix_height = (uint32_t)act_matrix_shape[1];
    uint32_t act_matrix_width = (uint32_t)act_matrix_shape[2];
    uint32_t act_matrix_height_unpadded = (uint32_t)act_matrix_shape_unpadded[1];
    uint32_t act_matrix_width_unpadded = (uint32_t)act_matrix_shape_unpadded[2];

    // TODO: Move all these TT_FATALs/checks to validate?

    if (has_bias) {
        // Tensor bias is of shape {output_channels}
        TT_FATAL(bias.has_value(), "Error");
        TT_FATAL(bias.value().buffer() != nullptr, "Error");
        auto bias_shape_without_padding = bias.value().get_logical_shape();
        TT_FATAL(bias_shape_without_padding[0] == 1, "Bias should have batch == 1");
    }

    // Normal matrix shape check
    TT_FATAL(act_matrix_width == weight_matrix_height, "The width of tensor a needs to match the height of tensor b");

    // Tile size divisibility checks
    TT_FATAL(act_matrix_height % TILE_HEIGHT == 0, "Height of activation matrix needs to be divisible by 32");
    TT_FATAL(act_matrix_width % TILE_WIDTH == 0, "Width of activation matrix needs to be divisible by 32");
    TT_FATAL(weight_matrix_height % TILE_HEIGHT == 0, "Height of weight matrix needs to be divisible by 32");
    TT_FATAL(weight_matrix_width % TILE_WIDTH == 0, "Width of weight matrix needs to be divisible by 32");

    // Device compatibility checks
    TT_FATAL(
        a.storage_type() == tt::tt_metal::StorageType::DEVICE && b.storage_type() == tt::tt_metal::StorageType::DEVICE,
        "Operands to large matmul need to be on device!");
    TT_FATAL(a.device() == b.device(), "Operands to conv need to be on the same device!");
    TT_FATAL(
        a.buffer() != nullptr && b.buffer() != nullptr, "Operands to conv need to be allocated in buffers on device!");
    if (has_bias) {
        TT_FATAL(bias.value().storage_type() == tt::tt_metal::StorageType::DEVICE, "Bias should be on device");
        TT_FATAL(bias.value().device() == a.device(), "Bias should be on the same device as act tensor");
    }

    // Convert tensor dims to tile dims
    uint32_t act_matrix_height_ntiles = act_matrix_height / TILE_HEIGHT;
    uint32_t act_matrix_width_ntiles = act_matrix_width / TILE_WIDTH;

    TT_FATAL(
        act_matrix_height_ntiles % act_block_h_ntiles == 0,
        "act_matrix_height_ntiles {} should be divisible by act_block_h_ntiles {}",
        act_matrix_height_ntiles,
        act_block_h_ntiles);
    TT_FATAL(
        act_matrix_width_ntiles % act_block_w_ntiles == 0,
        "act_matrix_width_ntiles {} should be divisible by act_block_w_ntiles {}",
        act_matrix_width_ntiles,
        act_block_w_ntiles);
    TT_FATAL(
        weight_matrix_width_ntiles % weight_block_w_ntiles == 0,
        "weight_+matrix_width_ntiles {} should be divisible by weight_block_w_ntiles {}",
        weight_matrix_width_ntiles,
        weight_block_w_ntiles);
    TT_FATAL(
        act_matrix_height_ntiles % out_block_h_ntiles == 0,
        "act_matrix_height_ntiles {} should be divisible by out_block_h_ntiles {}",
        act_matrix_height_ntiles,
        out_block_h_ntiles);

    uint32_t num_blocks_act_h = act_matrix_height_ntiles / act_block_h_ntiles;
    uint32_t num_blocks_out_h = act_matrix_height_ntiles / out_block_h_ntiles;
    uint32_t num_blocks_act_w = act_matrix_width_ntiles / act_block_w_ntiles;
    uint32_t num_blocks_weight_w = weight_matrix_width_ntiles / weight_block_w_ntiles;

    TT_FATAL(
        num_blocks_act_w % input_num_cores == 0,
        "Number of Act Blocks along the Width {} should be divisible by the number of cores {}",
        num_blocks_act_w,
        input_num_cores);
    bool packer_l1_acc_en = determine_packer_l1_acc(packer_l1_acc, has_bias, num_blocks_act_w);
    tt::DataFormat interm0_df =
        packer_l1_acc_en ? (fp32_dest_acc_en ? tt::DataFormat::Float32 : tt::DataFormat::Float16_b) : out_df;
    log_debug(LogOp, "interm0_df: {}", interm0_df);

    TT_FATAL(
        num_blocks_act_w % input_num_cores == 0,
        "Number of Act Blocks along the Width {} should be divisible by the number of cores {}",
        num_blocks_act_w,
        input_num_cores);
    uint32_t per_core_num_blocks_act_w = num_blocks_act_w / input_num_cores;

    // act block info
    uint32_t act_block_w_datums = act_matrix_width / num_blocks_act_w;
    uint32_t act_block_h_datums = act_matrix_height / num_blocks_act_h;

    uint32_t act_block_h_nsubblocks = block_config.act_block_h_ntiles / block_config.out_subblock_h_ntiles;
    uint32_t act_block_h_nsubblocks_split = act_block_h_nsubblocks;
    uint32_t act_block_h_nsubblocks_split_last = 0;
    if (split_reader) {
        act_block_h_nsubblocks_split_last = act_block_h_nsubblocks / 2;
        act_block_h_nsubblocks_split = act_block_h_nsubblocks - act_block_h_nsubblocks_split_last;
    }
    uint32_t act_block_h_datums_split = act_block_h_nsubblocks_split * out_subblock_h_ntiles * TILE_HEIGHT;
    uint32_t act_block_h_datums_split_last = act_block_h_nsubblocks_split_last * out_subblock_h_ntiles * TILE_HEIGHT;

    uint32_t act_block_num_tiles_split = act_block_h_nsubblocks_split * out_subblock_h_ntiles * act_block_w_ntiles;
    uint32_t act_block_num_tiles_split_last =
        act_block_h_nsubblocks_split_last * out_subblock_h_ntiles * act_block_w_ntiles;

    log_debug(LogOp, "act_block_h_nsubblocks_split: {}", act_block_h_nsubblocks_split);
    log_debug(LogOp, "act_block_h_nsubblocks_split_last: {}", act_block_h_nsubblocks_split_last);
    log_debug(LogOp, "act_block_h_datums_split: {}", act_block_h_datums_split);
    log_debug(LogOp, "act_block_h_datums_split_last: {}", act_block_h_datums_split_last);
    log_debug(LogOp, "act_block_num_tiles_split: {}", act_block_num_tiles_split);
    log_debug(LogOp, "act_block_num_tiles_split_last: {}", act_block_num_tiles_split_last);
    log_debug(LogOp, "act_block_w_datums: {}", act_block_w_datums);
    log_debug(LogOp, "conv_act_size_c: {}", conv_act_size_c);
    log_debug(LogOp, "filter_h: {}", filter_h);
    log_debug(LogOp, "filter_w: {}", filter_w);
    log_debug(LogOp, "dilation_h: {}", dilation_h);
    log_debug(LogOp, "dilation_w: {}", dilation_w);

    // TT_FATAL(
    //     (act_block_w_datums == round_up(conv_act_size_c * filter_w, TILE_WIDTH)) ||
    //     ((act_block_w_datums <= conv_act_size_c)
    //      && (conv_act_size_c % act_block_w_datums == 0)
    //      ));

    // weight block info
    uint32_t weight_block_w_datums = weight_matrix_width / num_blocks_weight_w;
    TT_FATAL(
        weight_block_w_ntiles % out_subblock_w_ntiles == 0,
        "weight_block_w_ntiles {} should be divisible by out_subblock_w_ntiles {}",
        weight_block_w_ntiles,
        out_subblock_w_ntiles);
    uint32_t weight_num_subblocks = weight_block_w_ntiles / out_subblock_w_ntiles;
    uint32_t weight_block_h_ntiles = act_block_w_ntiles;
    uint32_t weight_block_num_tiles = weight_block_w_ntiles * weight_block_h_ntiles;
    uint32_t weight_block_in_channels_ntiles =
        input_channels_padded / (32 * input_num_cores * per_core_num_blocks_act_w);
    TT_FATAL(
        input_channels_padded >= (TILE_HEIGHT * input_num_cores),
        "input_channels_padded {} should be greater than or equal to TILE_HEIGHT * input_num_cores {}",
        input_channels_padded,
        TILE_HEIGHT * input_num_cores);
    TT_FATAL(
        input_channels_padded % (TILE_HEIGHT * input_num_cores) == 0,
        "input_channels_padded {} should be divisible by TILE_HEIGHT * input_num_cores {}",
        input_channels_padded,
        TILE_HEIGHT * input_num_cores);

    uint32_t num_groups = num_blocks_act_h * num_blocks_act_w * num_blocks_weight_w;
    // writer of conv op partially removes padding on the width
    // it removes the padding done for block width but it doesn't remove padding done for tiled width
    uint32_t output_channels_padded_to_tile_width = round_up(output_channels, output_num_cores * TILE_WIDTH);
    TT_FATAL(
        output_channels_padded_to_tile_width <= weight_matrix_width,
        "output_channels_padded_to_tile_width {} should be less than or equal to weight_matrix_width {}",
        output_channels_padded_to_tile_width,
        weight_matrix_width);
    uint32_t num_blocks_output_w =
        (uint32_t)std::ceil((double)output_channels_padded_to_tile_width / (double)weight_block_w_datums);
    uint32_t last_block_width_datums = (output_channels_padded_to_tile_width % weight_block_w_datums == 0)
                                           ? weight_block_w_datums
                                           : (output_channels_padded_to_tile_width % weight_block_w_datums);
    TT_FATAL(
        last_block_width_datums % TILE_WIDTH == 0,
        "last_block_width_datums {} should be divisible by TILE_WIDTH {}",
        last_block_width_datums,
        TILE_WIDTH);

    // sanity check
    TT_FATAL(
        num_blocks_output_w == num_blocks_weight_w,
        "num_blocks_output_w {} should be equal to num_blocks_weight_w {}",
        num_blocks_output_w,
        num_blocks_weight_w);

    uint32_t out_block_h_datums = out_block_h_ntiles * TILE_HEIGHT;

    tt_metal::Buffer* src0_dram_buffer = a.buffer();
    tt_metal::Buffer* src1_dram_buffer = b.buffer();

    tt_metal::Buffer* dst_dram_buffer = output.buffer();
    TT_FATAL(dst_dram_buffer != nullptr, "Output buffer should be allocated on device!");

    // out
    uint32_t out_dram_addr = dst_dram_buffer->address();
    uint32_t out_subblock_num_tiles = out_subblock_h_ntiles * out_subblock_w_ntiles;
    TT_FATAL(out_subblock_num_tiles <= 8, "Need to ensure that matmul partials fit in dst");

    // act
    uint32_t act_dram_addr = src0_dram_buffer->address();

    TT_FATAL(
        act_block_h_ntiles % out_subblock_h_ntiles == 0,
        "act_block_h_ntiles {} should be divisible by out_subblock_h_ntiles {}",
        act_block_h_ntiles,
        out_subblock_h_ntiles);
    // TT_FATAL(out_block_h_ntiles % out_subblock_h_ntiles == 0, "Error");
    uint32_t act_num_subblocks = act_block_h_ntiles / out_subblock_h_ntiles;
    uint32_t act_block_num_tiles = act_block_h_ntiles * act_block_w_ntiles;
    uint32_t act_subblock_h_ntiles = out_subblock_h_ntiles;
    uint32_t act_subblock_num_tiles = act_subblock_h_ntiles * act_block_w_ntiles;

    // weight
    uint32_t weight_dram_addr = src1_dram_buffer->address();

    // bias
    tt_metal::Buffer* bias_buffer = nullptr;
    uint32_t bias_dram_addr = 0;
    uint32_t bias_ntiles = 0;
    bool bias_in_dram = true;
    if (has_bias) {
        bias_buffer = bias.value().buffer();
        bias_dram_addr = bias_buffer->address();
        bias_ntiles = weight_block_w_ntiles;
        bias_in_dram = bias_buffer->buffer_type() == tt::tt_metal::BufferType::DRAM;
    }

    uint32_t num_weight_slices_width = weight_matrix_width_ntiles / p_config.per_core_out_matrix_width_ntile;
    uint32_t num_blocks_act_h_per_core =
        (p_config.per_core_out_matrix_height_ntile + act_block_h_ntiles - 1) / act_block_h_ntiles;
    uint32_t num_blocks_weight_w_per_core = p_config.per_core_out_matrix_width_ntile / weight_block_w_ntiles;
    uint32_t bias_ntiles_per_core = bias_ntiles / num_weight_slices_width;

    auto output_shape = sliding_window_config.get_output_shape();
    uint32_t conv_output_size_h = output_shape[1];
    uint32_t conv_output_size_w = output_shape[2];

    std::map<string, string> reader_defines;

    if (act_matrix_height_unpadded < act_matrix_height) {
        reader_defines["ACT_BLOCK_HEIGHT_PADDING"] = "1";
    }

    // if (conv_act_c_blocks > 1) {
    //     reader_defines["ACT_W_OUTER_BLOCKS"] = "1";
    // }

    uint32_t output_height_padded_to_tile_height = round_up(act_matrix_height_unpadded, TILE_HEIGHT);
    uint32_t output_height_num_tiles = output_height_padded_to_tile_height / TILE_HEIGHT;
    TT_FATAL(
        output_height_num_tiles <= act_matrix_height_ntiles,
        "output_height_num_tiles {} should be less than or equal to act_matrix_height_ntiles {}",
        output_height_num_tiles,
        act_matrix_height_ntiles);

    uint32_t src_dram_act_buffer_size_bytes = src0_dram_buffer->size();
    uint32_t src_dram_weight_buffer_size_bytes = src1_dram_buffer->size();
    uint32_t dst_l1_act_buffer_size_bytes =
        out_block_h_ntiles * act_block_w_ntiles * tt::tt_metal::detail::TileSize(act_df);
    uint32_t dst_l1_weight_buffer_size_bytes =
        weight_block_h_ntiles * weight_block_w_ntiles * tt::tt_metal::detail::TileSize(weight_df);
    // Number of bytes to be read from the channel dimension in one block.
    uint32_t conv_act_c_read_bytes = conv_act_size_c * a.element_size() / (input_num_cores * per_core_num_blocks_act_w);

    // log info for debugging opts
    {
        log_debug(LogOp, "input_channels_padded: {}", input_channels_padded);
        log_debug(LogOp, "grid_size: {}", p_config.grid_size);
        log_debug(LogOp, "packer_l1: {}", packer_l1_acc);
        log_debug(LogOp, "split_reader: {}", split_reader);
        log_debug(LogOp, "enable_act_double_buffer: {}", enable_act_double_buffer);
        log_debug(LogOp, "enable block padding: {}", (per_core_out_matrix_height_ntiles % act_block_h_ntiles != 0));
        log_debug(LogOp, "enable subblock padding: {}", enable_subblock_padding);
        log_debug(LogOp, "per_core_out_matrix_height_ntiles: {}", per_core_out_matrix_height_ntiles);
        log_debug(LogOp, "act_block_h_ntiles_padded: {}", act_block_h_ntiles_padded);
        log_debug(LogOp, "act_block_w_ntiles: {}", act_block_w_ntiles);
        log_debug(LogOp, "weight_block_w_ntiles: {}", weight_block_w_ntiles);
        log_debug(LogOp, "out_subblock_h_ntiles_padded: {}", out_subblock_h_ntiles_padded);
        log_debug(LogOp, "out_subblock_w_ntiles: {}", out_subblock_w_ntiles);
        log_debug(LogOp, "num_blocks_weight_w_per_core: {}", num_blocks_weight_w_per_core);
    }

    // For debug
    {
        log_debug(LogOp, "OP Name : multi_core_optimized_conv_width_sharded_v2_");
        log_debug(LogOp, "split readers: {}", split_reader);
        log_debug(LogOp, "conv_act_size_h: {}", conv_act_size_h);
        log_debug(LogOp, "conv_act_size_w: {}", conv_act_size_w);
        log_debug(LogOp, "act_matrix_height: {}", act_matrix_height);
        log_debug(LogOp, "act_matrix_width: {}", act_matrix_width);
        log_debug(LogOp, "act_matrix_height_unpadded: {}", act_matrix_height_unpadded);
        log_debug(LogOp, "act_matrix_width_unpadded: {}", act_matrix_width_unpadded);
        log_debug(LogOp, "act_matrix_height_ntiles: {}", act_matrix_height_ntiles);
        log_debug(LogOp, "act_matrix_width_ntiles: {}", act_matrix_width_ntiles);
        log_debug(LogOp, "weight_matrix_width_ntiles: {}", weight_matrix_width_ntiles);
        log_debug(LogOp, "per_core_out_matrix_height_ntiles: {}", p_config.per_core_out_matrix_height_ntile);
        log_debug(LogOp, "per_core_out_matrix_width_ntiles: {}", p_config.per_core_out_matrix_width_ntile);
        log_debug(LogOp, "per_core_num_blocks_act_w: {}", per_core_num_blocks_act_w);

        log_debug(LogOp, "num_blocks_act_h: {}", num_blocks_act_h);
        log_debug(LogOp, "num_blocks_act_w: {}", num_blocks_act_w);
        log_debug(LogOp, "num_blocks_weight_w: {}", num_blocks_weight_w);
        log_debug(LogOp, "num_blocks_out_h: {}", num_blocks_out_h);
        log_debug(LogOp, "act_dram_addr: {}", act_dram_addr);

        log_debug(LogOp, "conv_act_c_read_bytes: {}", conv_act_c_read_bytes);
        log_debug(LogOp, "act_block_h_ntiles: {}", act_block_h_ntiles);
        log_debug(LogOp, "act_block_h_datums: {}", act_block_h_datums);
        log_debug(LogOp, "act_block_w_ntiles: {}", act_block_w_ntiles);
        log_debug(LogOp, "act_block_w_datums: {}", act_block_w_datums);
        log_debug(LogOp, "out_block_h_ntiles: {}", out_block_h_ntiles);
        log_debug(LogOp, "act_num_subblocks: {}", act_num_subblocks);
        log_debug(LogOp, "act_block_num_tiles: {}", act_block_num_tiles);
        log_debug(LogOp, "act_subblock_h_ntiles: {}", act_subblock_h_ntiles);
        log_debug(LogOp, "act_subblock_num_tiles: {}", act_subblock_num_tiles);
        log_debug(LogOp, "out_subblock_num_tiles: {}", out_subblock_num_tiles);
        log_debug(LogOp, "weight_dram_addr: {}", weight_dram_addr);
        log_debug(LogOp, "weight_num_subblocks: {}", weight_num_subblocks);
        log_debug(LogOp, "weight_block_num_tiles: {}", weight_block_num_tiles);
        log_debug(LogOp, "weight_block_w_ntiles: {}", weight_block_w_ntiles);
        log_debug(LogOp, "weight_block_h_ntiles: {}", weight_block_h_ntiles);
        log_debug(LogOp, "weight_block_in_channels_ntiles: {}", weight_block_in_channels_ntiles);
        log_debug(LogOp, "has_bias: {}", has_bias);
        log_debug(LogOp, "bias_dram_addr: {}", bias_dram_addr);
        log_debug(LogOp, "bias_ntiles: {}", bias_ntiles);
        log_debug(LogOp, "out_dram_addr: {}", out_dram_addr);
        log_debug(LogOp, "out_subblock_h_ntiles: {}", out_subblock_h_ntiles);
        log_debug(LogOp, "out_subblock_w_ntiles: {}", out_subblock_w_ntiles);
        log_debug(LogOp, "out_subblock_num_tiles: {}", out_subblock_num_tiles);
        log_debug(LogOp, "num_groups: {}", num_groups);
        log_debug(LogOp, "math_fidelity: {}", math_fidelity);
        log_debug(LogOp, "math_approx_mode: {}", math_approx_mode);
        log_debug(LogOp, "fp32_dest_acc_en: {}", fp32_dest_acc_en);
        log_debug(LogOp, "packer_l1_acc: {}", packer_l1_acc);
        log_debug(LogOp, "all_cores: {}", all_cores.str());
        log_debug(LogOp, "all_reader_cores: {}", all_reader_cores.str());
    }

    std::string compute_kernel_path =
        "ttnn/cpp/ttnn/operations/conv/conv2d/device/kernels/conv_bmm_tilize_col_major_out_blocks.cpp";
    std::string activation_kernel_path =
        "ttnn/cpp/ttnn/operations/conv/conv2d/device/kernels/activation_reader_width_sharded.cpp";
    std::string weights_kernel_path =
        "ttnn/cpp/ttnn/operations/conv/conv2d/device/kernels/weights_reader_width_sharded.cpp";

    std::vector<uint32_t> activation_kernel_compile_args;
    std::vector<uint32_t> weights_kernel_compile_args;
    std::vector<uint32_t> compute_kernel_args;
    bool tilize_in0 = false;

    uint32_t act_mcast_sender_semaphore = tt_metal::CreateSemaphore(program, all_cores, 0);    // 0==INVALID
    uint32_t act_mcast_receiver_semaphore = tt_metal::CreateSemaphore(program, all_cores, 0);  // 0==INVALID.

    CoreCoord act_mcast_start_core_logical(0, 0);
    CoreCoord act_mcast_end_core_logical(all_cores.bounding_box().end_coord.x, all_cores.bounding_box().end_coord.y);
    auto act_mcast_start = device->worker_core_from_logical_core(act_mcast_start_core_logical);
    auto act_mcast_end = device->worker_core_from_logical_core(act_mcast_end_core_logical);
    TT_FATAL(act_block_h_datums % 2 == 0, "2 Indices are packed in one uint32_t word.");

    std::map<string, string> writer_defines;
    std::map<string, string> writer_mcast_sender_defines;
    std::map<string, string> compute_defines;

    compute_defines["WIDTH_SHARDED"] = "1";

    if (output_num_cores == 1) {
        writer_mcast_sender_defines["SKIP_MCAST"] = "1";
    }
    if (has_bias) {
        writer_defines["FUSE_BIAS"] = "1";
        writer_mcast_sender_defines["FUSE_BIAS"] = "1";
        compute_defines["FUSE_BIAS"] = "1";
    }

    if (fused_activation.has_value()) {
        if (fused_activation.value().op_type == unary::UnaryOpType::RELU) {
            compute_defines["PACK_RELU"] = "1";
        } else {
            compute_defines.merge(ttnn::operations::unary::utils::get_defines(
                fused_activation.value().op_type, fused_activation.value().params, "ACTIVATION", "i"));
        }
    }

    if (split_reader) {
        reader_defines["SPLIT_READER"] = "1";
        compute_defines["SPLIT_READER"] = "1";
    }

    if (packer_l1_acc) {
        compute_defines["PACKER_L1_ACC"] = "1";
    }

    for (auto elem : compute_defines) {
        log_debug(LogOp, "compute_defines: {} = {}", elem.first, elem.second);
    }

    uint32_t num_output_tiles = per_core_out_matrix_height_ntiles * p_config.per_core_out_matrix_width_ntile;
    uint32_t act_tile_size = tt_metal::detail::TileSize(act_df);
    uint32_t tilized_act_tile_size = tt_metal::detail::TileSize(tilized_act_df);
    uint32_t weight_tile_size = tt_metal::detail::TileSize(weight_df);

    // Local L1 to store temp vars
    // Used for act_mcast_sender_semaphore_valid_addr_ptr
    cb_indices.cb_for_l1_array = cb_indices.get_next_cb_index();
    tt::tt_metal::create_cb(
        cb_indices.cb_for_l1_array, program, all_cores, l1_scratchpad_CB_size, 1, tt::DataFormat::Float16_b);
    log_debug(LogOp, "CB for L1 Array CB: {}, npages: {}, pagesize: {}", cb_indices.cb_for_l1_array, 1, 32 * 2);

    cb_indices.sharded_act_cb = cb_indices.get_next_cb_index();
    auto [_, cb_input] = tt::tt_metal::create_cb(
        cb_indices.sharded_act_cb,
        program,
        all_cores,
        shard_shape[1] * datum_size(act_df),
        shard_shape[0],
        act_df,
        a.buffer());

    cb_indices.act_cb = cb_indices.get_next_cb_index();
    tt::tt_metal::create_cb(
        cb_indices.act_cb, program, all_cores, tilized_act_tile_size, act_block_num_tiles_split, tilized_act_df);
    log_debug(
        LogOp,
        "Act CB: {}, npages: {}, pagesize: {}",
        cb_indices.act_cb,
        act_block_num_tiles_split,
        tilized_act_tile_size);

    // Used for placing tilized activations
    cb_indices.tilize_mode_tilized_act_cb = cb_indices.get_next_cb_index();
    tt::tt_metal::create_cb(
        cb_indices.tilize_mode_tilized_act_cb,
        program,
        all_cores,
        tilized_act_tile_size,
        act_block_num_tiles_split,
        tilized_act_df);

    log_debug(
        LogOp,
        "Tilized Act CB: {}, npages: {}, pagesize: {}",
        cb_indices.tilize_mode_tilized_act_cb,
        act_block_num_tiles,
        tilized_act_tile_size);

    cb_indices.weight_cb = cb_indices.get_next_cb_index();
    tt::tt_metal::create_cb(
        cb_indices.weight_cb, program, all_cores, weight_tile_size, weight_block_num_tiles, weight_df);
    log_debug(
        LogOp,
        "Weight CB: {}, npages: {}, pagesize: {}, ",
        cb_indices.weight_cb,
        weight_block_num_tiles,
        weight_tile_size);

    cb_indices.act_cb_row_major_bfloat16 = cb_indices.get_next_cb_index();
    tt::tt_metal::create_cb(
        cb_indices.act_cb_row_major_bfloat16, program, all_cores, act_tile_size, act_block_num_tiles_split, act_df);
    log_debug(
        LogOp,
        "Act Row Major CB: {}, npages: {}, pagesize: {}",
        cb_indices.act_cb_row_major_bfloat16,
        act_block_num_tiles_split,
        act_tile_size);

    auto conv_reader_indices_storage = conv_reader_indices.value().device_storage();

    cb_indices.cb_for_reader_indices = cb_indices.get_next_cb_index();
    tt::tt_metal::create_cb(
        cb_indices.cb_for_reader_indices,
        program,
        all_cores,
        out_block_h_datums * 2,
        1,
        tt::DataFormat::Float16_b,
        conv_reader_indices_storage.get_buffer());

    if (has_bias) {
        uint32_t bias_tile_size = tt_metal::detail::TileSize(bias_df);
        // bias input
        uint32_t bias_pagesize = bias_tile_size;
        cb_indices.bias_cb = cb_indices.get_next_cb_index();
        tt::tt_metal::create_cb(cb_indices.bias_cb, program, all_cores, bias_pagesize, bias_ntiles, bias_df);
        log_debug(LogOp, "Bias CB: {}, npages: {}, pagesize: {}", cb_indices.bias_cb, bias_ntiles, bias_pagesize);
    }

    uint32_t out_tile_size = tt_metal::detail::TileSize(out_df);
    uint32_t interm0_single_tile_size = tt_metal::detail::TileSize(interm0_df);

    cb_indices.matmul_partials_cb = cb_indices.get_next_cb_index();
    // Share buffer if same data format
    CBHandle cb_output = 0;
    CBHandle cb_matmul_partials = 0;
    if (!untilize_out && interm0_df == out_df) {
        cb_indices.out0_cb = cb_indices.get_next_cb_index();
        auto cb_tuple = tt::tt_metal::create_cb(
            {cb_indices.matmul_partials_cb, cb_indices.out0_cb},
            program,
            all_cores,
            out_tile_size,
            num_output_tiles,
            out_df,
            output.is_sharded() ? output.buffer() : nullptr);

        cb_output = cb_matmul_partials = std::get<1>(cb_tuple);

        if (!output.is_sharded()) {
            log_debug(
                LogOp,
                "Matmul Partials CB: {}, npages: {}, pagesize: {}",
                cb_indices.matmul_partials_cb,
                num_output_tiles,
                out_tile_size);
        }
    } else {
        // Separate buffer if not same data format
        std::tie(cb_indices.matmul_partials_cb, cb_matmul_partials) = tt::tt_metal::create_cb(
            cb_indices.matmul_partials_cb, program, all_cores, interm0_single_tile_size, num_output_tiles, interm0_df);
        log_debug(
            LogOp,
            "Matmul Partials CB: {}, npages: {}, pagesize: {}",
            cb_indices.matmul_partials_cb,
            num_output_tiles,
            interm0_single_tile_size);

        std::tie(cb_indices.out0_cb, cb_output) = tt::tt_metal::create_cb(
            cb_indices.get_next_cb_index(),
            program,
            all_cores,
            out_tile_size,
            num_output_tiles,
            out_df,
            output.is_sharded() ? output.buffer() : nullptr);
    }

    CircularBufferConfig cb_config_output = GetCircularBufferConfig(program, cb_output);
    CircularBufferConfig cb_config_matmul_partials = GetCircularBufferConfig(program, cb_matmul_partials);

    bool partials_cb_uses_output = false;
    if (cb_config_matmul_partials.globally_allocated_address().has_value() &&
        cb_config_output.globally_allocated_address().has_value()) {
        partials_cb_uses_output = cb_config_matmul_partials.globally_allocated_address().value() ==
                                  cb_config_output.globally_allocated_address().value();
    }

    compute_kernel_args = {
        act_block_w_ntiles,      // in0_block_w
        act_num_subblocks,       // in0_num_sublocks
        act_block_num_tiles,     // in0_block_num_tiles,
        act_subblock_num_tiles,  // in0_sublock_num_tiles
        act_subblock_h_ntiles,   // in0_subblock_h

        weight_num_subblocks,    // in1_num_sublocks
        weight_block_num_tiles,  // in1_block_num_tiles,
        weight_block_w_ntiles,   // in1_block_w

        num_blocks_act_h_per_core,     // in0_num_blocks_h
        num_blocks_act_w,              // in0_num_blocks_w,
        num_blocks_weight_w_per_core,  // in1_num_blocks_w

        out_subblock_h_ntiles_padded,  // out_sublock_h
        out_subblock_w_ntiles,         // out_sublock_w
        out_subblock_num_tiles,        // out_sublock_num_tiles

        tilize_in0,    // tilize_in0
        untilize_out,  // untilize_out

        bias_ntiles,
        cb_indices.bias_cb,

        cb_indices.act_cb,
        cb_indices.weight_cb,
        cb_indices.act_cb_row_major_bfloat16,
        cb_indices.act_cb_second_reader,
        cb_indices.matmul_partials_cb,
        cb_indices.tilize_mode_tilized_act_cb,
        cb_indices.out0_cb,
        0,
        partials_cb_uses_output,
        input_num_cores,  // in0_nblocks_w_tilize. Repeat tilize after all cores have done one round of MCAST.

    };

    activation_kernel_compile_args = {
        (uint32_t)stride_h,
        (uint32_t)stride_w,
        (uint32_t)dilation_h,
        (uint32_t)dilation_w,
        (uint32_t)input_size_w,
        (uint32_t)conv_act_c_read_bytes,
        (uint32_t)filter_h,  // Input filter window height
        (uint32_t)filter_w,  // Input filter window width
        (uint32_t)act_block_h_datums,
        (uint32_t)act_block_num_tiles,
        (uint32_t)input_num_cores,
        (uint32_t)num_blocks_act_h_per_core,
        (uint32_t)per_core_num_blocks_act_w,
        (uint32_t)act_mcast_sender_semaphore,
        (uint32_t)act_mcast_receiver_semaphore,
        (uint32_t)act_mcast_start.x,
        (uint32_t)act_mcast_start.y,
        (uint32_t)act_mcast_end.x,
        (uint32_t)act_mcast_end.y,
        (uint32_t)act_block_num_tiles * tt_metal::detail::TileSize(tilized_act_df),
        (uint32_t)output_num_cores,
        (uint32_t)all_reader_cores.size(),
        (uint32_t)cb_indices.act_cb,
        (uint32_t)cb_indices.weight_cb,
        (uint32_t)cb_indices.sharded_act_cb,
        (uint32_t)cb_indices.cb_for_reader_indices,
        (uint32_t)cb_indices.cb_for_l1_array,
        (uint32_t)cb_indices.act_cb_row_major_bfloat16,
        (uint32_t)cb_indices.tilize_mode_tilized_act_cb};

    weights_kernel_compile_args = {
        cb_indices.weight_cb,                                           // cb_id_weight
        act_block_w_ntiles / (filter_h * filter_w),                     // core_in_channels_ntiles
        filter_h * filter_w,                                            // window_size_hw
        weight_block_w_ntiles,                                          // weight_block_width_ntiles
        weight_block_num_tiles,                                         // weight_block_num_tiles
        weight_matrix_width_ntiles,                                     // weight_matrix_width_ntiles
        (weight_matrix_width_ntiles * input_channels_padded) / 32,      // weight_next_channel_stride_h
        weight_matrix_width_ntiles * weight_block_in_channels_ntiles,   // weight_next_block_this_core_stride_h
        weight_matrix_width_ntiles * weight_block_in_channels_ntiles *  // weight_next_block_other_core_stride_h
            per_core_num_blocks_act_w,
        input_num_cores,            // other_core_weight_height_blocks
        per_core_num_blocks_act_w,  // this_core_weight_height_blocks
        num_blocks_act_h_per_core,
        cb_indices.bias_cb,
        bias_in_dram};

    auto act_kernel_id = CreateKernel(
        program,
        activation_kernel_path,
        all_reader_cores,
        tt::tt_metal::DataMovementConfig{
            .processor = tt::tt_metal::DataMovementProcessor::RISCV_0,
            .noc = tt::tt_metal::NOC::RISCV_0_default,
            .compile_args = activation_kernel_compile_args});

    auto weights_kernel_id = CreateKernel(
        program,
        weights_kernel_path,
        all_cores,
        tt::tt_metal::DataMovementConfig{
            .processor = tt::tt_metal::DataMovementProcessor::RISCV_1,
            .noc = tt::tt_metal::NOC::RISCV_1_default,
            .compile_args = weights_kernel_compile_args,
            .defines = writer_defines});

    auto compute_id = CreateKernel(
        program,
        compute_kernel_path,
        all_cores,
        tt::tt_metal::ComputeConfig{
            .math_fidelity = math_fidelity,
            .fp32_dest_acc_en = fp32_dest_acc_en,
            .compile_args = compute_kernel_args,
            .defines = compute_defines});

    auto full_core_grid = device->compute_with_storage_grid_size();
    std::vector<uint32_t> act_mcast_noc_y;
    std::vector<uint32_t> act_mcast_noc_x;

    for (uint32_t core_index = 0; core_index < full_core_grid.x; core_index++) {
        act_mcast_noc_x.push_back(device->worker_core_from_logical_core(CoreCoord(core_index, 0)).x);
    }

    for (uint32_t core_index = 0; core_index < full_core_grid.y; core_index++) {
        act_mcast_noc_y.push_back(device->worker_core_from_logical_core(CoreCoord(0, core_index)).y);
    }

    uint32_t bias_base_address = 0;
    if (bias) {
        bias_base_address = bias.value().buffer()->address();
    }
    auto total_num_active_cores = std::max(input_num_cores, output_num_cores);
    auto total_num_cores = all_reader_cores.size();
    for (uint32_t core_index = 0; core_index < total_num_cores; core_index++) {
        uint32_t core_x = core_index % full_core_grid.x;
        uint32_t core_y = core_index / full_core_grid.x;
        std::vector<uint32_t> rt_args = {
            core_x,
            core_y,
            full_core_grid.x,  // num_cores_x
        };

        // Mcast X Lookup table
        rt_args.insert(rt_args.end(), act_mcast_noc_x.begin(), act_mcast_noc_x.end());

        // Mcast Y Lookup Table
        rt_args.insert(rt_args.end(), act_mcast_noc_y.begin(), act_mcast_noc_y.end());

        SetRuntimeArgs(program, act_kernel_id, CoreCoord(core_x, core_y), rt_args);

        // Weights kernel is not placed on inactive cores.
        if (core_index < total_num_active_cores) {
            SetRuntimeArgs(
                program,
                weights_kernel_id,
                CoreCoord(core_x, core_y),
                {core_index * weight_block_w_ntiles,
                 b.buffer()->address(),
                 bias_base_address,
                 (uint32_t)(core_index < output_num_cores)});
        }
    }

    // Capture conv_reader_indices_storage to cache this with the program
    auto override_runtime_arguments_callback =
<<<<<<< HEAD
        [conv_reader_indices_storage,
         cb_input,
         cb_output,
         has_bias,
         full_core_grid,
         total_num_cores,
         weights_kernel_id](
=======
        [cb_input, cb_output, has_bias, full_core_grid, weights_kernel_id, total_num_active_cores](
>>>>>>> d18c5dc4
            const void* operation,
            tt::tt_metal::Program& program,
            const std::vector<Tensor>& input_tensors,
            const std::vector<std::optional<const Tensor>>& optional_input_tensors,
            const std::vector<Tensor>& output_tensors) {
            bool src_a_is_sharded = input_tensors[0].is_sharded();
            bool out_sharded = output_tensors[0].is_sharded();

            auto src_buffer_a = input_tensors.at(0).buffer();
            auto src_buffer_b = input_tensors.at(1).buffer();
            auto dst_buffer = output_tensors.at(0).buffer();

            auto weights_kernel_runtime_args = GetRuntimeArgs(program, weights_kernel_id);
            for (uint32_t core_index = 0; core_index < total_num_active_cores; core_index++) {
                uint32_t core_x = core_index % full_core_grid.x;
                uint32_t core_y = core_index / full_core_grid.x;

                auto this_core_weights_kernel_runtime_args = weights_kernel_runtime_args[core_x][core_y];
                this_core_weights_kernel_runtime_args[1] = src_buffer_b->address();
                if (has_bias) {
                    this_core_weights_kernel_runtime_args[2] = optional_input_tensors.at(0).value().buffer()->address();
                }
            }

            if (src_a_is_sharded) {
                UpdateDynamicCircularBufferAddress(program, cb_input, *src_buffer_a);
            }

            if (out_sharded) {
                UpdateDynamicCircularBufferAddress(program, cb_output, *dst_buffer);
            }
        };
    return {.program = std::move(program), .override_runtime_arguments_callback = override_runtime_arguments_callback};
}

}  // namespace conv2d

}  // namespace ttnn::operations::conv<|MERGE_RESOLUTION|>--- conflicted
+++ resolved
@@ -917,19 +917,8 @@
         }
     }
 
-    // Capture conv_reader_indices_storage to cache this with the program
     auto override_runtime_arguments_callback =
-<<<<<<< HEAD
-        [conv_reader_indices_storage,
-         cb_input,
-         cb_output,
-         has_bias,
-         full_core_grid,
-         total_num_cores,
-         weights_kernel_id](
-=======
         [cb_input, cb_output, has_bias, full_core_grid, weights_kernel_id, total_num_active_cores](
->>>>>>> d18c5dc4
             const void* operation,
             tt::tt_metal::Program& program,
             const std::vector<Tensor>& input_tensors,
