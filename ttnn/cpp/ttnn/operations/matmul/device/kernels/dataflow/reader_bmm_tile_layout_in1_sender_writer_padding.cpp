--- conflicted
+++ resolved
@@ -9,7 +9,6 @@
 #include "cpp/ttnn/operations/ccl/kernel_common/worker_sync_utils.hpp"
 
 void kernel_main() {
-<<<<<<< HEAD
     //     // READER
     //     uint32_t rt_args_idx = 0;
     //     // in1 tensor args
@@ -514,493 +513,4 @@
     //         cb_id_out0,
     //         batch * out_num_nonzero_subblocks_h * out_num_nonzero_subblocks_w * out_subblock_w * out_subblock_h);
     // #endif
-=======
-    // READER
-    uint32_t rt_args_idx = 0;
-    // in1 tensor args
-    const uint32_t in1_tensor_addr = get_arg_val<uint32_t>(rt_args_idx++);
-    uint32_t in1_tensor_start_tile_id = get_arg_val<uint32_t>(rt_args_idx++);
-    // in1 mcast args
-    const uint32_t in1_mcast_dest_noc_start_x = get_arg_val<uint32_t>(rt_args_idx++);
-    const uint32_t in1_mcast_dest_noc_start_y = get_arg_val<uint32_t>(rt_args_idx++);
-    const uint32_t in1_mcast_dest_noc_end_x = get_arg_val<uint32_t>(rt_args_idx++);
-    const uint32_t in1_mcast_dest_noc_end_y = get_arg_val<uint32_t>(rt_args_idx++);
-
-    // WRITER
-    // out tensor args
-    const uint32_t out_tensor_addr = get_arg_val<uint32_t>(rt_args_idx++);
-    uint32_t out_tensor_start_tile_id = get_arg_val<uint32_t>(rt_args_idx++);
-
-    // padding args (READER)
-    const uint32_t last_block_w = get_arg_val<uint32_t>(rt_args_idx++);
-    // padding args (WRITER)
-    const uint32_t out_num_nonzero_subblocks_h = get_arg_val<uint32_t>(rt_args_idx++);
-    const uint32_t out_last_subblock_h = get_arg_val<uint32_t>(rt_args_idx++);
-    const uint32_t padded_block_tiles_h_skip = get_arg_val<uint32_t>(rt_args_idx++);
-    const uint32_t out_num_nonzero_subblocks_w = get_arg_val<uint32_t>(rt_args_idx++);
-    const uint32_t out_last_num_nonzero_subblocks_w = get_arg_val<uint32_t>(rt_args_idx++);
-    const uint32_t out_last_subblock_w = get_arg_val<uint32_t>(rt_args_idx++);
-    const uint32_t padded_subblock_tiles_addr_skip = get_arg_val<uint32_t>(rt_args_idx++);
-    const uint32_t padded_block_tiles_w_skip = get_arg_val<uint32_t>(rt_args_idx++);
-
-    // COMPILE TIME ARGS
-    // interleaved accessor args
-    constexpr bool in1_is_dram = get_compile_time_arg_val(0) == 1;
-    constexpr bool out_is_dram = get_compile_time_arg_val(1) == 1;
-
-    // READER
-    // in1 tensor args
-    constexpr uint32_t in1_tensor_stride_w = get_compile_time_arg_val(2);
-    constexpr uint32_t in1_tensor_stride_h = get_compile_time_arg_val(3);
-    constexpr uint32_t in1_tensor_next_block_stride = get_compile_time_arg_val(4);
-    constexpr uint32_t in1_tensor_next_w_dim_block_stride = get_compile_time_arg_val(5);
-    // in1 block args
-    constexpr uint32_t in1_block_w = get_compile_time_arg_val(6);
-    constexpr uint32_t in1_block_h = get_compile_time_arg_val(7);
-    constexpr uint32_t in1_block_num_tiles = get_compile_time_arg_val(8);
-    // in0/in1 common args
-    constexpr uint32_t num_blocks_inner_dim = get_compile_time_arg_val(9);
-    constexpr uint32_t num_blocks_w_dim = get_compile_time_arg_val(10);
-    constexpr uint32_t num_blocks_h_dim = get_compile_time_arg_val(11);
-
-    // in1 mcast args
-    uint32_t in1_mcast_sender_semaphore_addr = get_semaphore(get_compile_time_arg_val(12));
-    uint32_t in1_mcast_receiver_semaphore_addr = get_semaphore(get_compile_time_arg_val(13));
-    constexpr uint32_t in1_mcast_num_dests = get_compile_time_arg_val(14);
-    constexpr uint32_t in1_mcast_num_cores = get_compile_time_arg_val(15);
-    // batch args
-    constexpr uint32_t KtNt = get_compile_time_arg_val(16);
-    constexpr uint32_t batch = get_compile_time_arg_val(17);
-    constexpr uint32_t bcast_B = get_compile_time_arg_val(18);
-
-    // WRITER
-    // out tensor args
-    constexpr uint32_t out_tensor_stride_w = get_compile_time_arg_val(19);
-    constexpr uint32_t out_tensor_stride_h = get_compile_time_arg_val(20);
-    constexpr uint32_t out_tensor_next_subblock_stride_w = get_compile_time_arg_val(21);
-    constexpr uint32_t out_tensor_next_subblock_stride_h = get_compile_time_arg_val(22);
-    constexpr uint32_t out_tensor_next_w_dim_block_stride = get_compile_time_arg_val(23);
-    constexpr uint32_t out_tensor_next_h_dim_block_stride = get_compile_time_arg_val(24);
-    // out subblock args
-    constexpr uint32_t out_subblock_w = get_compile_time_arg_val(25);
-    constexpr uint32_t out_subblock_h = get_compile_time_arg_val(26);
-    constexpr uint32_t out_subblock_tile_count = get_compile_time_arg_val(27);
-    // batch args
-    constexpr uint32_t MtNt = get_compile_time_arg_val(28);  // if 0
-    // Don't need batch; same as batch from READER args
-
-#ifdef FUSE_BIAS
-    // in3 mcast args
-    const uint32_t in3_tensor_addr = get_arg_val<uint32_t>(rt_args_idx++);
-    const uint32_t in3_tensor_start_tile_id = get_arg_val<uint32_t>(rt_args_idx++);
-
-    constexpr bool in3_is_dram = get_compile_time_arg_val(29) == 1;
-    constexpr uint32_t in3_tensor_stride_w = get_compile_time_arg_val(30);
-
-    constexpr uint32_t cb_id_in3 = 3;
-    constexpr uint32_t bias_single_tile_size_bytes = get_tile_size(cb_id_in3);
-    constexpr DataFormat bias_data_format = get_dataformat(cb_id_in3);
-    constexpr const uint32_t in3_tile_hw = get_tile_hw(cb_id_in3);
-
-#ifndef BIAS_SHARDED
-    uint32_t l1_write_addr_in3;
-
-    const InterleavedAddrGenFast<in3_is_dram, in3_tile_hw> s3 = {
-        .bank_base_address = in3_tensor_addr,
-        .page_size = bias_single_tile_size_bytes,
-        .data_format = bias_data_format};
-#endif
-#else
-    rt_args_idx += 2;  // Skip over placeholders
-#endif
-
-    constexpr bool fuse_op = (bool)get_compile_time_arg_val(31);
-
-    MatmulOpReceiver fused_op_receiver;
-    if constexpr (fuse_op) {
-        fused_op_receiver = MatmulOpReceiver(
-            false, /* wait_for_op_signal */
-            rt_args_idx,
-            num_blocks_inner_dim,
-            in1_block_h /* tiles_per_block (in the same dimension */
-        );
-    }
-
-// RT and COMPILE TIME ARGS for DRAM sharded weights
-#ifdef IN1_DRAM_SHARDED
-    const uint32_t vc = get_arg_val<uint32_t>(rt_args_idx++);
-    const uint32_t num_dram_shards_to_read = get_arg_val<uint32_t>(rt_args_idx++);
-    const uint32_t dram_tensor_start_offset = get_arg_val<uint32_t>(rt_args_idx++);
-    tt_l1_ptr uint32_t* in1_block_w_dram_stride_bytes = (tt_l1_ptr uint32_t*)get_arg_addr(rt_args_idx++);
-    tt_l1_ptr uint32_t* current_dram_bank_id = (tt_l1_ptr uint32_t*)get_arg_addr(rt_args_idx++);
-
-    constexpr uint32_t in1_dram_block_num_tiles = get_compile_time_arg_val(32);
-    constexpr uint32_t in1_block_w_dram_bytes = get_compile_time_arg_val(33);
-#endif
-
-    constexpr uint32_t cb_id_in1 = 1;
-    constexpr uint32_t in1_single_tile_size_bytes = get_tile_size(cb_id_in1);
-    constexpr const uint32_t in1_tile_hw = get_tile_hw(cb_id_in1);
-    constexpr uint32_t in1_block_size_bytes = in1_block_num_tiles * in1_single_tile_size_bytes;
-
-//  READER
-#ifdef IN1_SHARDED
-    cb_reserve_back(cb_id_in1, in1_block_num_tiles * num_blocks_inner_dim);
-    cb_push_back(cb_id_in1, in1_block_num_tiles * num_blocks_inner_dim);
-#else
-    uint32_t l1_write_addr_in1;
-
-    constexpr DataFormat in1_data_format = get_dataformat(cb_id_in1);
-    const InterleavedAddrGenFast<in1_is_dram, in1_tile_hw> s1 = {
-        .bank_base_address = in1_tensor_addr, .page_size = in1_single_tile_size_bytes, .data_format = in1_data_format};
-#endif
-
-    //  WRITER
-    constexpr uint32_t cb_id_out0 = tt::CBIndex::c_4;
-    constexpr uint32_t output_single_tile_size_bytes = get_tile_size(cb_id_out0);
-    constexpr const uint32_t output_tile_hw = get_tile_hw(cb_id_out0);
-    constexpr DataFormat output_data_format = get_dataformat(cb_id_out0);
-    const InterleavedAddrGenFast<out_is_dram, output_tile_hw> s = {
-        .bank_base_address = out_tensor_addr,
-        .page_size = output_single_tile_size_bytes,
-        .data_format = output_data_format};
-
-#ifndef SKIP_MCAST
-    // Set ur local VALID value, to be mcasted to destinations flag address after the data has been mcasted
-    volatile tt_l1_ptr uint32_t* in1_mcast_receiver_semaphore_addr_ptr =
-        reinterpret_cast<volatile tt_l1_ptr uint32_t*>(in1_mcast_receiver_semaphore_addr);
-    *(in1_mcast_receiver_semaphore_addr_ptr) = VALID;
-    // local address that will be atomically incremented by mcast receivers, to know when all receivers are ready
-    // to receive the mcast
-    volatile tt_l1_ptr uint32_t* in1_mcast_sender_semaphore_addr_ptr =
-        reinterpret_cast<volatile tt_l1_ptr uint32_t*>(in1_mcast_sender_semaphore_addr);
-
-    const uint64_t in1_mcast_receiver_semaphore_noc_addr = get_noc_multicast_addr(
-        in1_mcast_dest_noc_start_x,
-        in1_mcast_dest_noc_start_y,
-        in1_mcast_dest_noc_end_x,
-        in1_mcast_dest_noc_end_y,
-        in1_mcast_receiver_semaphore_addr);
-
-    const uint64_t in1_multicast_data_noc = get_noc_multicast_addr(
-        in1_mcast_dest_noc_start_x, in1_mcast_dest_noc_start_y, in1_mcast_dest_noc_end_x, in1_mcast_dest_noc_end_y, 0);
-#ifdef IN1_SHARDED
-    uint64_t in1_start_address = get_write_ptr(cb_id_in1);
-#endif
-#endif
-
-#ifdef IN1_DRAM_SHARDED
-    constexpr uint32_t in1_dram_block_size_bytes = in1_dram_block_num_tiles * in1_single_tile_size_bytes;
-    uint32_t in1_block_w_bytes = in1_block_w * in1_single_tile_size_bytes;
-#endif
-
-    for (uint32_t b = 0; b < batch; ++b) {
-#ifdef IN1_DRAM_SHARDED
-        uint32_t l1_read_addr_in1_offset = 0;
-#endif
-        uint32_t in1_tensor_current_h_dim_block_tile_id = in1_tensor_start_tile_id;
-        uint32_t out_tensor_current_h_dim_block_tile_id = out_tensor_start_tile_id;
-        for (uint32_t bh = 0; bh < num_blocks_h_dim; ++bh) {
-            uint32_t in1_tensor_current_w_dim_block_tile_id = in1_tensor_current_h_dim_block_tile_id;
-            uint32_t out_tensor_current_w_dim_block_tile_id = out_tensor_current_h_dim_block_tile_id;
-#ifdef FUSE_BIAS
-            uint32_t in3_tensor_current_w_dim_block_tile_id = in3_tensor_start_tile_id;
-#endif
-            for (uint32_t bw = 0; bw < num_blocks_w_dim; ++bw) {
-                uint32_t in1_tensor_current_inner_dim_block_start_tile_id = in1_tensor_current_w_dim_block_tile_id;
-
-                for (uint32_t block = 0; block < num_blocks_inner_dim; ++block) {
-                    if constexpr (fuse_op) {
-                        fused_op_receiver.update_current_block_start_tile_id(
-                            block, in1_tensor_current_inner_dim_block_start_tile_id, in1_tensor_start_tile_id);
-                    }
-#ifdef IN1_DRAM_SHARDED
-                    // Operand 1
-                    cb_reserve_back(cb_id_in1, in1_block_num_tiles);
-
-                    uint64_t in1_start_address =
-                        get_write_ptr(cb_id_in1);  // copy start address of block, to be used for mcasting
-
-                    uint32_t l1_write_addr_in1_offset = 0;
-                    uint32_t next_bank_id_and_dram_stride_index = 0;
-
-                    for (uint32_t i = 0; i < num_dram_shards_to_read; ++i) {
-                        uint32_t in1_base_addr = noc_async_read_tile_dram_sharded_set_state<true>(
-                            in1_tensor_addr,
-                            in1_single_tile_size_bytes,
-                            current_dram_bank_id[next_bank_id_and_dram_stride_index],
-                            vc);
-
-                        if (i == 0) {
-                            in1_base_addr += dram_tensor_start_offset;
-                        }
-
-                        uint32_t l1_read_addr_in1 = l1_read_addr_in1_offset;
-                        uint32_t l1_write_addr_in1 = get_write_ptr(cb_id_in1) + l1_write_addr_in1_offset;
-                        uint32_t in1_block_w_dram = in1_block_w_dram_stride_bytes[next_bank_id_and_dram_stride_index] /
-                                                    in1_single_tile_size_bytes;
-
-                        for (uint32_t m = 0; m < in1_block_h; ++m) {
-                            uint32_t l1_read_addr_in1_temp = l1_read_addr_in1;
-                            uint32_t l1_write_addr_in1_temp = l1_write_addr_in1;
-                            for (uint32_t w = 0; w < in1_block_w_dram; ++w) {
-                                noc_async_read_tile_dram_sharded_with_state(
-                                    in1_base_addr, l1_read_addr_in1_temp, l1_write_addr_in1_temp);
-                                l1_read_addr_in1_temp += in1_single_tile_size_bytes;
-                                l1_write_addr_in1_temp += in1_single_tile_size_bytes;
-                            }
-                            l1_read_addr_in1 += in1_block_w_dram_bytes;
-                            l1_write_addr_in1 += in1_block_w_bytes;
-                        }
-                        l1_write_addr_in1_offset += in1_block_w_dram_stride_bytes[next_bank_id_and_dram_stride_index];
-                        next_bank_id_and_dram_stride_index += 2;
-                    }
-                    l1_read_addr_in1_offset += in1_dram_block_size_bytes;
-                    noc_async_read_barrier();
-#else
-#ifndef IN1_SHARDED
-                    // Operand 1
-                    cb_reserve_back(cb_id_in1, in1_block_num_tiles);
-                    l1_write_addr_in1 = get_write_ptr(cb_id_in1);
-                    uint64_t in1_start_address =
-                        l1_write_addr_in1;  // copy start address of block, to be used for mcasting
-
-                    // Copy in1 block into CB, as the default kernel
-                    uint32_t in1_tensor_row_start_tile_id = in1_tensor_current_inner_dim_block_start_tile_id;
-                    for (uint32_t h = 0; h < in1_block_h; ++h) {
-                        uint32_t in1_tensor_tile_id = in1_tensor_row_start_tile_id;
-                        for (uint32_t w = 0; w < in1_block_w; ++w) {
-                            if (bw < num_blocks_w_dim - 1 || w < last_block_w) {
-                                noc_async_read_tile(in1_tensor_tile_id, s1, l1_write_addr_in1);
-                            }
-                            l1_write_addr_in1 += in1_single_tile_size_bytes;
-                            in1_tensor_tile_id += in1_tensor_stride_w;
-                        }
-                        in1_tensor_row_start_tile_id += in1_tensor_stride_h;
-                    }
-                    in1_tensor_current_inner_dim_block_start_tile_id += in1_tensor_next_block_stride;
-
-                    // Barrier! make sure the reads are done
-                    noc_async_read_barrier();
-#endif
-#endif  // IN1_DRAM_SHARDED
-
-#ifndef SKIP_MCAST
-                    // wait until all in1 mcast destinations have atomically incremented the in1 semaphore_addr (i.e.
-                    // its value should be in0_mcast_num_dests), then reset the semaphore_addr value back to zero for
-                    // the next block
-                    noc_semaphore_wait(in1_mcast_sender_semaphore_addr_ptr, in1_mcast_num_dests);
-                    noc_semaphore_set(in1_mcast_sender_semaphore_addr_ptr, 0);
-
-                    // Now we have the block in the CB address, we can mcast to dests!
-                    uint64_t in1_multicast_data_addr = in1_multicast_data_noc | in1_start_address;
-
-                    // num_dests must not include source, since we are NOT really doing a local copy!
-                    noc_async_write_multicast(
-                        in1_start_address,
-                        in1_multicast_data_addr,
-                        in1_block_size_bytes,
-                        in1_mcast_num_cores,
-                        true,
-                        true);
-
-                    // Note: no need for write barrier, since these two multicasts are done on the same noc id and same
-                    // vc even though cmd bufs are different Also, this only works because we are setting VCs statically
-                    // (using NOC_CMD_STATIC_VC).
-#ifdef ARCH_BLACKHOLE
-                    // On Blackhole the flush is needed because NoC latency is higher than L1 <-> RISCV latency which
-                    // means data could be changed before
-                    //  write is issued.
-                    noc_async_writes_flushed();
-#endif
-
-                    // We should also multicast the flag to destinations
-                    // num_dests must not include source, since we are NOT really doing a local copy!
-                    noc_semaphore_set_multicast(
-                        in1_mcast_receiver_semaphore_addr, in1_mcast_receiver_semaphore_noc_addr, in1_mcast_num_cores);
-#endif
-
-#ifndef IN1_SHARDED
-                    cb_push_back(cb_id_in1, in1_block_num_tiles);
-#endif
-                }
-#ifdef FUSE_BIAS
-                // Only read bias on first batch, or we have multiple output blocks
-                if ((b == 0 && bh == 0) || num_blocks_w_dim > 1) {
-                    // Operand 1
-#ifndef BIAS_SHARDED
-                    cb_reserve_back(cb_id_in3, in1_block_w);
-                    l1_write_addr_in3 = get_write_ptr(cb_id_in3);
-
-                    uint64_t in3_start_address =
-                        l1_write_addr_in3;              // copy start address of block, to be used for mcasting
-                    uint32_t in3_block_size_bytes = 0;  // can be optimized later, pass it to kernel
-
-#ifdef IN1_DRAM_SHARDED
-                    uint32_t l1_write_addr_in3_offset = 0;
-                    uint32_t next_bank_id_and_dram_stride_index = 0;
-
-                    for (uint32_t i = 0; i < num_dram_shards_to_read; ++i) {
-                        uint32_t in3_base_addr = noc_async_read_tile_dram_sharded_set_state<true>(
-                            in3_tensor_addr,
-                            bias_single_tile_size_bytes,
-                            current_dram_bank_id[next_bank_id_and_dram_stride_index],
-                            vc);
-
-                        if (i == 0) {
-                            in3_base_addr += dram_tensor_start_offset;
-                        }
-
-                        uint32_t l1_read_addr_in3 = 0;
-                        uint32_t l1_write_addr_in3 = get_write_ptr(cb_id_in3) + l1_write_addr_in3_offset;
-                        uint32_t in3_block_w_dram = in1_block_w_dram_stride_bytes[next_bank_id_and_dram_stride_index] /
-                                                    bias_single_tile_size_bytes;
-
-                        for (uint32_t w = 0; w < in3_block_w_dram; ++w) {
-                            noc_async_read_tile_dram_sharded_with_state(
-                                in3_base_addr, l1_read_addr_in3, l1_write_addr_in3);
-                            l1_read_addr_in3 += bias_single_tile_size_bytes;
-                            l1_write_addr_in3 += bias_single_tile_size_bytes;
-                            in3_block_size_bytes += bias_single_tile_size_bytes;
-                        }
-                        l1_write_addr_in3_offset += in1_block_w_dram_stride_bytes[next_bank_id_and_dram_stride_index];
-                        next_bank_id_and_dram_stride_index += 2;
-                    }
-                    noc_async_read_barrier();
-#else
-                    // Copy in1 block into CB, as the default kernel
-                    uint32_t in3_tensor_tile_id = in3_tensor_current_w_dim_block_tile_id;
-                    for (uint32_t w = 0; w < in1_block_w; ++w) {
-                        if (bw < num_blocks_w_dim - 1 || w < last_block_w) {
-                            noc_async_read_tile(in3_tensor_tile_id, s3, l1_write_addr_in3);
-                        }
-                        l1_write_addr_in3 += bias_single_tile_size_bytes;
-                        in3_tensor_tile_id += in3_tensor_stride_w;
-                        in3_block_size_bytes += bias_single_tile_size_bytes;
-                    }
-                    // Barrier! make sure the reads are done
-                    noc_async_read_barrier();
-#endif
-
-#ifndef SKIP_MCAST
-
-                    // wait until all in1 mcast destinations have atomically incremented the in1 semaphore_addr (i.e.
-                    // its value should be in0_mcast_num_dests), then reset the semaphore_addr value back to zero for
-                    // the next block
-                    noc_semaphore_wait(in1_mcast_sender_semaphore_addr_ptr, in1_mcast_num_dests);
-                    noc_semaphore_set(in1_mcast_sender_semaphore_addr_ptr, 0);
-
-                    // Now we have the block in the CB address, we can mcast to dests!
-                    uint64_t in3_multicast_data_addr = in1_multicast_data_noc | in3_start_address;
-
-                    // num_dests must not include source, since we are NOT really doing a local copy!
-                    noc_async_write_multicast(
-                        in3_start_address,
-                        in3_multicast_data_addr,
-                        in3_block_size_bytes,
-                        in1_mcast_num_cores,
-                        true,
-                        true);
-                    // Note: no need for write barrier, since these two multicasts are done on the same noc id, same vc,
-                    // same cmd_buf Also, this only works because we are setting VCs statically (using
-                    // NOC_CMD_STATIC_VC).
-#ifdef ARCH_BLACKHOLE
-                    // On Blackhole the flush is needed because NoC latency is higherthan L1 <-> RISCV
-                    // latency which means data could be changed before write is issued.
-                    noc_async_writes_flushed();
-#endif
-
-                    // We should also multicast the flag to destinations
-                    // num_dests must not include source, since we are NOT really doing a local copy!
-                    noc_semaphore_set_multicast(
-                        in1_mcast_receiver_semaphore_addr, in1_mcast_receiver_semaphore_noc_addr, in1_mcast_num_cores);
-#endif  // SKIP_MCAST
-
-                    cb_push_back(cb_id_in3, in1_block_w);
-#else
-                    cb_reserve_back(cb_id_in3, in1_block_w);
-                    cb_push_back(cb_id_in3, in1_block_w);
-#endif  // BIAS_SHARDED
-                }
-#endif  // FUSE_BIAS
-
-#ifndef OUT_SHARDED
-                // WRITER
-                uint32_t out_num_nonzero_subblocks_h_ = out_num_nonzero_subblocks_h;
-                uint32_t out_num_nonzero_subblocks_w_ = out_num_nonzero_subblocks_w;
-                if (bw == num_blocks_w_dim - 1) {
-                    out_num_nonzero_subblocks_w_ = out_last_num_nonzero_subblocks_w;
-                }
-                uint32_t out_tensor_sbh_start_tile_id = out_tensor_current_w_dim_block_tile_id;
-                for (uint32_t sbh = 0; sbh < out_num_nonzero_subblocks_h_; ++sbh) {
-                    uint32_t out_tensor_sbw_start_tile_id = out_tensor_sbh_start_tile_id;
-                    for (uint32_t sbw = 0; sbw < out_num_nonzero_subblocks_w_; ++sbw) {
-                        uint32_t out_tensor_sb_row_start_tile_id = out_tensor_sbw_start_tile_id;
-
-                        uint32_t out_subblock_h_ = out_subblock_h;
-                        uint32_t out_subblock_w_ = out_subblock_w;
-                        uint32_t subblock_tiles_addr_skip = 0;
-                        if (bh == num_blocks_h_dim - 1 && sbh == out_num_nonzero_subblocks_h - 1) {
-                            out_subblock_h_ = out_last_subblock_h;
-                        }
-                        if (bw == num_blocks_w_dim - 1 && sbw == out_num_nonzero_subblocks_w - 1) {
-                            out_subblock_w_ = out_last_subblock_w;
-                            subblock_tiles_addr_skip = padded_subblock_tiles_addr_skip;
-                        }
-
-                        cb_wait_front(cb_id_out0, out_subblock_tile_count);
-                        uint32_t l1_read_addr = get_read_ptr(cb_id_out0);
-
-                        for (uint32_t h = 0; h < out_subblock_h_; ++h) {
-                            uint32_t out_tensor_tile_id = out_tensor_sb_row_start_tile_id;
-                            for (uint32_t w = 0; w < out_subblock_w_; ++w) {
-                                noc_async_write_tile(out_tensor_tile_id, s, l1_read_addr);
-
-                                l1_read_addr += output_single_tile_size_bytes;
-
-                                out_tensor_tile_id += out_tensor_stride_w;
-                            }
-                            // Skip padded tiles in subblock along row
-                            l1_read_addr += subblock_tiles_addr_skip;
-                            out_tensor_sb_row_start_tile_id += out_tensor_stride_h;
-                        }
-
-                        noc_async_write_barrier();
-                        cb_pop_front(cb_id_out0, out_subblock_tile_count);
-                        out_tensor_sbw_start_tile_id += out_tensor_next_subblock_stride_w;
-                    }
-                    // Pop fully padded subblocks along the row
-                    if (bw == num_blocks_w_dim - 1) {
-                        cb_wait_front(cb_id_out0, padded_block_tiles_w_skip);
-                        cb_pop_front(cb_id_out0, padded_block_tiles_w_skip);
-                    }
-                    out_tensor_sbh_start_tile_id += out_tensor_next_subblock_stride_h;
-                }
-                // Pop row(s) of fully padded subblocks
-                if (bh == num_blocks_h_dim - 1) {
-                    cb_wait_front(cb_id_out0, padded_block_tiles_h_skip);
-                    cb_pop_front(cb_id_out0, padded_block_tiles_h_skip);
-                }
-
-#endif
-                in1_tensor_current_w_dim_block_tile_id += in1_tensor_next_w_dim_block_stride;
-                out_tensor_current_w_dim_block_tile_id += out_tensor_next_w_dim_block_stride;
-#ifdef FUSE_BIAS
-                in3_tensor_current_w_dim_block_tile_id += in1_block_w;
-#endif
-            }
-            out_tensor_current_h_dim_block_tile_id += out_tensor_next_h_dim_block_stride;
-        }
-        if constexpr (bcast_B == 0) {
-            in1_tensor_start_tile_id += KtNt;
-        }
-        out_tensor_start_tile_id += MtNt;
-    }
-
-#if OUT_SHARDED
-    cb_wait_front(
-        cb_id_out0,
-        batch * out_num_nonzero_subblocks_h * out_num_nonzero_subblocks_w * out_subblock_w * out_subblock_h);
-#endif
->>>>>>> 6d559e2f
 }