--- conflicted
+++ resolved
@@ -118,12 +118,8 @@
     const std::optional<const CoreGrid> core_grid,
     const std::optional<const tt::tt_metal::Tile>& output_tile,
     std::optional<Tensor> optional_output_tensor,
-<<<<<<< HEAD
-    const std::optional<const GlobalCircularBuffer>& global_cb) {
-=======
-    const std::optional<const tt::tt_metal::DeviceGlobalCircularBuffer>& global_cb,
+    const std::optional<const GlobalCircularBuffer>& global_cb,
     const std::optional<tt::tt_metal::SubDeviceId>& sub_device_id) {
->>>>>>> a24a9be8
     std::optional<CoreCoord> user_core_coord;
     if (core_grid.has_value()) {
         user_core_coord = CoreCoord(core_grid->x, core_grid->y);
@@ -166,12 +162,8 @@
     const std::optional<const CoreGrid> core_grid,
     const std::optional<const tt::tt_metal::Tile>& output_tile,
     std::optional<ttnn::Tensor> optional_output_tensor,
-<<<<<<< HEAD
-    const std::optional<const GlobalCircularBuffer>& global_cb) {
-=======
-    const std::optional<const tt::tt_metal::DeviceGlobalCircularBuffer>& global_cb,
+    const std::optional<const GlobalCircularBuffer>& global_cb,
     const std::optional<tt::tt_metal::SubDeviceId>& sub_device_id) {
->>>>>>> a24a9be8
     std::optional<CoreCoord> user_core_coord;
     if (core_grid.has_value()) {
         user_core_coord = CoreCoord(core_grid->x, core_grid->y);
