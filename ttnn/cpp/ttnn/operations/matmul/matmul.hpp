--- conflicted
+++ resolved
@@ -50,11 +50,7 @@
         const std::optional<const CoreGrid> core_grid = std::nullopt,
         const std::optional<const tt::tt_metal::Tile>& output_tile = std::nullopt,
         std::optional<Tensor> optional_output_tensor = std::nullopt,
-<<<<<<< HEAD
-        const std::optional<const tt::tt_metal::v1::experimental::GlobalCircularBuffer>& global_cb = std::nullopt);
-=======
         const std::optional<const GlobalCircularBuffer>& global_cb = std::nullopt);
->>>>>>> b2b5dd16
 };
 
 struct LinearOperation {
@@ -72,11 +68,7 @@
         const std::optional<const CoreGrid> core_grid = std::nullopt,
         const std::optional<const tt::tt_metal::Tile>& output_tile = std::nullopt,
         std::optional<Tensor> optional_output_tensor = std::nullopt,
-<<<<<<< HEAD
-        const std::optional<const tt::tt_metal::v1::experimental::GlobalCircularBuffer>& global_cb = std::nullopt);
-=======
         const std::optional<const GlobalCircularBuffer>& global_cb = std::nullopt);
->>>>>>> b2b5dd16
 };
 
 }  // namespace matmul
