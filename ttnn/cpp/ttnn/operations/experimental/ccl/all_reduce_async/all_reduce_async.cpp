// SPDX-FileCopyrightText: © 2025 Tenstorrent AI ULC
//
// SPDX-License-Identifier: Apache-2.0

#include "all_reduce_async.hpp"

#include "cpp/ttnn/operations/experimental/ccl/reduce_scatter_async/device/reduce_scatter_async_op.hpp"
#include "ttnn/operations/experimental/ccl/all_gather_async/device/all_gather_async_op.hpp"
#include "device/all_reduce_async_op.hpp"
#include "cpp/ttnn/global_semaphore.hpp"

namespace ttnn::operations::experimental::ccl {

uint32_t find_scatter_dim(const ttnn::Shape& input_tensor_padded_shape, size_t num_workers) {
    // iterate until we find a dimension that is divisible by num_workers
    TT_FATAL(input_tensor_padded_shape.size() == 4, "Expected input tensor to have 4 dimensions");
    ttnn::Shape input_tensor_shape_in_tiles{
        input_tensor_padded_shape[0],
        input_tensor_padded_shape[1],
        input_tensor_padded_shape[2] / tt::constants::TILE_HEIGHT,
        input_tensor_padded_shape[3] / tt::constants::TILE_WIDTH};
    for (uint32_t dim = 0; dim < 4; ++dim) {
        if (input_tensor_shape_in_tiles[dim] % num_workers == 0) {
            tt::log_debug(
                "Found scatter dimension {} for input tensor with padded shape {}", dim, input_tensor_padded_shape);
            return dim;
        }
    }
    TT_THROW(
        "No scatter dimension found for input tensor with padded shape {} and num_workers {}",
        input_tensor_padded_shape,
        num_workers);
}

ttnn::Tensor ExecuteAllReduceAsync::invoke(
    const ttnn::Tensor& input_tensor,
    const global_semaphore::MultiDeviceGlobalSemaphore& from_remote_multi_device_global_semaphore,
    const global_semaphore::MultiDeviceGlobalSemaphore& to_remote_multi_device_global_semaphore,
    const global_semaphore::MultiDeviceGlobalSemaphore& gather_multi_device_global_semaphore,
    ttnn::operations::reduction::ReduceType math_op,
    const std::optional<ttnn::MemoryConfig>& memory_config,
    ttnn::ccl::Topology topology,
    const std::optional<size_t> num_preferred_links,
    std::optional<tt::tt_metal::SubDeviceId> worker_subdevice_id_opt) {
    MemoryConfig out_memory_config = memory_config.value_or(input_tensor.memory_config());
    uint32_t dim = find_scatter_dim(input_tensor.get_padded_shape(), input_tensor.get_workers().size());
    ttnn::Tensor scattered_tensor = ttnn::operations::experimental::ccl::reduce_scatter(
        input_tensor,
        dim,
        from_remote_multi_device_global_semaphore,
        to_remote_multi_device_global_semaphore,
        math_op,
        out_memory_config,
        topology,
        num_preferred_links,
        worker_subdevice_id_opt);
    return ttnn::operations::experimental::ccl::all_gather_async(
        scattered_tensor,
        dim,
        gather_multi_device_global_semaphore,
        num_preferred_links.value_or(1),
        out_memory_config,
        topology,
        worker_subdevice_id_opt,
        true);
}

ttnn::Tensor ExecuteAllReduceAsync::invoke(
    const ttnn::Tensor& input_tensor,
    const uint32_t cluster_axis,
    const MeshDevice& mesh_device,
    const global_semaphore::MultiDeviceGlobalSemaphore& from_remote_multi_device_global_semaphore,
    const global_semaphore::MultiDeviceGlobalSemaphore& to_remote_multi_device_global_semaphore,
    const global_semaphore::MultiDeviceGlobalSemaphore& gather_multi_device_global_semaphore,
    ttnn::operations::reduction::ReduceType math_op,
    const std::optional<ttnn::MemoryConfig>& memory_config,
    ttnn::ccl::Topology topology,
    const std::optional<size_t> num_preferred_links,
    std::optional<tt::tt_metal::SubDeviceId> worker_subdevice_id_opt) {
    MemoryConfig out_memory_config = memory_config.value_or(input_tensor.memory_config());
    const auto mesh_view = mesh_device.get_view();
    std::vector<IDevice*> devices =
        (cluster_axis == 0) ? mesh_view.get_devices_on_column(0) : mesh_view.get_devices_on_row(0);
    uint32_t dim = find_scatter_dim(input_tensor.get_padded_shape(), devices.size());
    ttnn::Tensor scattered_tensor = ttnn::operations::experimental::ccl::reduce_scatter(
        input_tensor,
        dim,
        cluster_axis,
        mesh_device,
        from_remote_multi_device_global_semaphore,
        to_remote_multi_device_global_semaphore,
        math_op,
        out_memory_config,
        topology,
        num_preferred_links,
        worker_subdevice_id_opt);
    return ttnn::operations::experimental::ccl::all_gather_async(
        scattered_tensor,
        dim,
        cluster_axis,
        mesh_device,
        topology,
        gather_multi_device_global_semaphore,
        out_memory_config,
        num_preferred_links,
        worker_subdevice_id_opt,
        true);
}

ttnn::Tensor ExecuteAllReduceAsync::invoke(
    const ttnn::Tensor& input_tensor,
<<<<<<< HEAD
    ttnn::Tensor& all_gather_output_tensor,
=======
    ttnn::Tensor& buffer_tensor,
>>>>>>> 73c4cdb8
    const uint32_t cluster_axis,
    const MeshDevice& mesh_device,
    const global_semaphore::MultiDeviceGlobalSemaphore& multi_device_global_semaphore,
    const std::optional<ttnn::MemoryConfig>& memory_config,
    ttnn::ccl::Topology topology,
    const std::optional<size_t> num_preferred_links,
<<<<<<< HEAD
    std::optional<tt::tt_metal::SubDeviceId> worker_subdevice_id_opt) {
    MemoryConfig out_memory_config = memory_config.value_or(input_tensor.memory_config());
    return ttnn::operations::experimental::ccl::all_reduce_async(
        input_tensor,
        all_gather_output_tensor,
=======
    std::optional<SubDeviceId> worker_subdevice_id_opt) {
    MemoryConfig out_memory_config = memory_config.value_or(input_tensor.memory_config());
    return ttnn::operations::experimental::ccl::all_reduce_async(
        input_tensor,
        buffer_tensor,
>>>>>>> 73c4cdb8
        cluster_axis,
        mesh_device,
        topology,
        multi_device_global_semaphore,
        out_memory_config,
        num_preferred_links,
        worker_subdevice_id_opt,
        true);
}

}  // namespace ttnn::operations::experimental::ccl<|MERGE_RESOLUTION|>--- conflicted
+++ resolved
@@ -109,30 +109,18 @@
 
 ttnn::Tensor ExecuteAllReduceAsync::invoke(
     const ttnn::Tensor& input_tensor,
-<<<<<<< HEAD
-    ttnn::Tensor& all_gather_output_tensor,
-=======
     ttnn::Tensor& buffer_tensor,
->>>>>>> 73c4cdb8
     const uint32_t cluster_axis,
     const MeshDevice& mesh_device,
     const global_semaphore::MultiDeviceGlobalSemaphore& multi_device_global_semaphore,
     const std::optional<ttnn::MemoryConfig>& memory_config,
     ttnn::ccl::Topology topology,
     const std::optional<size_t> num_preferred_links,
-<<<<<<< HEAD
-    std::optional<tt::tt_metal::SubDeviceId> worker_subdevice_id_opt) {
-    MemoryConfig out_memory_config = memory_config.value_or(input_tensor.memory_config());
-    return ttnn::operations::experimental::ccl::all_reduce_async(
-        input_tensor,
-        all_gather_output_tensor,
-=======
     std::optional<SubDeviceId> worker_subdevice_id_opt) {
     MemoryConfig out_memory_config = memory_config.value_or(input_tensor.memory_config());
     return ttnn::operations::experimental::ccl::all_reduce_async(
         input_tensor,
         buffer_tensor,
->>>>>>> 73c4cdb8
         cluster_axis,
         mesh_device,
         topology,
