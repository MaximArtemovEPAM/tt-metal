--- conflicted
+++ resolved
@@ -248,18 +248,8 @@
 }  // namespace experimental
 }  // namespace operations
 
-<<<<<<< HEAD
 std::tuple<CoreRangeSet, std::vector<CoreCoord>> ar_choose_worker_cores(
-    size_t num_links,
-    size_t num_workers_per_link,
-    bool persistent_fabric_mode,
-    IDevice* device,
-    const std::optional<tt::tt_metal::SubDeviceId>& sub_device_id,
-    const std::optional<CoreRangeSet>& reserved_core_range) {
-=======
-std::tuple<CoreRangeSet, std::vector<CoreCoord>> choose_worker_cores(
     size_t num_links, size_t num_workers_per_link, bool persistent_fabric_mode, const CoreRangeSet& available_cores) {
->>>>>>> ea87271b
     std::tuple<CoreRangeSet, std::vector<CoreCoord>> result;
     CoreRangeSet sender_worker_core_range;
     if (persistent_fabric_mode) {
