--- conflicted
+++ resolved
@@ -92,36 +92,22 @@
     const auto mesh_view = this->mesh_device->get_view();
     std::vector<IDevice*> devices =
         (this->cluster_axis == 0) ? mesh_view.get_devices_on_column(coord[1]) : mesh_view.get_devices_on_row(coord[0]);
-<<<<<<< HEAD
-    uint32_t num_devices = devices.size();
-=======
-
->>>>>>> 6cc4fb1f
+
     IDevice* target_device =
         input_tensors[0].mesh_device() ? input_tensors[0].mesh_device()->get_device(coord) : input_tensors[0].device();
 
     std::optional<IDevice*> forward_device = std::nullopt;
     std::optional<IDevice*> backward_device = std::nullopt;
     uint32_t device_index = 0;
-<<<<<<< HEAD
-    for (uint32_t i = 0; i < devices.size(); ++i) {
-=======
     for (uint32_t i = 0; i < ring_size; ++i) {
->>>>>>> 6cc4fb1f
         if (devices.at(i) == target_device) {
             device_index = i;
             if (i != 0) {
                 backward_device = devices.at(i - 1);
             } else if (topology == ttnn::ccl::Topology::Ring) {
-<<<<<<< HEAD
-                backward_device = devices.at(num_devices - 1);
-            }
-            if (i != num_devices - 1) {
-=======
                 backward_device = devices.at(ring_size - 1);
             }
             if (i != ring_size - 1) {
->>>>>>> 6cc4fb1f
                 forward_device = devices.at(i + 1);
             } else if (topology == ttnn::ccl::Topology::Ring) {
                 forward_device = devices.at(0);
@@ -152,10 +138,7 @@
     return all_reduce_async_minimal_multi_core_with_workers(
         input_tensors[0],
         input_tensors[1],
-<<<<<<< HEAD
-=======
         target_device,
->>>>>>> 6cc4fb1f
         forward_device,
         backward_device,
         output_tensors[0],
@@ -206,45 +189,6 @@
         mesh_view.is_mesh_2d(), "all-reduce invoked with cluster_axis API on >2D mesh, which is currently unsupported");
     std::size_t num_devices = (cluster_axis == 0) ? mesh_view.num_rows() : mesh_view.num_cols();
 
-<<<<<<< HEAD
-    std::vector<Tensor> output_tensors = {
-        input_tensor.mesh_device() ? Tensor(input_tensor.mesh_device()) : Tensor({input_tensor.device()})};
-
-    tt::tt_metal::operation::launch_op(
-        [num_preferred_links,
-         dtype,
-         memory_config,
-         cluster_axis,
-         num_devices,
-         topology,
-         multi_device_global_semaphore,
-         subdevice_id,
-         enable_persistent_fabric_mode,
-         mesh_device = &mesh_device](
-            const std::vector<Tensor>& input_tensors,
-            const std::vector<std::optional<const Tensor>>& optional_input_tensors,
-            const std::vector<std::optional<Tensor>>& optional_output_tensors) mutable -> std::vector<Tensor> {
-            const auto& input_tensor = input_tensors.at(0);
-            const auto& buffer_tensor = input_tensors.at(1);
-
-            return tt::tt_metal::operation::run(
-                ttnn::AllReduceAsync{
-                    num_preferred_links.has_value() ? num_preferred_links.value() : 1,
-                    num_devices,
-                    dtype.value_or(input_tensor.get_dtype()),
-                    memory_config.value_or(input_tensor.memory_config()),
-                    topology,
-                    multi_device_global_semaphore,
-                    subdevice_id,
-                    enable_persistent_fabric_mode,
-                    cluster_axis,
-                    mesh_device},
-                {input_tensor, buffer_tensor});
-        },
-        {input_tensor, buffer_tensor},
-        output_tensors);
-    return output_tensors.at(0);
-=======
     return tt::tt_metal::operation::run(
                ttnn::AllReduceAsync{
                    num_preferred_links.has_value() ? num_preferred_links.value() : 1,
@@ -310,65 +254,6 @@
             memory_config,
             num_preferred_links,
             subdevice_id));
-    }
-    return output_tensors;
->>>>>>> 6cc4fb1f
-}
-}  // namespace
-
-Tensor all_reduce_async(
-    const Tensor& input_tensor,
-    Tensor& buffer_tensor,
-    const uint32_t cluster_axis,
-    const MeshDevice& mesh_device,
-    const ttnn::ccl::Topology topology,
-    const GlobalSemaphore& multi_device_global_semaphore,
-    const std::optional<DataType> dtype,
-    const std::optional<MemoryConfig>& memory_config,
-    const std::optional<size_t> num_preferred_links,
-    std::optional<tt::tt_metal::SubDeviceId> subdevice_id,
-    bool enable_persistent_fabric_mode) {
-    return all_reduce_async_impl(
-        input_tensor,
-        buffer_tensor,
-        cluster_axis,
-        mesh_device,
-        topology,
-        multi_device_global_semaphore,
-        dtype,
-        memory_config,
-        num_preferred_links,
-        subdevice_id,
-        enable_persistent_fabric_mode);
-}
-
-std::vector<Tensor> all_reduce_async(
-    const std::vector<Tensor>& input_tensors,
-    Tensor& buffer_tensor,
-    const uint32_t cluster_axis,
-    const MeshDevice& mesh_device,
-    const ttnn::ccl::Topology topology,
-    const global_semaphore::MultiDeviceGlobalSemaphore& multi_device_global_semaphore,
-    const std::optional<const DataType> dtype,
-    const std::optional<MemoryConfig>& memory_config,
-    const std::optional<size_t> num_preferred_links,
-    std::optional<tt::tt_metal::SubDeviceId> subdevice_id,
-    bool enable_persistent_fabric_mode) {
-    std::vector<Tensor> output_tensors;
-    output_tensors.reserve(input_tensors.size());
-    for (size_t i = 0; i < input_tensors.size(); ++i) {
-        output_tensors.push_back(all_reduce_async_impl(
-            input_tensors[i],
-            buffer_tensor,
-            cluster_axis,
-            mesh_device,
-            topology,
-            multi_device_global_semaphore.global_semaphores[i],
-            dtype,
-            memory_config,
-            num_preferred_links,
-            subdevice_id,
-            enable_persistent_fabric_mode));
     }
     return output_tensors;
 }
