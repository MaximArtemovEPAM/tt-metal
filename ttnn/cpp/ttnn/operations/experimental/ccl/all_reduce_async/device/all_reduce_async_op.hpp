--- conflicted
+++ resolved
@@ -96,18 +96,8 @@
 }  // namespace all_reduce_async_detail
 }  // namespace ccl
 
-<<<<<<< HEAD
 std::tuple<CoreRangeSet, std::vector<CoreCoord>> ar_choose_worker_cores(
-    size_t num_links,
-    size_t num_workers_per_link,
-    bool persistent_fabric_mode,
-    IDevice* device,
-    const std::optional<tt::tt_metal::SubDeviceId>& sub_device_id,
-    const std::optional<CoreRangeSet>& reserved_core_range = std::nullopt);
-=======
-std::tuple<CoreRangeSet, std::vector<CoreCoord>> choose_worker_cores(
     size_t num_links, size_t num_workers_per_link, bool persistent_fabric_mode, const CoreRangeSet& available_cores);
->>>>>>> ea87271b
 
 tt::tt_metal::operation::ProgramWithCallbacks all_reduce_async_minimal_multi_core_with_workers(
     const Tensor& input_tensor,
