--- conflicted
+++ resolved
@@ -28,11 +28,7 @@
 struct AllReduceAsync {
     const uint32_t num_links;
     const uint32_t ring_size;
-<<<<<<< HEAD
-=======
-    const uint32_t ring_index;
     const DataType dtype;
->>>>>>> 786f29ec
     const MemoryConfig output_mem_config;
     const ccl::Topology topology;
     const GlobalSemaphore semaphore;
@@ -44,11 +40,7 @@
     AllReduceAsync(
         uint32_t num_links,
         uint32_t ring_size,
-<<<<<<< HEAD
-=======
-        uint32_t ring_index,
         DataType dtype,
->>>>>>> 786f29ec
         MemoryConfig output_mem_config,
         ccl::Topology topology,
         GlobalSemaphore semaphore,
@@ -58,11 +50,7 @@
         const distributed::MeshDevice* mesh_device) :
         num_links(num_links),
         ring_size(ring_size),
-<<<<<<< HEAD
-=======
-        ring_index(ring_index),
         dtype(dtype),
->>>>>>> 786f29ec
         output_mem_config(output_mem_config),
         topology(topology),
         semaphore(semaphore),
@@ -78,11 +66,7 @@
 
         attrs.emplace_back("num_links", num_links);
         attrs.emplace_back("ring_size", ring_size);
-<<<<<<< HEAD
-=======
-        attrs.emplace_back("ring_index", ring_index);
         attrs.emplace_back("dtype", dtype);
->>>>>>> 786f29ec
         attrs.emplace_back("output_mem_config", output_mem_config);
         attrs.emplace_back("topology", topology);
         attrs.emplace_back("semaphore", semaphore);
@@ -148,6 +132,7 @@
     const MeshDevice& mesh_device,
     const ttnn::ccl::Topology topology,
     const GlobalSemaphore& multi_device_global_semaphore,
+    const std::optional<DataType> dtype = std::nullopt,
     const std::optional<MemoryConfig>& memory_config = std::nullopt,
     const std::optional<size_t> num_preferred_links = std::nullopt,
     std::optional<tt::tt_metal::SubDeviceId> sub_device_id = std::nullopt,
