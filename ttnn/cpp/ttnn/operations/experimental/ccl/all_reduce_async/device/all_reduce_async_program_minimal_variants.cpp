// SPDX-FileCopyrightText: © 2025 Tenstorrent AI ULC
//
// SPDX-License-Identifier: Apache-2.0
///
#include <algorithm>

#include <tt-metalium/core_coord.hpp>
#include <tt-metalium/buffer.hpp>
#include <tt-metalium/math.hpp>
#include "ttnn/tensor/tensor_impl.hpp"
#include "all_reduce_async_op.hpp"
#include "ttnn/operations/ccl/shared_with_host/hetergeneous_data_structs.hpp"
#include "ttnn/operations/ccl/ccl_host_datastructures.hpp"
#include "ttnn/operations/ccl/ccl_common.hpp"
#include "ttnn/operations/math.hpp"
#include <tt-metalium/work_split.hpp>
#include <tt-metalium/constants.hpp>
#include <tt-metalium/util.hpp>
#include <tt-metalium/host_api.hpp>
#include "cpp/ttnn/operations/ccl/common/types/ccl_types_args_emitters.hpp"
#include "cpp/ttnn/operations/ccl/common/host/ccl_command_stream_builders.hpp"

#include "cpp/ttnn/operations/ccl/common/uops/command_lowering.hpp"

#include "cpp/ttnn/operations/ccl/common/host/ccl_worker_builder.hpp"
#include "cpp/ttnn/operations/ccl/common/host/command_backend_runtime_args_overrider.hpp"
#include <sstream>
#include <type_traits>
#include <ranges>
#include <optional>
using namespace tt::constants;

namespace ttnn {

using namespace ccl;

CoreRangeSet cores_to_corerangeset(const std::vector<CoreCoord>& cores) {
    std::vector<CoreRange> core_ranges;
    for (const auto& core : cores) {
        core_ranges.push_back(CoreRange(core));
    }
    return CoreRangeSet(core_ranges);
}

tt::tt_metal::operation::ProgramWithCallbacks all_reduce_async_minimal_multi_core_with_workers(
    const Tensor& input_tensor,
    const Tensor& buffer_tensor,
    std::optional<IDevice*> forward_device,
    std::optional<IDevice*> backward_device,
    Tensor& output_tensor,
    const uint32_t num_links,
    const uint32_t ring_size,
    const uint32_t ring_index,
    ccl::Topology topology,
    const GlobalSemaphore& semaphore,
    const std::optional<tt::tt_metal::SubDeviceId>& sub_device_id,
    bool enable_persistent_fabric_mode) {
    tt::tt_metal::Program program{};

    IDevice* device = input_tensor.device();
    bool is_first_chip = ring_index == 0;
    bool is_last_chip = ring_index == ring_size - 1;
    log_trace(
        tt::LogOp,
        "DEBUG: device: {}, is_first_chip: {}, is_last_chip: {}",
        input_tensor.device()->id(),
        is_first_chip,
        is_last_chip);

    std::optional<ttnn::ccl::EdmLineFabricOpInterface> local_fabric_handle =
        ttnn::ccl::EdmLineFabricOpInterface::build_program_builder_worker_connection_fabric(
            device,
            forward_device.value_or(nullptr),
            backward_device.value_or(nullptr),
            &program,
            enable_persistent_fabric_mode,
            num_links,
            topology);

    // Get OP Config, topology config
    std::vector<Tensor> input_tensors = {input_tensor};
    std::vector<Tensor> output_tensors = {output_tensor};
    const auto& op_config = ttnn::ccl::CCLOpConfig(input_tensors, output_tensors, topology);
    size_t num_targets_forward = 0;
    size_t num_targets_backward = 0;
    if (topology == ccl::Topology::Linear) {
        LineTopology line_topology(ring_size, ring_index);
        num_targets_forward =
            line_topology.get_distance_to_end_of_line(ttnn::ccl::EdmLineFabricOpInterface::Direction::FORWARD);
        num_targets_backward =
            line_topology.get_distance_to_end_of_line(ttnn::ccl::EdmLineFabricOpInterface::Direction::BACKWARD);
    } else if (topology == ccl::Topology::Ring) {
        // TODO: Commonize
        num_targets_forward = tt::div_up(ring_size - 1, 2);
        num_targets_backward = ring_size - 1 - num_targets_forward;
        if (ring_index % 2 == 0) {
            std::swap(num_targets_forward, num_targets_backward);
        }
    }

    // Tensor Info
    const auto input_tensor_num_pages = input_tensor.buffer()->num_pages();
    const auto input_tensor_cores = input_tensor.memory_config().shard_spec->grid;
    const auto input_tensor_shard_shape = input_tensor.memory_config().shard_spec->shape;
    const auto input_tensor_shard_num_pages = input_tensor_shard_shape[0] * input_tensor_shard_shape[1] / TILE_HW;
    const auto num_input_cores = input_tensor_cores.num_cores();
    const auto output_tensor_num_pages = output_tensor.buffer()->num_pages();
    const auto output_tensor_cores = output_tensor.memory_config().shard_spec->grid;
    const auto output_tensor_shard_shape = output_tensor.memory_config().shard_spec->shape;
    const auto output_tensor_shard_num_pages = output_tensor_shard_shape[0] * output_tensor_shard_shape[1] / TILE_HW;
    const auto num_output_cores = output_tensor_cores.num_cores();

<<<<<<< HEAD
    // Get worker cores, assuming 1 worker per link
    std::optional<CoreRangeSet> reserved_cores = output_tensor_cores;
    uint32_t num_workers_per_link = 1;

    auto sub_device_cores = device->worker_cores(
        tt::tt_metal::HalProgrammableCoreType::TENSIX, sub_device_id.value_or(device->get_sub_device_ids().at(0)));
    auto available_cores = reserved_cores.has_value() ? sub_device_cores.subtract(*reserved_cores) : sub_device_cores;
    const auto [sender_worker_core_range, sender_worker_cores] =
        ar_choose_worker_cores(num_links, num_workers_per_link, enable_persistent_fabric_mode, available_cores);
=======
    auto sub_device_cores = device->worker_cores(
        tt::tt_metal::HalProgrammableCoreType::TENSIX, sub_device_id.value_or(device->get_sub_device_ids().at(0)));
>>>>>>> 978c7115

    std::vector<CoreRange> output_cores;
    for (const auto& cr : sub_device_cores.ranges()) {
        const auto intersection = output_tensor_cores.intersection(cr);
        if (intersection.size() > 0) {
            output_cores.push_back(intersection.bounding_box());
        }
    }
    // output_cores_all is the bounding box of the output_tensor_cores but respecting boundaries of subdevice grids
    CoreRangeSet output_cores_all(output_cores);

    CoreRangeSet reserved_cores = output_cores_all;
    auto available_cores = sub_device_cores.subtract(reserved_cores);
    // Get worker cores, assuming 1 worker per link
    uint32_t num_workers_per_link = 1;
    const auto [sender_worker_core_range, sender_worker_cores] =
        choose_worker_cores(num_links, num_workers_per_link, enable_persistent_fabric_mode, available_cores);

    constexpr bool has_work = 1;

    // output_cores_unused is the cores that should do no work
    auto output_cores_unused = output_cores_all.subtract(output_tensor_cores);
    // all_cores is both sender and worker cores
    auto all_cores = output_cores_all.merge(sender_worker_core_range);

    tt::log_debug(tt::LogOp, "input_tensor_num_pages: {}", input_tensor_num_pages);
    tt::log_debug(tt::LogOp, "input_tensor_cores: {}", input_tensor_cores);
    tt::log_debug(tt::LogOp, "input_tensor_shard_shape: {}", input_tensor_shard_shape);
    tt::log_debug(tt::LogOp, "input_tensor_shard_num_pages: {}", input_tensor_shard_num_pages);
    tt::log_debug(tt::LogOp, "output_tensor_cores: {}", output_tensor_cores);
    tt::log_debug(tt::LogOp, "output_tensor_shard_shape: {}", output_tensor_shard_shape);
    tt::log_debug(tt::LogOp, "output_tensor_shard_num_pages: {}", output_tensor_shard_num_pages);

    // L1 Scratch CB Creation
    const size_t packet_size_bytes = local_fabric_handle->get_edm_buffer_size_bytes();
    uint32_t l1_scratch_cb_page_size_bytes = op_config.get_page_size();
    uint32_t num_pages_per_packet = packet_size_bytes / l1_scratch_cb_page_size_bytes;
    uint32_t cb_num_pages = tt::div_up(output_tensor_cores.num_cores(), num_links) * output_tensor_shard_num_pages;
    uint32_t src0_cb_index = tt::CBIndex::c_0;
    tt::DataFormat df = tt::tt_metal::datatype_to_dataformat_converter(input_tensor.get_dtype());
    tt::tt_metal::CircularBufferConfig cb_src0_config =
        tt::tt_metal::CircularBufferConfig(cb_num_pages * l1_scratch_cb_page_size_bytes, {{src0_cb_index, df}})
            .set_page_size(src0_cb_index, l1_scratch_cb_page_size_bytes);
    tt::tt_metal::CBHandle cb_src0_workers =
        tt::tt_metal::CreateCircularBuffer(program, sender_worker_core_range, cb_src0_config);
    // Set aside a buffer we can use for storing packet headers in (particularly for atomic incs)
    const auto reserved_packet_header_CB_index = tt::CBIndex::c_3;
    static constexpr auto num_packet_headers_storable = 8;
    static constexpr auto packet_header_size_bytes = sizeof(tt::tt_fabric::PacketHeader);
    tt::tt_metal::CircularBufferConfig cb_reserved_packet_header_config =
        tt::tt_metal::CircularBufferConfig(
            num_packet_headers_storable * packet_header_size_bytes * 2,
            {{reserved_packet_header_CB_index, tt::DataFormat::RawUInt32}})
            .set_page_size(reserved_packet_header_CB_index, packet_header_size_bytes);
    auto reserved_packet_header_CB_handle =
        tt::tt_metal::CreateCircularBuffer(program, sender_worker_core_range, cb_reserved_packet_header_config);

    // Reduction kernel setup
    auto input_cores_vec = corerange_to_cores(input_tensor_cores, std::nullopt, true);
    auto output_cores_vec = corerange_to_cores(output_tensor_cores, std::nullopt, true);

    // Create output tensor splits
    // TODO: Currently does not support output shards being split across multiple links
    std::vector<CoreRangeSet> output_corerangeset_per_link;
    std::vector<uint32_t> num_output_cores_in_link(num_links, 0);
    uint32_t output_cores_per_link = tt::div_up(output_tensor_cores.num_cores(), num_links);
    uint32_t num_assigned_cores = 0;
    for (uint32_t link = 0; link < num_links; link++) {
        uint32_t num_cores_this_link = std::min(output_cores_per_link, num_output_cores - num_assigned_cores);
        output_corerangeset_per_link.emplace_back(
            cores_to_corerangeset(std::vector<CoreCoord>(
                                      output_cores_vec.begin() + num_assigned_cores,
                                      output_cores_vec.begin() + num_assigned_cores + num_cores_this_link))
                .merge_ranges());
        num_output_cores_in_link[link] = num_cores_this_link;
        num_assigned_cores += num_cores_this_link;
    }

    // Create output tensor page splits
    std::vector<uint32_t> output_tensor_pages_in_link(num_links, 0);
    uint32_t num_assigned_pages = 0;
    for (uint32_t link = 0; link < num_links; link++) {
        uint32_t num_output_pages_per_link = output_tensor_shard_num_pages * num_output_cores_in_link[link];
        uint32_t num_pages_this_link =
            std::min(num_output_pages_per_link, output_tensor_num_pages - num_assigned_pages);
        output_tensor_pages_in_link[link] = num_pages_this_link;
        num_assigned_pages += num_pages_this_link;
    }

    // Create input tensor splits
    /*
        Overview of algorithm:

        - Ouput: each link gets assigned a start and end core index, since multiple links
            may have to read different offesets within a shard on the same core
        - First, assign all the necessary cores needed for a link. This may result in the link
            containing extra pages. This will result in an overflow, which is used to detect
            the tile offset (within a shard) for the next link
        - Once you have the start_core_idx, the end_core_idx is calculated by
            getting the upper bound on the number of cores needed to read the pages assigned
            to the link, accounting for the tile offset. This calculation is done by dividing
            the upper bound on the number of pages assigned to this link
            (num_pages_this_link + input_tensor_tile_offset) by the number of pages in a shard.
            This gives the number of cores needed to read the pages assigned to this link.
        - If an overflow is detected, then the start_core_idx for the next link is set
            to the end_core_idx of the current link. Ie, 2 links read from the same core
    */
    std::vector<std::pair<uint32_t, uint32_t>> input_cores_idx_per_link(num_links, {0, 0});
    std::vector<uint32_t> input_tensor_tile_offset_per_link(num_links, 0);
    uint32_t start_core_idx = 0;
    uint32_t num_pages_overflow = 0;
    for (uint32_t link = 0; link < num_links; link++) {
        uint32_t num_pages_this_link = output_tensor_pages_in_link[link];

        // Get offset based on previous overflow
        uint32_t input_tensor_tile_offset =
            (input_tensor_shard_num_pages - num_pages_overflow) % input_tensor_shard_num_pages;
        input_tensor_tile_offset_per_link[link] = input_tensor_tile_offset;

        uint32_t end_core_idx = std::min(
            start_core_idx + tt::div_up(num_pages_this_link + input_tensor_tile_offset, input_tensor_shard_num_pages),
            num_input_cores);

        // Num pages allocated based on number of input cores selected for this link
        uint32_t num_pages_allocated =
            (end_core_idx - start_core_idx) * input_tensor_shard_num_pages - input_tensor_tile_offset;

        // Update overflow
        num_pages_overflow = num_pages_allocated - num_pages_this_link;

        // Store core indices
        input_cores_idx_per_link[link] = {start_core_idx, end_core_idx};

        // Set start index based on overflow
        if (num_pages_overflow > 0) {
            start_core_idx = end_core_idx - 1;
        } else {
            start_core_idx = end_core_idx;
        }
    }

    // Create reduction semaphores for each link
    std::vector<uint32_t> reduction_semaphore_ids(num_links, 0);
    for (uint32_t link = 0; link < num_links; link++) {
        reduction_semaphore_ids[link] = tt::tt_metal::CreateSemaphore(program, all_cores, 0);
    }

    /* reduction cb */
    uint32_t reduction_CB_single_tile_size = output_tensor.get_tensor_spec().tile().get_tile_size(df);
    uint32_t reduction_CB_tiles = output_tensor_shard_num_pages * ring_size;
    uint32_t reduction_CB_size = reduction_CB_tiles * reduction_CB_single_tile_size;

    uint32_t reduction_cb_index = tt::CBIndex::c_1;
    tt::tt_metal::CircularBufferConfig reduction_cb_config =
        tt::tt_metal::CircularBufferConfig(reduction_CB_size, {{reduction_cb_index, df}})
            .set_page_size(reduction_cb_index, reduction_CB_single_tile_size)
            .set_globally_allocated_address(*buffer_tensor.buffer());
    auto cb_reduction = tt::tt_metal::CreateCircularBuffer(program, all_cores, reduction_cb_config);

    /* out cb */
    uint32_t out_CB_single_tile_size = output_tensor.get_tensor_spec().tile().get_tile_size(df);
    uint32_t out_CB_tiles = output_tensor_shard_num_pages;
    uint32_t out_CB_size = out_CB_tiles * out_CB_single_tile_size;

    uint32_t out_cb_index = tt::CBIndex::c_2;
    tt::tt_metal::CircularBufferConfig out_cb_config =
        tt::tt_metal::CircularBufferConfig(out_CB_size, {{out_cb_index, df}})
            .set_page_size(out_cb_index, out_CB_single_tile_size)
            .set_globally_allocated_address(*output_tensor.buffer());  // TODO: Remove once new cb attached for output
    auto cb_out = tt::tt_metal::CreateCircularBuffer(
        program, output_tensor_cores, out_cb_config);  // TODO: This should be the output cores instead

    // Create reduction dataflow kernel
    auto reduction_reader_kernel_config = tt::tt_metal::ReaderDataMovementConfig{};
    reduction_reader_kernel_config.compile_args = {
        reduction_cb_index,  // reduction_cb_index
        reduction_CB_tiles,  // total_num_reduction_tiles
    };
    auto reduction_reader_kernel_id = tt::tt_metal::CreateKernel(
        program,
        "ttnn/cpp/ttnn/operations/experimental/ccl/all_reduce_async/device/kernels/dataflow/"
        "reduction_receiver.cpp",
        output_cores_all,
        reduction_reader_kernel_config);
    if (output_cores_unused.size() > 0) {
        tt::tt_metal::SetRuntimeArgs(program, reduction_reader_kernel_id, output_cores_unused, {!has_work, 0});
    }

    // Create reduction dataflow kernel
    auto reduction_kernel_config = tt::tt_metal::ComputeConfig{};
    reduction_kernel_config.compile_args = {
        reduction_cb_index,  // reduction_cb_index
        out_cb_index,        // out_cb_index
    };
    auto reduction_kernel_id = tt::tt_metal::CreateKernel(
        program,
        "ttnn/cpp/ttnn/operations/experimental/ccl/all_reduce_async/device/kernels/compute/"
        "reduction.cpp",
        output_cores_all,
        reduction_kernel_config);
    tt::tt_metal::SetRuntimeArgs(
        program, reduction_kernel_id, output_tensor_cores, {1, ring_size, output_tensor_shard_num_pages});
    if (output_cores_unused.size() > 0) {
        tt::tt_metal::SetRuntimeArgs(program, reduction_kernel_id, output_cores_unused, {!has_work, 0, 0});
    }

    // KERNEL CREATION
    tt::tt_metal::NOC reader_noc = tt::tt_metal::NOC::NOC_1;
    tt::tt_metal::NOC writer_noc = tt::tt_metal::NOC::NOC_0;
    // Reader
    std::vector<uint32_t> reader_compile_args = {
        ring_index,                 // my_chip_id
        src0_cb_index,              // cb0_id
        op_config.get_page_size(),  // tensor0_page_size
    };
    log_trace(tt::LogOp, "Reader Compile Args:");
    auto worker_sender_reader_kernel_id = tt::tt_metal::CreateKernel(
        program,
        "ttnn/cpp/ttnn/operations/experimental/ccl/all_reduce_async/device/kernels/dataflow/"
        "worker_reader.cpp",
        sender_worker_core_range,
        tt::tt_metal::DataMovementConfig{
            .processor = tt::tt_metal::DataMovementProcessor::RISCV_1,
            .noc = reader_noc,
            .compile_args = reader_compile_args});

    // Writer
    std::vector<uint32_t> writer_compile_args = {
        ring_index,                       // my_chip_id
        reserved_packet_header_CB_index,  // reserved_packet_header_cb_id
        num_packet_headers_storable,      // num_packet_headers_storable
        src0_cb_index,                    // cb0_id
        num_pages_per_packet,             // packet_size_in_pages
        op_config.get_page_size(),        // tensor0_page_size
        num_targets_forward,              // num_targets_forward_direction
        num_targets_backward,             // num_targets_backward_direction
    };
    log_trace(tt::LogOp, "Writer Compile Args:");
    auto worker_sender_writer_kernel_id = tt::tt_metal::CreateKernel(
        program,
        "ttnn/cpp/ttnn/operations/experimental/ccl/all_reduce_async/device/kernels/dataflow/"
        "worker_writer.cpp",
        sender_worker_core_range,
        tt::tt_metal::DataMovementConfig{
            .processor = tt::tt_metal::DataMovementProcessor::RISCV_0,
            .noc = writer_noc,
            .compile_args = writer_compile_args});

    // Kernel Runtime Args
    for (uint32_t link = 0; link < num_links; link++) {
        CoreCoord core = sender_worker_cores[link];
        CoreCoord drain_sync_core = device->worker_core_from_logical_core(core);
        uint32_t worker_num_tiles_to_read = output_tensor_pages_in_link[link];

        uint32_t input_first_core_tile_start_offset = input_tensor_tile_offset_per_link[link];
        uint32_t output_first_core_tile_start_offset = 0;

        std::vector<uint32_t> input_tensor_cores_x;
        std::vector<uint32_t> input_tensor_cores_y;
        std::vector<uint32_t> output_tensor_cores_x;
        std::vector<uint32_t> output_tensor_cores_y;
        for (uint32_t i = input_cores_idx_per_link[link].first; i < input_cores_idx_per_link[link].second; i++) {
            auto this_core = device->worker_core_from_logical_core(input_cores_vec[i]);
            input_tensor_cores_x.push_back(this_core.x);
            input_tensor_cores_y.push_back(this_core.y);
        }
        for (uint32_t i = output_cores_per_link * link;
             i < output_cores_per_link * link + num_output_cores_in_link[link];
             i++) {
            auto this_core = device->worker_core_from_logical_core(output_cores_vec[i]);
            output_tensor_cores_x.push_back(this_core.x);
            output_tensor_cores_y.push_back(this_core.y);
        }

        std::optional<tt::tt_fabric::SenderWorkerAdapterSpec> forward_fabric_connection =
            !forward_device.has_value()
                ? std::nullopt
                : std::optional<tt::tt_fabric::SenderWorkerAdapterSpec>(local_fabric_handle->uniquely_connect_worker(
                      device, ttnn::ccl::EdmLineFabricOpInterface::FORWARD));
        std::optional<tt::tt_fabric::SenderWorkerAdapterSpec> backward_fabric_connection =
            !backward_device.has_value()
                ? std::nullopt
                : std::optional<tt::tt_fabric::SenderWorkerAdapterSpec>(local_fabric_handle->uniquely_connect_worker(
                      device, ttnn::ccl::EdmLineFabricOpInterface::BACKWARD));

        // Set reader runtime args
        std::vector<uint32_t> reader_rt_args = {
            input_tensor.buffer()->address(),    // tensor_address0
            input_tensor_shard_num_pages,        // num_tiles_per_core
            worker_num_tiles_to_read,            // num_tiles_to_read
            input_first_core_tile_start_offset,  // first_core_tile_start_offset
            input_tensor_cores_x.size(),         // num_cores
        };
        reader_rt_args.insert(reader_rt_args.end(), input_tensor_cores_x.begin(), input_tensor_cores_x.end());
        reader_rt_args.insert(reader_rt_args.end(), input_tensor_cores_y.begin(), input_tensor_cores_y.end());
        log_trace(tt::LogOp, "Reader Runtime Args:");
        for (const auto& arg : reader_rt_args) {
            log_trace(tt::LogOp, "\t{}", arg);
        }
        tt::tt_metal::SetRuntimeArgs(program, worker_sender_reader_kernel_id, {core}, reader_rt_args);

        // Set writer runtime args
        std::vector<uint32_t> mcast_start_x;
        std::vector<uint32_t> mcast_start_y;
        std::vector<uint32_t> mcast_end_x;
        std::vector<uint32_t> mcast_end_y;

        uint32_t num_mcast_cores = 0;
        for (const auto& range : output_corerangeset_per_link[link].ranges()) {
            auto start_core = device->worker_core_from_logical_core(range.start_coord);
            auto end_core = device->worker_core_from_logical_core(range.end_coord);
            num_mcast_cores += (end_core.x - start_core.x + 1) * (end_core.y - start_core.y + 1);
            bool mcast_range_contains_self =
                start_core.x <= core.x && core.x <= end_core.x && start_core.y <= core.y && core.y <= end_core.y;
            if (mcast_range_contains_self) {
                num_mcast_cores -= 1;
            }
            if (writer_noc == tt::tt_metal::NOC::NOC_1) {
                std::swap(start_core, end_core);
            }
            mcast_start_x.push_back(start_core.x);
            mcast_start_y.push_back(start_core.y);
            mcast_end_x.push_back(end_core.x);
            mcast_end_y.push_back(end_core.y);
        }

        uint32_t out_ready_sem_wait_value = ring_size;
        std::vector<uint32_t> writer_rt_args = {
            reduction_cb_index,                   // tensor_address0
            semaphore.address(),                  // out_ready_sem_bank_addr (absolute address)
            output_tensor_shard_num_pages,        // num_tiles_per_core
            worker_num_tiles_to_read,             // num_tiles_to_read
            output_first_core_tile_start_offset,  // first_core_tile_start_offset
            output_tensor_cores_x.size(),         // num_cores
            num_mcast_cores,                      // num_mcast_cores
            drain_sync_core.x,                    // out_ready_sem_noc0_x
            drain_sync_core.y,                    // out_ready_sem_noc0_y
            out_ready_sem_wait_value,             // out_ready_sem_wait_value
            reduction_semaphore_ids[link],        // reduction_semaphore_id
            mcast_start_x.size(),                 // num_mcast_ranges
            link,                                 // link
        };
        writer_rt_args.insert(writer_rt_args.end(), output_tensor_cores_x.begin(), output_tensor_cores_x.end());
        writer_rt_args.insert(writer_rt_args.end(), output_tensor_cores_y.begin(), output_tensor_cores_y.end());

        writer_rt_args.insert(writer_rt_args.end(), mcast_start_x.begin(), mcast_start_x.end());
        writer_rt_args.insert(writer_rt_args.end(), mcast_start_y.begin(), mcast_start_y.end());
        writer_rt_args.insert(writer_rt_args.end(), mcast_end_x.begin(), mcast_end_x.end());
        writer_rt_args.insert(writer_rt_args.end(), mcast_end_y.begin(), mcast_end_y.end());

        log_trace(tt::LogOp, "Writer Runtime Args:");
        for (const auto& arg : writer_rt_args) {
            log_trace(tt::LogOp, "\t{}", arg);
        }
        writer_rt_args.push_back(forward_fabric_connection.has_value());
        if (forward_fabric_connection.has_value()) {
            auto sender_worker_flow_control_semaphore_id = CreateSemaphore(program, {core}, 0);
            auto sender_worker_teardown_semaphore_id = CreateSemaphore(program, {core}, 0);
            auto sender_worker_buffer_index_semaphore_id = CreateSemaphore(program, {core}, 0);
            append_worker_to_fabric_edm_sender_rt_args(
                forward_fabric_connection.value(),
                sender_worker_flow_control_semaphore_id,
                sender_worker_teardown_semaphore_id,
                sender_worker_buffer_index_semaphore_id,
                writer_rt_args);
        }
        writer_rt_args.push_back(backward_fabric_connection.has_value());
        if (backward_fabric_connection.has_value()) {
            auto sender_worker_flow_control_semaphore_id = CreateSemaphore(program, {core}, 0);
            auto sender_worker_teardown_semaphore_id = CreateSemaphore(program, {core}, 0);
            auto sender_worker_buffer_index_semaphore_id = CreateSemaphore(program, {core}, 0);
            append_worker_to_fabric_edm_sender_rt_args(
                backward_fabric_connection.value(),
                sender_worker_flow_control_semaphore_id,
                sender_worker_teardown_semaphore_id,
                sender_worker_buffer_index_semaphore_id,
                writer_rt_args);
        }
        tt::tt_metal::SetRuntimeArgs(program, worker_sender_writer_kernel_id, {core}, writer_rt_args);

        // Set reduction worker runtime args
        std::vector<uint32_t> reduction_reader_rt_args = {
            has_work,
            reduction_semaphore_ids[link],  // reduction_semaphore_id
        };
        tt::tt_metal::SetRuntimeArgs(
            program, reduction_reader_kernel_id, output_corerangeset_per_link[link], reduction_reader_rt_args);
    }

    auto override_runtime_arguments_callback =
        [worker_sender_reader_kernel_id, worker_sender_writer_kernel_id, sender_worker_cores, cb_out, cb_reduction](
            const void* operation,
            Program& program,
            const std::vector<Tensor>& input_tensors,
            const std::vector<std::optional<const Tensor>>& optional_input_tensors,
            const std::vector<Tensor>& output_tensors) {
            const auto& input = input_tensors[0];
            const auto& output = output_tensors[0];
            const auto& buffer_tensor = input_tensors[1];

            auto semaphore = static_cast<const ttnn::AllReduceAsync*>(operation)->semaphore;

            // update senders
            auto& worker_reader_sender_runtime_args_by_core = GetRuntimeArgs(program, worker_sender_reader_kernel_id);
            auto& worker_writer_sender_runtime_args_by_core = GetRuntimeArgs(program, worker_sender_writer_kernel_id);
            for (const auto& core : sender_worker_cores) {
                // reader
                auto& worker_reader_sender_runtime_args = worker_reader_sender_runtime_args_by_core[core.x][core.y];
                worker_reader_sender_runtime_args[0] = input.buffer()->address();
                // writer
                auto& worker_writer_sender_runtime_args = worker_writer_sender_runtime_args_by_core[core.x][core.y];
                worker_writer_sender_runtime_args[1] = semaphore.address();
            }
            UpdateDynamicCircularBufferAddress(program, cb_out, *output.buffer());
            UpdateDynamicCircularBufferAddress(program, cb_reduction, *buffer_tensor.buffer());
        };

    return {.program = std::move(program), .override_runtime_arguments_callback = override_runtime_arguments_callback};
}

}  // namespace ttnn<|MERGE_RESOLUTION|>--- conflicted
+++ resolved
@@ -110,20 +110,8 @@
     const auto output_tensor_shard_num_pages = output_tensor_shard_shape[0] * output_tensor_shard_shape[1] / TILE_HW;
     const auto num_output_cores = output_tensor_cores.num_cores();
 
-<<<<<<< HEAD
-    // Get worker cores, assuming 1 worker per link
-    std::optional<CoreRangeSet> reserved_cores = output_tensor_cores;
-    uint32_t num_workers_per_link = 1;
-
     auto sub_device_cores = device->worker_cores(
         tt::tt_metal::HalProgrammableCoreType::TENSIX, sub_device_id.value_or(device->get_sub_device_ids().at(0)));
-    auto available_cores = reserved_cores.has_value() ? sub_device_cores.subtract(*reserved_cores) : sub_device_cores;
-    const auto [sender_worker_core_range, sender_worker_cores] =
-        ar_choose_worker_cores(num_links, num_workers_per_link, enable_persistent_fabric_mode, available_cores);
-=======
-    auto sub_device_cores = device->worker_cores(
-        tt::tt_metal::HalProgrammableCoreType::TENSIX, sub_device_id.value_or(device->get_sub_device_ids().at(0)));
->>>>>>> 978c7115
 
     std::vector<CoreRange> output_cores;
     for (const auto& cr : sub_device_cores.ranges()) {
