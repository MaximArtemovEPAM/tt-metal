// SPDX-FileCopyrightText: © 2024 Tenstorrent AI ULC
//
// SPDX-License-Identifier: Apache-2.0

#pragma once

#include <cstdint>
#include <tt-metalium/core_coord.hpp>
#include <tt-metalium/buffer.hpp>
#include "ttnn/tensor/tensor.hpp"
#include "ttnn/operations/ccl/shared_with_host/hetergeneous_data_structs.hpp"
#include <tt-metalium/constants.hpp>
#include "ttnn/operations/ccl/ccl_host_datastructures.hpp"
#include "ttnn/operations/ccl/ccl_common.hpp"
#include "ttnn/operations/ccl/ccl_op_fusion.hpp"
#include <tt-metalium/global_semaphore.hpp>
#include "cpp/ttnn/global_semaphore.hpp"

#include "ttnn/run_operation.hpp"

#include <optional>
#include <vector>

namespace ttnn {

using ccl::EriscDatamoverBuilder;

struct AllGatherConcat {
    const uint32_t dim;
    const uint32_t num_links;
    const uint32_t ring_size;
    const MemoryConfig output_mem_config;
    const ccl::Topology topology;
    const GlobalSemaphore semaphore;
    std::optional<tt::tt_metal::SubDeviceId> sub_device_id;
    const uint32_t num_heads;
    const uint32_t cluster_axis;

    AllGatherConcat(
        uint32_t dim,
        uint32_t num_links,
        uint32_t ring_size,
        MemoryConfig output_mem_config,
        ccl::Topology topology,
        GlobalSemaphore semaphore,
        std::optional<tt::tt_metal::SubDeviceId>& sub_device_id,
<<<<<<< HEAD
        bool enable_persistent_fabric_mode,
=======
>>>>>>> 6cc4fb1f
        uint32_t num_heads,
        uint32_t cluster_axis) :
        dim(dim),
        num_links(num_links),
        ring_size(ring_size),
        output_mem_config(output_mem_config),
        topology(topology),
        semaphore(semaphore),
        sub_device_id(sub_device_id),
<<<<<<< HEAD
        enable_persistent_fabric_mode(enable_persistent_fabric_mode),
=======
>>>>>>> 6cc4fb1f
        num_heads(num_heads),
        cluster_axis(cluster_axis) {}

    // Add attributes method for reflection
    auto attributes() const {
        using tt::stl::reflection::Attribute;
        std::vector<std::tuple<std::string, Attribute>> attrs;

        attrs.emplace_back("dim", dim);
        attrs.emplace_back("num_links", num_links);
        attrs.emplace_back("ring_size", ring_size);
        attrs.emplace_back("output_mem_config", output_mem_config);
        attrs.emplace_back("topology", topology);
        attrs.emplace_back("semaphore", semaphore);
        attrs.emplace_back("num_heads", num_heads);
        attrs.emplace_back("cluster_axis", cluster_axis);
        return attrs;
    }

    void validate(const std::vector<Tensor>& input_tensors) const;
    std::vector<ttnn::TensorSpec> compute_output_specs(const std::vector<Tensor>& input_tensors) const;
    tt::tt_metal::operation::MeshWorkloadWithCallbacks create_mesh_workload(
        const ttnn::MeshCoordinateRangeSet& tensor_coords,
        const std::vector<Tensor>& input_tensors,
        std::vector<Tensor>& output_tensors) const;
    tt::tt_metal::operation::ProgramWithCallbacks create_program_at(
        const ttnn::MeshCoordinate& mesh_coord,
        const std::vector<Tensor>& input_tensors,
        std::vector<Tensor>& output_tensors) const;
    tt::tt_metal::operation::Hash compute_program_hash(const std::vector<Tensor>& input_tensors) const;
};

// All Gather Variants
std::tuple<CoreRangeSet, std::vector<CoreCoord>> choose_worker_cores(
    size_t num_links,
    size_t num_workers_per_link,
    bool persistent_fabric_mode,
    IDevice* device,
    const std::optional<tt::tt_metal::SubDeviceId>& sub_device_id);

tt::tt_metal::operation::ProgramWithCallbacks all_gather_concat_llama_sharded(
    const Tensor& input_tensor,
    const Tensor& buffer_tensor,
    IDevice* target_device,
    std::optional<IDevice*> forward_device,
    std::optional<IDevice*> backward_device,
    Tensor& output_tensor,
    const uint32_t dim,
    const uint32_t num_links,
    const uint32_t ring_size,
    const uint32_t ring_index,
    ccl::Topology topology,
    const GlobalSemaphore& semaphore,
    const std::optional<tt::tt_metal::SubDeviceId>& sub_device_id,
    const uint32_t num_heads);

tt::tt_metal::operation::ProgramWithCallbacks all_gather_concat_llama_sharded_subgrids(
    const Tensor& input_tensor,
    const Tensor& buffer_tensor,
    std::optional<IDevice*> forward_device,
    std::optional<IDevice*> backward_device,
    Tensor& output_tensor,
    const uint32_t dim,
    const uint32_t num_links,
    const uint32_t ring_size,
    const uint32_t ring_index,
    ccl::Topology topology,
    const GlobalSemaphore& semaphore,
    const std::optional<tt::tt_metal::SubDeviceId>& sub_device_id,
    const uint32_t num_heads);

namespace operations {
namespace experimental {
namespace ccl {

Tensor all_gather_concat(
    const Tensor& input_tensor,
    Tensor& buffer_tensor,
    const uint32_t dim,
    const uint32_t cluster_axis,
    const MeshDevice& mesh_device,
    const GlobalSemaphore& global_semaphore,
    const uint32_t num_heads,
    const std::optional<uint32_t> num_links = std::nullopt,
    const std::optional<MemoryConfig>& memory_config = std::nullopt,
    const ttnn::ccl::Topology topology = ttnn::ccl::Topology::Linear,
    std::optional<tt::tt_metal::SubDeviceId> sub_device_id = std::nullopt);

}  // namespace ccl
}  // namespace experimental
}  // namespace operations

}  // namespace ttnn<|MERGE_RESOLUTION|>--- conflicted
+++ resolved
@@ -44,10 +44,6 @@
         ccl::Topology topology,
         GlobalSemaphore semaphore,
         std::optional<tt::tt_metal::SubDeviceId>& sub_device_id,
-<<<<<<< HEAD
-        bool enable_persistent_fabric_mode,
-=======
->>>>>>> 6cc4fb1f
         uint32_t num_heads,
         uint32_t cluster_axis) :
         dim(dim),
@@ -57,10 +53,6 @@
         topology(topology),
         semaphore(semaphore),
         sub_device_id(sub_device_id),
-<<<<<<< HEAD
-        enable_persistent_fabric_mode(enable_persistent_fabric_mode),
-=======
->>>>>>> 6cc4fb1f
         num_heads(num_heads),
         cluster_axis(cluster_axis) {}
 
