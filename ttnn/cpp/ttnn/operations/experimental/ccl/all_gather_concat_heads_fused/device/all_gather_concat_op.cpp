// SPDX-FileCopyrightText: © 2025 Tenstorrent AI ULC
//
// SPDX-License-Identifier: Apache-2.0

#include "all_gather_concat_op.hpp"
#include "ttnn/operations/functions.hpp"
#include "ttnn/operations/math.hpp"
#include "ttnn/operations/core/core.hpp"
#include "cpp/ttnn/global_semaphore.hpp"
#include <tt-metalium/work_split.hpp>

#include "ttnn/tensor/tensor_utils.hpp"

namespace ttnn {
<<<<<<< HEAD
=======
namespace ccl {
namespace all_gather_concat_detail {

AllGatherConcat create_all_gather_concat_struct(
    const Tensor& input_tensor,
    const uint32_t dim,
    const uint32_t num_links,
    const std::optional<MemoryConfig>& memory_config,
    const std::vector<IDevice*>& devices,
    const ttnn::ccl::Topology topology,
    const std::vector<GlobalSemaphore>& semaphores,
    std::optional<tt::tt_metal::SubDeviceId> sub_device_id,
    const uint32_t num_heads) {
    uint32_t num_devices = devices.size();

    std::optional<IDevice*> forward_device = std::nullopt;
    std::optional<IDevice*> backward_device = std::nullopt;
    std::optional<GlobalSemaphore> semaphore = std::nullopt;
    uint32_t device_index = 0;  // Initialize device index
    for (uint32_t i = 0; i < num_devices; ++i) {
        if (devices.at(i) == input_tensor.device()) {
            device_index = i;
            semaphore = semaphores.at(i);  // Get raw pointer
            if (i != 0) {
                backward_device = devices.at(i - 1);
            }
            if (i != num_devices - 1) {
                forward_device = devices.at(i + 1);
            }
        }
    }

    return ttnn::AllGatherConcat{
        forward_device,
        backward_device,
        dim,
        num_links,
        num_devices,
        device_index,
        memory_config.value_or(input_tensor.memory_config()),
        topology,
        semaphore.value(),
        sub_device_id,
        num_heads};
}

}  // namespace all_gather_concat_detail
}  // namespace ccl
>>>>>>> 0c3735f0

void AllGatherConcat::validate(const std::vector<Tensor>& input_tensors) const {
    const auto& input_tensor = input_tensors[0];
    const auto& layout = input_tensors[0].get_layout();
    const auto& dtype = input_tensors[0].get_dtype();
    const auto& page_size = input_tensors[0].buffer()->page_size();
    const auto input_core_ranges = input_tensor.buffer()->shard_spec().grid().ranges();
    const auto padded_input_shape = input_tensor.get_padded_shape();
    TT_FATAL(page_size % input_tensors[0].buffer()->alignment() == 0, "All Gather currently requires aligned pages");

    TT_FATAL(input_tensor.storage_type() == StorageType::DEVICE, "Operands to all_gather need to be on device!");
    TT_FATAL(input_tensor.buffer() != nullptr, "Operands to all_gather need to be allocated in buffers on device!");
    TT_FATAL(this->num_links > 0, "Error, num_links should be more than 0 but has {}", this->num_links);
    TT_FATAL(
        this->num_links <= input_tensor.device()->compute_with_storage_grid_size().y,
        "Worker cores used by links are parallelizaed over rows");

    TT_FATAL(
        input_tensor.memory_config().memory_layout == TensorMemoryLayout::HEIGHT_SHARDED,
        "Unsupported memory layout {}.",
        input_tensor.memory_config().memory_layout);

    TT_FATAL(
        input_core_ranges[0].start_coord.x == 1 && input_core_ranges[0].end_coord.x == 3 &&
            input_core_ranges[0].start_coord.y == 0 && input_core_ranges[0].end_coord.y == 1 &&
            input_core_ranges[1].start_coord.x == 1 && input_core_ranges[1].end_coord.x == 2 &&
            input_core_ranges[1].start_coord.y == 2 && input_core_ranges[1].end_coord.y == 2,
        "Unsupported input core ranges!");
    CoreCoord grid_size = input_tensors[0].device()->compute_with_storage_grid_size();
    TT_FATAL(grid_size.x >= 3 && grid_size.y >= 3, "Input core grid out of bound!");
    TT_FATAL(
        padded_input_shape[0] == 1 && padded_input_shape[1] == 8 && padded_input_shape[2] == 32 &&
            padded_input_shape[3] == 128,
        "Unsupported input shape, should be [1, 8, 32, 128]!");
}

static void validate_output_tensor_alloc(const std::vector<Tensor>& output_tensors) {
    for (const auto& output_tensor : output_tensors) {
        const auto& buffers = output_tensor.buffers();
        const auto first_address = buffers.front()->address();
        TT_FATAL(
            std::all_of(
                buffers.begin(),
                buffers.end(),
                [&first_address](const auto& buffer) {
                    return buffer != nullptr && buffer->address() == first_address;
                }),
            "Output buffers for all_gather async must be lock-step allocated but some of the tensors were allocated at "
            "different addresses across devices.");
    }
}

std::vector<ttnn::TensorSpec> AllGatherConcat::compute_output_specs(const std::vector<Tensor>& input_tensors) const {
    const auto& input_tensor = input_tensors[0];
    auto input_shape = input_tensor.get_padded_shape();  // TODO: Replace with get_logical_shape()
    auto num_heads = this->num_heads;
    auto sequence_length = input_shape[0];
    auto batch = input_shape[1];
    auto head_dim = input_shape[3];
    // pad batch to 32 if necessary
    uint32_t batch_size = 32;
    if (batch < batch_size) {
        batch = batch_size;
    }
    auto hidden_dim = num_heads * head_dim;

    Shape output_shape({sequence_length, 1, batch, hidden_dim});

    CoreRangeSet output_core_grid;
    auto core_range_1 = CoreRange(CoreCoord{1, 0}, CoreCoord{3, 1});
    auto core_range_2 = CoreRange(CoreCoord{1, 2}, CoreCoord{2, 2});
    output_core_grid = CoreRangeSet(std::vector{core_range_1, core_range_2});
    tt::tt_metal::ShardSpec shard_spec{output_core_grid, {batch, head_dim}};
    auto mem_config =
        tt::tt_metal::MemoryConfig{tt::tt_metal::TensorMemoryLayout::WIDTH_SHARDED, tt::tt_metal::BufferType::L1};
    mem_config.shard_spec = shard_spec;

    return {TensorSpec(
        output_shape, tt::tt_metal::TensorLayout(input_tensor.get_dtype(), tt::tt_metal::Layout::TILE, mem_config))};
}

tt::tt_metal::operation::MeshWorkloadWithCallbacks AllGatherConcat::create_mesh_workload(
    const ttnn::MeshCoordinateRangeSet& tensor_coords,
    const std::vector<Tensor>& input_tensors,
    std::vector<Tensor>& output_tensors) const {
    return ccl::create_mesh_workload_from_programs(
        tensor_coords, input_tensors, output_tensors, [&, this](const ttnn::MeshCoordinate& coord) {
            return create_program_at(coord, input_tensors, output_tensors);
        });
}

tt::tt_metal::operation::ProgramWithCallbacks AllGatherConcat::create_program_at(
    const ttnn::MeshCoordinate& mesh_coord,
    const std::vector<Tensor>& input_tensors,
    std::vector<Tensor>& output_tensors) const {
    tt::log_debug(tt::LogOp, "DEBUG: create_program is called");

    const auto& input_tensor = input_tensors[0];
    const auto& mesh_view = input_tensor.mesh_device()->get_view();
    TT_FATAL(
        mesh_view.is_mesh_2d(), "all-gather invoked with cluster_axis API on >2D mesh, which is currently unsupported");
    const auto coordinate = mesh_view.find_device(input_tensor.device()->id());
    std::vector<IDevice*> devices = (cluster_axis == 0) ? mesh_view.get_devices_on_column(coordinate[1])
                                                        : mesh_view.get_devices_on_row(coordinate[0]);

    uint32_t num_devices = devices.size();

    std::optional<IDevice*> forward_device = std::nullopt;
    std::optional<IDevice*> backward_device = std::nullopt;
    uint32_t device_index = 0;  // Initialize device index
    for (uint32_t i = 0; i < num_devices; ++i) {
        if (devices.at(i) == input_tensor.device()) {
            device_index = i;
            if (i != 0) {
                backward_device = devices.at(i - 1);
            }
            if (i != num_devices - 1) {
                forward_device = devices.at(i + 1);
            }
        }
    }

    log_trace(tt::LogOp, "Detected all gather specialized shape. all_gather_concat_llama_sharded is called");
    CoreCoord compute_with_storage_grid_size = input_tensors[0].device()->compute_with_storage_grid_size();
    return all_gather_concat_llama_sharded(
        input_tensors[0],
        input_tensors[1],
        forward_device,
        backward_device,
        output_tensors[0],
        this->dim,
        this->num_links,
        this->ring_size,
        device_index,
        this->topology,
        this->semaphore,
        this->sub_device_id,
        this->num_heads);
}

tt::tt_metal::operation::Hash AllGatherConcat::compute_program_hash(const std::vector<Tensor>& input_tensors) const {
    log_trace(tt::LogOp, "compute_program_hash is called");
    auto input_shape = input_tensors[0].get_padded_shape();
    auto input_memory_layout = input_tensors[0].get_layout();
    auto input_dtype = input_tensors[0].get_dtype();
    auto input_memory_config = input_tensors[0].memory_config();

    return tt::tt_metal::operation::hash_operation<AllGatherConcat>(
        this->dim,
        this->num_links,
        this->ring_size,
        this->output_mem_config,
        this->topology,
        input_shape,
        input_memory_layout,
        input_dtype,
        input_memory_config,
        this->num_heads,
        this->cluster_axis);
}

namespace operations {
namespace experimental {
namespace ccl {

Tensor all_gather_concat(
    const Tensor& input_tensor,
    Tensor& buffer_tensor,
    const uint32_t dim,
    const uint32_t cluster_axis,
    const MeshDevice& mesh_device,
    const GlobalSemaphore& global_semaphore,
    const uint32_t num_heads,
    const std::optional<uint32_t> num_links,
    const std::optional<MemoryConfig>& memory_config,
    const ttnn::ccl::Topology topology,
    std::optional<tt::tt_metal::SubDeviceId> sub_device_id) {
    TT_FATAL(
        topology == ttnn::ccl::Topology::Linear,
        "This all_gather API with cluster_axis is currently supported only for the Linear topology");
    const auto mesh_view = mesh_device.get_view();
    auto devices = input_tensor.get_workers();
    uint32_t num_devices = (cluster_axis == 0) ? mesh_view.num_rows() : mesh_view.num_cols();

    int32_t rank = input_tensor.get_logical_shape().rank();

    int32_t gather_dim = (dim < 0) ? rank + dim : dim;
    TT_FATAL(
        gather_dim >= -rank && gather_dim <= rank - 1,
        "Dimension input should be in between -{} and {}, but has {}",
        rank,
        rank - 1,
        dim);

    std::vector<Tensor> output_tensors = {Tensor(tt::tt_metal::operation::get_workers_for_op_output({input_tensor}))};
    // create this semaphore for all cores since we don't know which core will be used for teardown draining
    CoreCoord grid_size = devices[0]->compute_with_storage_grid_size();
    auto core_grid = CoreRange({0, 0}, {grid_size.x - 1, grid_size.y - 1});

    tt::tt_metal::operation::launch_op(
        [gather_dim,
         mesh_view,
         cluster_axis,
         num_links,
         num_devices,
         memory_config,
         devices,
         topology,
         global_semaphore,
         sub_device_id,
         num_heads](
            const std::vector<Tensor>& input_tensors,
            const std::vector<std::optional<const Tensor>>& optional_input_tensors,
            const std::vector<std::optional<Tensor>>& optional_output_tensors) mutable -> std::vector<Tensor> {
            const auto& input_tensor = input_tensors.at(0);
            const auto& buffer_tensor = input_tensors.at(1);
            return tt::tt_metal::operation::run(
                ttnn::AllGatherConcat{
                    gather_dim,
                    num_links.value_or(1),
                    num_devices,
                    memory_config.value_or(input_tensor.memory_config()),
                    topology,
                    global_semaphore,
                    sub_device_id,
<<<<<<< HEAD
                    enable_persistent_fabric_mode,
                    num_heads,
                    cluster_axis},
=======
                    num_heads),
>>>>>>> 0c3735f0
                {input_tensor, buffer_tensor});
        },
        {input_tensor, buffer_tensor},
        output_tensors);
    return output_tensors.at(0);
}

}  // namespace ccl
}  // namespace experimental
}  // namespace operations

}  // namespace ttnn<|MERGE_RESOLUTION|>--- conflicted
+++ resolved
@@ -12,57 +12,6 @@
 #include "ttnn/tensor/tensor_utils.hpp"
 
 namespace ttnn {
-<<<<<<< HEAD
-=======
-namespace ccl {
-namespace all_gather_concat_detail {
-
-AllGatherConcat create_all_gather_concat_struct(
-    const Tensor& input_tensor,
-    const uint32_t dim,
-    const uint32_t num_links,
-    const std::optional<MemoryConfig>& memory_config,
-    const std::vector<IDevice*>& devices,
-    const ttnn::ccl::Topology topology,
-    const std::vector<GlobalSemaphore>& semaphores,
-    std::optional<tt::tt_metal::SubDeviceId> sub_device_id,
-    const uint32_t num_heads) {
-    uint32_t num_devices = devices.size();
-
-    std::optional<IDevice*> forward_device = std::nullopt;
-    std::optional<IDevice*> backward_device = std::nullopt;
-    std::optional<GlobalSemaphore> semaphore = std::nullopt;
-    uint32_t device_index = 0;  // Initialize device index
-    for (uint32_t i = 0; i < num_devices; ++i) {
-        if (devices.at(i) == input_tensor.device()) {
-            device_index = i;
-            semaphore = semaphores.at(i);  // Get raw pointer
-            if (i != 0) {
-                backward_device = devices.at(i - 1);
-            }
-            if (i != num_devices - 1) {
-                forward_device = devices.at(i + 1);
-            }
-        }
-    }
-
-    return ttnn::AllGatherConcat{
-        forward_device,
-        backward_device,
-        dim,
-        num_links,
-        num_devices,
-        device_index,
-        memory_config.value_or(input_tensor.memory_config()),
-        topology,
-        semaphore.value(),
-        sub_device_id,
-        num_heads};
-}
-
-}  // namespace all_gather_concat_detail
-}  // namespace ccl
->>>>>>> 0c3735f0
 
 void AllGatherConcat::validate(const std::vector<Tensor>& input_tensors) const {
     const auto& input_tensor = input_tensors[0];
@@ -288,13 +237,8 @@
                     topology,
                     global_semaphore,
                     sub_device_id,
-<<<<<<< HEAD
-                    enable_persistent_fabric_mode,
                     num_heads,
                     cluster_axis},
-=======
-                    num_heads),
->>>>>>> 0c3735f0
                 {input_tensor, buffer_tensor});
         },
         {input_tensor, buffer_tensor},
