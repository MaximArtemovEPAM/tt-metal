// SPDX-FileCopyrightText: © 2025 Tenstorrent Inc.
//
// SPDX-License-Identifier: Apache-2.0

#include "rms_allgather.hpp"

namespace ttnn {
namespace operations::fused::normalization {

ttnn::Tensor ExecuteFusedRMSNorm::invoke(
    const ttnn::Tensor& input_tensor,
    const ttnn::operations::normalization::LayerNormProgramConfig& program_config,
    const uint32_t cluster_axis,
    const MeshDevice& mesh_device,
    const GlobalSemaphore& semaphore,
    const std::optional<ttnn::Tensor>& persistent_output_tensor,
    const std::optional<size_t> num_preferred_links,
    const ttnn::ccl::Topology topology,
    std::optional<tt::tt_metal::SubDeviceId> subdevice_id,
    const std::optional<const DataType> dtype,
    const std::optional<const DeviceComputeKernelConfig> compute_kernel_config,
    const std::optional<MemoryConfig>& memory_config,
    const std::optional<const ttnn::Tensor>& residual_input_tensor,
    float epsilon,
    const std::optional<const ttnn::Tensor>& weight,
<<<<<<< HEAD
    const std::optional<const ttnn::Tensor>& stats) {
    auto arch = is_tensor_on_device_or_multidevice(input_tensor)
=======
    const std::optional<const ttnn::Tensor>& stats,
    bool is_pre) {
    auto arch = is_device_tensor(input_tensor)
>>>>>>> 6e010239
                    ? input_tensor.device()->arch()
                    : ttnn::operations::experimental::auto_format::AutoFormat::GetDefaultDevice()->arch();
    auto kernel_config_val =
        init_device_compute_kernel_config(arch, compute_kernel_config, MathFidelity::HiFi4, true, false, false);
    const auto mesh_view = mesh_device.get_view();
    std::size_t num_devices = (cluster_axis == 0) ? mesh_view.num_rows() : mesh_view.num_cols();

    std::vector<std::optional<Tensor>> optional_output_tensors = {persistent_output_tensor};
    const std::vector<std::optional<const Tensor>> optional_input_tensors = {residual_input_tensor, weight, stats};

    return tt::tt_metal::operation::run(
               RMSAllGather(
                   epsilon,
                   memory_config.value_or(input_tensor.memory_config()),
                   program_config,
                   kernel_config_val,
                   dtype,
                   topology,
                   num_preferred_links.value_or(1),
                   num_devices,
                   semaphore,
                   subdevice_id,
                   cluster_axis),
               {input_tensor},
               optional_input_tensors,
               optional_output_tensors)
        .at(0);
}

}  // namespace operations::fused::normalization

}  // namespace ttnn<|MERGE_RESOLUTION|>--- conflicted
+++ resolved
@@ -23,14 +23,8 @@
     const std::optional<const ttnn::Tensor>& residual_input_tensor,
     float epsilon,
     const std::optional<const ttnn::Tensor>& weight,
-<<<<<<< HEAD
     const std::optional<const ttnn::Tensor>& stats) {
-    auto arch = is_tensor_on_device_or_multidevice(input_tensor)
-=======
-    const std::optional<const ttnn::Tensor>& stats,
-    bool is_pre) {
     auto arch = is_device_tensor(input_tensor)
->>>>>>> 6e010239
                     ? input_tensor.device()->arch()
                     : ttnn::operations::experimental::auto_format::AutoFormat::GetDefaultDevice()->arch();
     auto kernel_config_val =
