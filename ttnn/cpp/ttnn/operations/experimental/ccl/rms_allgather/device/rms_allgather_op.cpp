--- conflicted
+++ resolved
@@ -210,28 +210,10 @@
             if constexpr (std::is_same_v<
                               ProgramConfigType,
                               ttnn::operations::normalization::LayerNormShardedMultiCoreProgramConfig>) {
-<<<<<<< HEAD
                 auto output_shard_spec = this->output_mem_config.shard_spec.value();
                 auto input_shard_spec = input_tensor.shard_spec().value();
                 if (output_shard_spec != input_shard_spec) {
                     output_padded_shape[3] = output_shard_spec.shape[1] * output_shard_spec.num_cores();
-=======
-                if (this->is_pre) {
-                    auto shard_spec = input_tensor.shard_spec().value();
-                    shard_spec.shape[1] = output_shape[3];
-                    CoreCoord grid_start_core = shard_spec.grid.bounding_box().start_coord;
-                    CoreRangeSet output_grid({CoreRange(grid_start_core, grid_start_core)});
-                    shard_spec.grid = output_grid;
-                    auto mem_config = this->output_mem_config.with_shard_spec(shard_spec);
-                    return {TensorSpec(
-                        output_shape, TensorLayout(DataType::BFLOAT16, PageConfig(Layout::TILE), mem_config))};
-                } else {
-                    auto output_shard_spec = this->output_mem_config.shard_spec().value();
-                    auto input_shard_spec = input_tensor.shard_spec().value();
-                    if (output_shard_spec != input_shard_spec) {
-                        output_padded_shape[3] = output_shard_spec.shape[1] * output_shard_spec.num_cores();
-                    }
->>>>>>> ca6064e4
                 }
                 if (program_config.inplace) {
                     return {input_tensor.get_tensor_spec()};
