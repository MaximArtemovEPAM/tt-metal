--- conflicted
+++ resolved
@@ -70,26 +70,9 @@
         TT_FATAL(b.value().buffer() != nullptr, "Operands to frmsnorm need to be allocated in buffers on device!");
         TT_FATAL(a.device() == b.value().device(), "device is not same!");
     }
-<<<<<<< HEAD
     TT_FATAL(
         gamma.has_value() and gamma.value().get_layout() == Layout::ROW_MAJOR,
         "RMS all gather requires a weight which is row major");
-=======
-    if (!this->is_pre) {
-        TT_FATAL(
-            gamma.has_value() and gamma.value().get_layout() == Layout::ROW_MAJOR,
-            "Post all gather requires a weight which is row major");
-        TT_FATAL(stats.has_value(), "Post all gather layernorm requires stats");
-        TT_FATAL(stats.value().is_sharded(), "Stats must be sharded");
-        TT_FATAL(stats.value().get_layout() == Layout::TILE, "Only tile layout is supported for stats");
-        TT_FATAL(stats.value().get_dtype() == DataType::BFLOAT16, "Only bfloat16 is supported for stats");
-        TT_FATAL(stats.value().storage_type() == StorageType::DEVICE, "Operands to layernorm need to be on device!");
-        TT_FATAL(stats.value().buffer() != nullptr, "Operands to layernorm need to be allocated in buffers on device!");
-        TT_FATAL(
-            stats.value().get_padded_shape()[-1] % input_width == 0,
-            "Stats is expected to have E(x) for each device stacked in the last dimension");
-    }
->>>>>>> c4a83352
 
     if (gamma.has_value()) {
         if (gamma.value().get_layout() == Layout::TILE) {
