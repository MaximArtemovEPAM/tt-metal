--- conflicted
+++ resolved
@@ -56,30 +56,7 @@
 // computes layernorm(a+*b)*gamma
 // if b is nullptr it's treated as zero (no addition)
 
-<<<<<<< HEAD
-void append_fabric_connection_rt_args(
-    const std::optional<tt::tt_fabric::SenderWorkerAdapterSpec>& connection,
-    const CoreCoord& core,
-    tt::tt_metal::Program& program,
-    std::vector<uint32_t>& writer_rt_args) {
-    writer_rt_args.push_back(connection.has_value());
-    if (connection.has_value()) {
-        auto sender_worker_flow_control_semaphore_id = CreateSemaphore(program, {core}, 0);
-        auto sender_worker_teardown_semaphore_id = CreateSemaphore(program, {core}, 0);
-        auto sender_worker_buffer_index_semaphore_id = CreateSemaphore(program, {core}, 0);
-        append_worker_to_fabric_edm_sender_rt_args(
-            connection.value(),
-            sender_worker_flow_control_semaphore_id,
-            sender_worker_teardown_semaphore_id,
-            sender_worker_buffer_index_semaphore_id,
-            writer_rt_args);
-    }
-}
-
 operation::ProgramWithCallbacks frmsnorm_multi_core_sharded(
-=======
-operation::ProgramWithCallbacks frmsnorm_pre_multi_core_sharded(
->>>>>>> e09167d2
     const Tensor& a,                       // input
     const std::optional<const Tensor>& b,  // residual
     const std::optional<const Tensor>& gamma,
@@ -99,10 +76,6 @@
     ccl::Topology topology,
     const GlobalSemaphore& semaphore,
     const std::optional<tt::tt_metal::SubDeviceId>& sub_device_id) {
-<<<<<<< HEAD
-=======
-    const uint32_t dim = 3;
->>>>>>> e09167d2
     using namespace CMAKE_UNIQUE_NAMESPACE;
     uint32_t block_wt_resharded = output.shard_spec().value().shape[1] / TILE_WIDTH;
     bool skip_write_back = output.shard_spec().value() == a.shard_spec().value();
