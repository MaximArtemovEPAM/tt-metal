// SPDX-FileCopyrightText: © 2024 Tenstorrent AI ULC
//
// SPDX-License-Identifier: Apache-2.0

#include "cpp/ttnn/operations/experimental/ccl/reduce_scatter_async/device/reduce_scatter_async_op.hpp"
#include <tt-metalium/sub_device_types.hpp>
#include "cpp/ttnn/global_semaphore.hpp"

#include <ranges>
#include <algorithm>
#include <cstdint>
#include <optional>

namespace ttnn {
namespace ccl {
namespace reduce_scatter_detail {

ReduceScatterAsync create_reduce_scatter_struct(
    const Tensor& input_tensor,
    const ttnn::operations::binary::BinaryOpType binary_op_type,
    const uint32_t scatter_dim,
    const MemoryConfig& output_mem_config,
    const std::vector<IDevice*>& devices,
    const ttnn::ccl::Topology topology,
    std::optional<std::vector<Tensor>> forward_output_tensors,
    std::optional<std::vector<Tensor>> backward_output_tensors,
    std::optional<size_t> num_links_preferred,
<<<<<<< HEAD
    const std::vector<const GlobalSemaphore>& from_remote_sems,
    const std::vector<const GlobalSemaphore>& to_remote_sems,
=======
    const std::vector<GlobalSemaphore>& from_remote_sems,
    const std::vector<GlobalSemaphore>& to_remote_sems,
>>>>>>> 739362e9
    std::optional<SubDeviceId> sub_device_id,
    std::optional<ttnn::ccl::EdmLineFabricOpInterface>& fabric_handle) {
    uint32_t num_devices = devices.size();

    auto [device_index, sender_device_id, receiver_device_id] =
        get_device_index_and_sender_receiver_ids(input_tensor, devices, topology);

    TT_FATAL(
        receiver_device_id != std::nullopt || sender_device_id != std::nullopt,
        "Error, Reduce-scatter was unable to identify either a sender or receiver device ID and atleast one must be "
        "identified for a valid Reduce-scatter configuration. The input mesh tensor or Reduce-scatter arguments may be "
        "incorrect");

    auto find_device = [](const std::vector<IDevice*>& devices, std::optional<chip_id_t> id) -> std::optional<IDevice*> {
        if (id == std::nullopt) {
            return std::nullopt;
        }
        auto device = std::find_if(
            devices.begin(), devices.end(), [id_ = id.value()](IDevice const* d) { return d->id() == id_; });
        TT_FATAL(
            device != devices.end(),
            "Device with ID {} not found in the list of devices, but it should be here since it was provided "
            "previously",
            id.value());
        return *device;
    };

<<<<<<< HEAD
    const GlobalSemaphore from_remote_sem = from_remote_sems.at(device_index);
    const GlobalSemaphore to_remote_sem = to_remote_sems.at(device_index);
=======
    GlobalSemaphore from_remote_sem = from_remote_sems.at(device_index);
    GlobalSemaphore to_remote_sem = to_remote_sems.at(device_index);
>>>>>>> 739362e9

    return ttnn::ReduceScatterAsync{
        binary_op_type,
        scatter_dim,
        num_devices,
        device_index,
        find_device(devices, receiver_device_id),
        find_device(devices, sender_device_id),
        output_mem_config,
        topology,
        forward_output_tensors,
        backward_output_tensors,
        num_links_preferred,
        from_remote_sem,
        to_remote_sem,
        sub_device_id,
        fabric_handle};
}
}  // namespace reduce_scatter_detail
}  // namespace ccl

void ReduceScatterAsync::validate(const std::vector<Tensor>& input_tensors) const {
    for (auto const& t : input_tensors) {
        TT_FATAL(
            t.get_padded_shape()[this->scatter_dim] / this->ring_size > 0,
            "Reduce scatter input tensor shape on dim {} must be divisible by ring size",
            this->scatter_dim);
        TT_FATAL(
            t.get_padded_shape()[this->scatter_dim] % this->ring_size == 0,
            "Reduce scatter input tensor shape on dim {} must be divisible by ring size",
            this->scatter_dim);
    }
}

std::vector<ttnn::TensorSpec> ReduceScatterAsync::compute_output_specs(const std::vector<Tensor>& input_tensors) const {
    const auto& input_tensor = input_tensors.at(0);
    auto shape = input_tensor.get_logical_shape();
    TT_FATAL(
        shape[this->scatter_dim] % this->ring_size == 0,
        "The size of the scatter dimension must be a multiple of the ring size. Dimension size: {}, ring Size: {}",
        shape[this->scatter_dim],
        this->ring_size);
    shape[this->scatter_dim] /= this->ring_size;

    // output tensors
    // 0. final (real) output_tensor
    // 1. input_tensor_from_remote_forward_direction (shape of input tensor)
    // 2. input_tensor_from_remote_backward_direction (shape of input tensor)
    // 3. partial_output_tensor_forward_direction (shape of output tensor)
    // 4. partial_output_tensor_backward_direction (shape of output tensor)

    bool is_tile_layout = input_tensor.get_layout() == Layout::TILE;
    std::optional<tt::tt_metal::Tile> tile =
        is_tile_layout ? input_tensor.get_tensor_spec().tile() : std::optional<tt::tt_metal::Tile>(std::nullopt);

    std::vector<TensorSpec> output_tensors;
    output_tensors.reserve(5);
    // real_output_tensor
    output_tensors.emplace_back(TensorSpec(
        shape, TensorLayout(input_tensor.get_dtype(), PageConfig(input_tensor.get_layout(), tile), output_mem_config)));
    // temporary_input_from_remote_tensor_for_forward_direction
    output_tensors.emplace_back(input_tensor.get_tensor_spec());
    // temporary_input_from_remote_tensor_for_backward_direction
    output_tensors.emplace_back(input_tensor.get_tensor_spec());
    // temporary_partial_output_tensor_for_forward_direction
    output_tensors.emplace_back(TensorSpec(
        shape, TensorLayout(input_tensor.get_dtype(), PageConfig(input_tensor.get_layout(), tile), output_mem_config)));
    // temporary_partial_output_tensor_for_backward_direction
    output_tensors.emplace_back(TensorSpec(
        shape,
        TensorLayout(input_tensor.get_dtype(), PageConfig(input_tensor.get_layout(), tile), this->output_mem_config)));

    return output_tensors;
}

operation::ProgramWithCallbacks ReduceScatterAsync::create_program(
    const std::vector<Tensor>& input_tensors, std::vector<Tensor>& output_tensors) const {
    std::optional<Tensor> foreward_direction_remote_output_tensor = std::nullopt;
    std::optional<Tensor> backward_direction_remote_output_tensor = std::nullopt;
    return ccl::reduce_scatter_detail::build_reduce_scatter_async_program(
        input_tensors.at(0),   // true input_tensor
        output_tensors.at(0),  // final output_tensor
        output_tensors.at(1),  // input_tensor_from_remote_forward_direction
        output_tensors.at(2),  // input_tensor_from_remote_backward_direction
        output_tensors.at(3),  // partial_output_tensor_forward_direction
        output_tensors.at(4),  // partial_output_tensor_backward_direction
        foreward_direction_remote_output_tensor,
        backward_direction_remote_output_tensor,
        this->forward_device,
        this->backward_device,
        this->binary_op_type,
        this->scatter_dim,
        this->ring_size,
        this->ring_index,
        this->topology,
        this->num_links_preferred,
        this->from_remote_sem,
        this->to_remote_sem,
        this->sub_device_id,
        this->fabric_handle);
}

operation::Hash ReduceScatterAsync::compute_program_hash(const std::vector<Tensor>& input_tensors) const {
    auto input_shape = input_tensors[0].get_padded_shape();
    auto input_memory_layout = input_tensors[0].get_layout();
    auto input_dtype = input_tensors[0].get_dtype();
    auto input_memory_config = input_tensors[0].memory_config();
    return operation::hash_operation<ReduceScatterAsync>(
        this->binary_op_type,
        this->scatter_dim,
        this->ring_size,
        this->ring_index,
        this->topology,
        input_shape,
        input_memory_layout,
        input_dtype,
        input_memory_config,
        this->from_remote_sem,
        this->to_remote_sem);
}

namespace {
namespace CMAKE_UNIQUE_NAMESPACE {
ttnn::operations::binary::BinaryOpType convert_reduce_type_to_eltwise_type(
    ttnn::operations::reduction::ReduceType reduce_op) {
    // Leaving switch statement for future support of additional types.
    switch (reduce_op) {
        case ttnn::operations::reduction::ReduceType::Sum: return ttnn::operations::binary::BinaryOpType::ADD;
        default:
            TT_THROW("Reduce scatter only supports reduce_type Sum. Op type {} not supported.", reduce_op);
            return ttnn::operations::binary::BinaryOpType::ADD;
    }
}
}  // namespace CMAKE_UNIQUE_NAMESPACE
}  // namespace

namespace operations {
namespace experimental {
namespace ccl {
Tensor reduce_scatter(
    const Tensor& input_tensor,
    const int32_t dim,
    const global_semaphore::MultiDeviceGlobalSemaphore& from_remote_multi_device_global_semaphore,
    const global_semaphore::MultiDeviceGlobalSemaphore& to_remote_multi_device_global_semaphore,
    ttnn::operations::reduction::ReduceType math_op,
    const MemoryConfig& output_mem_config,
    ttnn::ccl::Topology topology,
    const std::optional<size_t> num_links_preferred,
    std::optional<SubDeviceId> worker_subdevice_id_opt,
    std::optional<ttnn::ccl::EdmLineFabricOpInterface> fabric_handle) {
    using namespace CMAKE_UNIQUE_NAMESPACE;
    ttnn::operations::binary::BinaryOpType binary_op_type = convert_reduce_type_to_eltwise_type(math_op);
    TT_FATAL(
        std::getenv("TT_METAL_SLOW_DISPATCH_MODE") == nullptr, "reduce_scatter op is only supported for Fast Dispatch");

    ttnn::ccl::Topology ccl_topology = topology;
    auto devices = input_tensor.get_workers();
    uint32_t num_devices = devices.size();
    TT_FATAL(num_devices > 1, "reduce_scatter op will only work for num_devices > 1, but has {}", num_devices);
    if (num_devices == 2) {
        ccl_topology = ttnn::ccl::Topology::Linear;
    }

    int16_t rank = input_tensor.get_logical_shape().rank();
    int16_t scatter_dim = (dim < 0) ? rank + dim : dim;
    TT_FATAL(
        scatter_dim >= -rank && scatter_dim <= rank - 1,
        "Dimension input should be in between -{} and {}, but has {}",
        rank,
        rank - 1,
        dim);

<<<<<<< HEAD
    // get shared_ptr from multi_device_global_semaphore
    std::vector<const tt::tt_metal::GlobalSemaphore> from_remote_inputs_semaphores;
    for (auto& sem : from_remote_multi_device_global_semaphore.global_semaphores) {
        from_remote_inputs_semaphores.push_back(tt::tt_metal::GlobalSemaphore(sem));
    }

    std::vector<const tt::tt_metal::GlobalSemaphore> to_remote_inputs_semaphores;
    for (auto& sem : to_remote_multi_device_global_semaphore.global_semaphores) {
        to_remote_inputs_semaphores.push_back(tt::tt_metal::GlobalSemaphore(sem));
    }
=======
    std::vector<GlobalSemaphore> from_remote_inputs_semaphores =
        from_remote_multi_device_global_semaphore.global_semaphores;

    std::vector<GlobalSemaphore> to_remote_inputs_semaphores =
        to_remote_multi_device_global_semaphore.global_semaphores;
>>>>>>> 739362e9

    std::vector<Tensor> output_tensors = {
        Tensor(operation::get_workers_for_op_output({input_tensor})),
        Tensor(operation::get_workers_for_op_output({input_tensor})),
        Tensor(operation::get_workers_for_op_output({input_tensor})),
        Tensor(operation::get_workers_for_op_output({input_tensor})),
        Tensor(operation::get_workers_for_op_output({input_tensor}))};
    TT_FATAL(
        output_tensors.size() == 5,
        "Reduce scatter requires 5 output tensors. 1 is real and the others are temporaries");
    operation::launch_op(
        [binary_op_type,
         from_remote_inputs_semaphores,
         to_remote_inputs_semaphores,
         scatter_dim,
         output_mem_config,
         ccl_topology,
         devices,
         num_links_preferred,
         output_tensors,
         worker_subdevice_id_opt,
         fabric_handle](
            const std::vector<Tensor>& input_tensors,
            const std::vector<std::optional<const Tensor>>& optional_input_tensors,
            const std::vector<std::optional<Tensor>>& optional_output_tensors) mutable -> std::vector<Tensor> {
            const auto& input_tensor = input_tensors.at(0);

            return operation::run(
                ttnn::ccl::reduce_scatter_detail::create_reduce_scatter_struct(
                    input_tensor,
                    binary_op_type,
                    scatter_dim,
                    output_mem_config,
                    devices,
                    ccl_topology,
                    std::nullopt,
                    std::nullopt,
                    num_links_preferred,
                    from_remote_inputs_semaphores,
                    to_remote_inputs_semaphores,
                    worker_subdevice_id_opt,
                    fabric_handle),
                {input_tensor});
        },
        {input_tensor},
        output_tensors);
    return output_tensors.at(0);
}

Tensor reduce_scatter(
    const Tensor& input_tensor,
    const int32_t dim,
    const uint32_t cluster_axis,
    const MeshDevice& mesh_device,
    const global_semaphore::MultiDeviceGlobalSemaphore& from_remote_multi_device_global_semaphore,
    const global_semaphore::MultiDeviceGlobalSemaphore& to_remote_multi_device_global_semaphore,
    ttnn::operations::reduction::ReduceType reduce_op,
    const MemoryConfig& output_mem_config,
    ttnn::ccl::Topology topology,
    const std::optional<size_t> num_links_preferred,
    std::optional<SubDeviceId> worker_subdevice_id_opt,  // TODO make reference
    std::optional<ttnn::ccl::EdmLineFabricOpInterface> fabric_handle) {
    using namespace CMAKE_UNIQUE_NAMESPACE;

    ttnn::operations::binary::BinaryOpType binary_op_type = convert_reduce_type_to_eltwise_type(reduce_op);
    int16_t rank = input_tensor.get_logical_shape().rank();
    int16_t scatter_dim = (dim < 0) ? rank + dim : dim;
    const auto mesh_view = mesh_device.get_view();
    auto devices = input_tensor.get_workers();

<<<<<<< HEAD
    // get shared_ptr from multi_device_global_semaphore
    std::vector<const tt::tt_metal::GlobalSemaphore> from_remote_inputs_semaphores;
    for (auto& sem : from_remote_multi_device_global_semaphore.global_semaphores) {
        from_remote_inputs_semaphores.push_back(tt::tt_metal::GlobalSemaphore(sem));
    }

    std::vector<const tt::tt_metal::GlobalSemaphore> to_remote_inputs_semaphores;
    for (auto& sem : to_remote_multi_device_global_semaphore.global_semaphores) {
        to_remote_inputs_semaphores.push_back(tt::tt_metal::GlobalSemaphore(sem));
    }
=======
    std::vector<GlobalSemaphore> from_remote_inputs_semaphores =
        from_remote_multi_device_global_semaphore.global_semaphores;

    std::vector<GlobalSemaphore> to_remote_inputs_semaphores =
        to_remote_multi_device_global_semaphore.global_semaphores;
>>>>>>> 739362e9

    std::vector<Tensor> output_tensors = {
        Tensor(operation::get_workers_for_op_output({input_tensor})),
        Tensor(operation::get_workers_for_op_output({input_tensor})),
        Tensor(operation::get_workers_for_op_output({input_tensor})),
        Tensor(operation::get_workers_for_op_output({input_tensor})),
        Tensor(operation::get_workers_for_op_output({input_tensor}))};
    TT_FATAL(
        output_tensors.size() == 5,
        "Reduce scatter requires 5 output tensors. 1 is real and the others are temporaries");
    operation::launch_op(
        [binary_op_type,
         from_remote_inputs_semaphores,
         to_remote_inputs_semaphores,
         scatter_dim,
         output_mem_config,
         mesh_view,
         cluster_axis,
         topology,
         devices,
         num_links_preferred,
         output_tensors,
         worker_subdevice_id_opt,
         fabric_handle](
            const std::vector<Tensor>& input_tensors,
            const std::vector<std::optional<const Tensor>>& optional_input_tensors,
            const std::vector<std::optional<Tensor>>& optional_output_tensors) mutable -> std::vector<Tensor> {
            const auto& input_device_tensor = input_tensors.at(0);

            const auto coordinate = mesh_view.find_device(input_device_tensor.device()->id());
            std::vector<IDevice*> devices = (cluster_axis == 0) ? mesh_view.get_devices_on_column(coordinate.col)
                                                               : mesh_view.get_devices_on_row(coordinate.row);

            const auto& input_tensor = input_tensors.at(0);

            return operation::run(
                ttnn::ccl::reduce_scatter_detail::create_reduce_scatter_struct(
                    input_tensor,
                    binary_op_type,
                    scatter_dim,
                    output_mem_config,
                    devices,
                    topology,
                    std::nullopt,
                    std::nullopt,
                    num_links_preferred,
                    from_remote_inputs_semaphores,
                    to_remote_inputs_semaphores,
                    worker_subdevice_id_opt,
                    fabric_handle),
                {input_tensor});
        },
        {input_tensor},
        output_tensors);
    return output_tensors.at(0);
}

}  // namespace ccl
}  // namespace experimental
}  // namespace operations

};  // namespace ttnn<|MERGE_RESOLUTION|>--- conflicted
+++ resolved
@@ -25,13 +25,8 @@
     std::optional<std::vector<Tensor>> forward_output_tensors,
     std::optional<std::vector<Tensor>> backward_output_tensors,
     std::optional<size_t> num_links_preferred,
-<<<<<<< HEAD
-    const std::vector<const GlobalSemaphore>& from_remote_sems,
-    const std::vector<const GlobalSemaphore>& to_remote_sems,
-=======
     const std::vector<GlobalSemaphore>& from_remote_sems,
     const std::vector<GlobalSemaphore>& to_remote_sems,
->>>>>>> 739362e9
     std::optional<SubDeviceId> sub_device_id,
     std::optional<ttnn::ccl::EdmLineFabricOpInterface>& fabric_handle) {
     uint32_t num_devices = devices.size();
@@ -59,13 +54,8 @@
         return *device;
     };
 
-<<<<<<< HEAD
-    const GlobalSemaphore from_remote_sem = from_remote_sems.at(device_index);
-    const GlobalSemaphore to_remote_sem = to_remote_sems.at(device_index);
-=======
     GlobalSemaphore from_remote_sem = from_remote_sems.at(device_index);
     GlobalSemaphore to_remote_sem = to_remote_sems.at(device_index);
->>>>>>> 739362e9
 
     return ttnn::ReduceScatterAsync{
         binary_op_type,
@@ -238,24 +228,11 @@
         rank - 1,
         dim);
 
-<<<<<<< HEAD
-    // get shared_ptr from multi_device_global_semaphore
-    std::vector<const tt::tt_metal::GlobalSemaphore> from_remote_inputs_semaphores;
-    for (auto& sem : from_remote_multi_device_global_semaphore.global_semaphores) {
-        from_remote_inputs_semaphores.push_back(tt::tt_metal::GlobalSemaphore(sem));
-    }
-
-    std::vector<const tt::tt_metal::GlobalSemaphore> to_remote_inputs_semaphores;
-    for (auto& sem : to_remote_multi_device_global_semaphore.global_semaphores) {
-        to_remote_inputs_semaphores.push_back(tt::tt_metal::GlobalSemaphore(sem));
-    }
-=======
     std::vector<GlobalSemaphore> from_remote_inputs_semaphores =
         from_remote_multi_device_global_semaphore.global_semaphores;
 
     std::vector<GlobalSemaphore> to_remote_inputs_semaphores =
         to_remote_multi_device_global_semaphore.global_semaphores;
->>>>>>> 739362e9
 
     std::vector<Tensor> output_tensors = {
         Tensor(operation::get_workers_for_op_output({input_tensor})),
@@ -326,24 +303,11 @@
     const auto mesh_view = mesh_device.get_view();
     auto devices = input_tensor.get_workers();
 
-<<<<<<< HEAD
-    // get shared_ptr from multi_device_global_semaphore
-    std::vector<const tt::tt_metal::GlobalSemaphore> from_remote_inputs_semaphores;
-    for (auto& sem : from_remote_multi_device_global_semaphore.global_semaphores) {
-        from_remote_inputs_semaphores.push_back(tt::tt_metal::GlobalSemaphore(sem));
-    }
-
-    std::vector<const tt::tt_metal::GlobalSemaphore> to_remote_inputs_semaphores;
-    for (auto& sem : to_remote_multi_device_global_semaphore.global_semaphores) {
-        to_remote_inputs_semaphores.push_back(tt::tt_metal::GlobalSemaphore(sem));
-    }
-=======
     std::vector<GlobalSemaphore> from_remote_inputs_semaphores =
         from_remote_multi_device_global_semaphore.global_semaphores;
 
     std::vector<GlobalSemaphore> to_remote_inputs_semaphores =
         to_remote_multi_device_global_semaphore.global_semaphores;
->>>>>>> 739362e9
 
     std::vector<Tensor> output_tensors = {
         Tensor(operation::get_workers_for_op_output({input_tensor})),
