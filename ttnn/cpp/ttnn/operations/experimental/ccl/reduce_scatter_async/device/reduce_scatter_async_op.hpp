--- conflicted
+++ resolved
@@ -117,14 +117,9 @@
     const int32_t dim,
     const uint32_t cluster_axis,
     const MeshDevice& mesh_device,
-<<<<<<< HEAD
     const GlobalSemaphore& from_remote_multi_device_global_semaphore,
     const GlobalSemaphore& to_remote_multi_device_global_semaphore,
-=======
-    const global_semaphore::MultiDeviceGlobalSemaphore& from_remote_multi_device_global_semaphore,
-    const global_semaphore::MultiDeviceGlobalSemaphore& to_remote_multi_device_global_semaphore,
     const std::optional<std::vector<ttnn::Tensor>>& persistent_output_tensors = {},
->>>>>>> a8eeb381
     ttnn::operations::reduction::ReduceType reduce_op = ttnn::operations::reduction::ReduceType::Sum,
     const MemoryConfig& output_mem_config = tt::tt_metal::operation::DEFAULT_OUTPUT_MEMORY_CONFIG,
     ttnn::ccl::Topology topology = ttnn::ccl::Topology::Linear,
