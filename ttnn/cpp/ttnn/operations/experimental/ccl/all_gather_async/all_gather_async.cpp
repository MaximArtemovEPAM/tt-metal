--- conflicted
+++ resolved
@@ -37,10 +37,7 @@
     const MeshDevice& mesh_device,
     const ttnn::ccl::Topology topology,
     const GlobalSemaphore& multi_device_global_semaphore,
-<<<<<<< HEAD
     const std::optional<ttnn::Tensor>& persistent_output_tensor,
-=======
->>>>>>> d14b9b1a
     const std::optional<MemoryConfig>& memory_config,
     const std::optional<size_t> num_preferred_links,
     std::optional<tt::tt_metal::SubDeviceId> subdevice_id,
