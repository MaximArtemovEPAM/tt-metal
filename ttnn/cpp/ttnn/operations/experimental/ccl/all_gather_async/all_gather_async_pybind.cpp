// SPDX-FileCopyrightText: © 2024 Tenstorrent AI ULC
//
// SPDX-License-Identifier: Apache-2.0

#include "all_gather_async_pybind.hpp"

#include <pybind11/pybind11.h>
#include <pybind11/stl.h>

#include "cpp/pybind11/decorators.hpp"
#include "ttnn/operations/experimental/ccl/all_gather_async/all_gather_async.hpp"
#include "ttnn/operations/ccl/ccl_host_datastructures.hpp"
#include "ttnn/distributed/types.hpp"
#include "cpp/ttnn/global_semaphore.hpp"

namespace ttnn::operations::experimental::ccl {

namespace detail {

template <typename ccl_operation_t>
void bind_all_gather_async(pybind11::module& module, const ccl_operation_t& operation, const char* doc) {
    // namespace py = pybind11;

    bind_registered_operation(
        module,
        operation,
        doc,
        ttnn::pybind_overload_t{
            [](const ccl_operation_t& self,
               const ttnn::Tensor& input_tensor,
               const int32_t dim,
               const GlobalSemaphore& multi_device_global_semaphore,
               const uint32_t num_links,
               const std::optional<ttnn::MemoryConfig>& memory_config,
               const ttnn::ccl::Topology topology,
               std::optional<tt::tt_metal::SubDeviceId> subdevice_id,
               bool enable_persistent_fabric_mode) -> ttnn::Tensor {
                return self(
                    input_tensor,
                    dim,
                    multi_device_global_semaphore,
                    num_links,
                    memory_config,
                    topology,
                    subdevice_id,
                    enable_persistent_fabric_mode);
            },
            py::arg("input_tensor"),
            py::arg("dim"),
            py::arg("multi_device_global_semaphore"),
            py::kw_only(),
            py::arg("num_links") = 1,
            py::arg("memory_config") = std::nullopt,
            py::arg("topology") = ttnn::ccl::Topology::Ring,
            py::arg("subdevice_id") = std::nullopt,
            py::arg("enable_persistent_fabric_mode") = false},

        ttnn::pybind_overload_t{
            [](const ccl_operation_t& self,
               const ttnn::Tensor& input_tensor,
               const int32_t dim,
               const uint32_t cluster_axis,
               const MeshDevice& mesh_device,
               const ttnn::ccl::Topology topology,
<<<<<<< HEAD
               const GlobalSemaphore& multi_device_global_semaphore,
=======
               const global_semaphore::MultiDeviceGlobalSemaphore& multi_device_global_semaphore,
               const std::optional<ttnn::Tensor>& persistent_output_tensor,
>>>>>>> a2ce48f2
               const std::optional<size_t> num_preferred_links,
               const std::optional<MemoryConfig>& memory_config,
               std::optional<tt::tt_metal::SubDeviceId> subdevice_id,
               bool enable_persistent_fabric_mode) -> ttnn::Tensor {
                return self(
                    input_tensor,
                    dim,
                    cluster_axis,
                    mesh_device,
                    topology,
                    multi_device_global_semaphore,
                    persistent_output_tensor,        // = std::nullopt,
                    memory_config,                   // = std::nullopt,
                    num_preferred_links,             // = std::nullopt,
                    subdevice_id,                    // = std::nullopt,
                    enable_persistent_fabric_mode);  // = false,
            },
            py::arg("input_tensor"),
            py::arg("dim"),
            py::arg("cluster_axis"),
            py::arg("mesh_device"),
            py::arg("topology"),
            py::arg("multi_device_global_semaphore"),
            py::kw_only(),
            py::arg("persistent_output_tensor") = std::nullopt,
            py::arg("num_links") = std::nullopt,
            py::arg("memory_config") = std::nullopt,
            py::arg("subdevice_id") = std::nullopt,
            py::arg("enable_persistent_fabric_mode") = false});
}

}  // namespace detail

void py_bind_all_gather_async(pybind11::module& module) {
    detail::bind_all_gather_async(
        module,
        ttnn::experimental::all_gather_async,
        R"doc(

        Performs an all-gather operation on multi-device :attr:`input_tensor` across all devices.

        Args:
            input_tensor (ttnn.Tensor): multi-device tensor.
            dim (int): Dimension to perform operation.
            cluster_axis (int): Provided a MeshTensor, the axis corresponding to MeshDevice to perform the line-all-gather operation on.
            mesh_device (MeshDevice): Device mesh to perform the line-all-gather operation on.
        * cluster_axis and mesh_device parameters are applicable only for Linear Topology.

        Mesh Tensor Programming Guide : https://github.com/tenstorrent/tt-metal/blob/main/tech_reports/Programming%20Mesh%20of%20Devices/Programming%20Mesh%20of%20Devices%20with%20TT-NN.md

        Keyword Args:
            num_links (int, optional): Number of links to use for the all-gather operation. Defaults to `1`.
            memory_config (ttnn.MemoryConfig, optional): Memory configuration for the operation. Defaults to `input tensor memory config`.
            topology (ttnn.Topology, optional): The topology configuration to run the operation in. Valid options are Ring and Linear. Defaults to `ttnn.Topology.Ring`.

        Returns:
            ttnn.Tensor: the output tensor.

        Example:
            >>> full_tensor = torch.randn([1, 1, 32, 256], dtype=torch.bfloat16)
            >>> physical_device_ids = ttnn.get_t3k_physical_device_ids_ring()
            >>> mesh_device = ttnn.open_mesh_device(ttnn.MeshShape(1, 8), physical_device_ids=physical_device_ids[:8])
            >>> ttnn_tensor = ttnn.from_torch(
                            full_tensor,
                            dtype=input_dtype,
                            device=mesh_device,
                            layout=layout,
                            memory_config=mem_config,
                            mesh_mapper=ShardTensor2dMesh(mesh_device, mesh_shape=(1, 8), dims=(-1, -2)))
            >>> ttnn_tensor = ttnn.to_device(ttnn_tensor, mesh_device)
            >>> output = ttnn.all_gather(ttnn_tensor, dim=0, topology=ttnn.Topology.Ring)

        )doc");
}

}  // namespace ttnn::operations::experimental::ccl<|MERGE_RESOLUTION|>--- conflicted
+++ resolved
@@ -62,12 +62,8 @@
                const uint32_t cluster_axis,
                const MeshDevice& mesh_device,
                const ttnn::ccl::Topology topology,
-<<<<<<< HEAD
                const GlobalSemaphore& multi_device_global_semaphore,
-=======
-               const global_semaphore::MultiDeviceGlobalSemaphore& multi_device_global_semaphore,
                const std::optional<ttnn::Tensor>& persistent_output_tensor,
->>>>>>> a2ce48f2
                const std::optional<size_t> num_preferred_links,
                const std::optional<MemoryConfig>& memory_config,
                std::optional<tt::tt_metal::SubDeviceId> subdevice_id,
