// SPDX-FileCopyrightText: © 2024 Tenstorrent AI ULC
//
// SPDX-License-Identifier: Apache-2.0
///
#include <algorithm>

#include "tt_metal/common/core_coord.hpp"
#include "impl/buffers/buffer.hpp"
#include "ttnn/tensor/tensor_impl.hpp"
#include "ttnn/operations/experimental/ccl/all_gather_async/device/all_gather_async_op.hpp"
#include "ttnn/operations/ccl/shared_with_host/hetergeneous_data_structs.hpp"
#include "ttnn/operations/ccl/ccl_host_datastructures.hpp"
#include "ttnn/operations/ccl/ccl_common.hpp"
#include "ttnn/operations/math.hpp"
#include "tt_metal/common/work_split.hpp"
#include "tt_metal/common/constants.hpp"
#include "tt_metal/detail/util.hpp"
#include "tt_metal/host_api.hpp"
#include "ttnn/cpp/ttnn/operations/ccl/common/types/ccl_types_args_emitters.hpp"
#include "ttnn/cpp/ttnn/operations/ccl/common/host/ccl_command_stream_builders.hpp"

#include "ttnn/cpp/ttnn/operations/ccl/common/uops/command_lowering.hpp"

#include "ttnn/cpp/ttnn/operations/ccl/common/host/ccl_worker_builder.hpp"
#include "ttnn/cpp/ttnn/operations/ccl/common/host/command_backend_runtime_args_overrider.hpp"
#include <sstream>
#include <type_traits>
#include <ranges>
#include <optional>
using namespace tt::constants;

namespace ttnn {

using namespace ccl;

static void print_tensor_slice(const ttnn::ccl::v2::TensorSlice& slice_v2) {
    log_trace(tt::LogOp, "TensorSlice:");
    log_trace(
        tt::LogOp,
        "  tensor_shape:        [w={}, z={}, y={}, x={}]",
        slice_v2.tensor_shape.w,
        slice_v2.tensor_shape.z,
        slice_v2.tensor_shape.y,
        slice_v2.tensor_shape.x);
    log_trace(
        tt::LogOp,
        "  tensor_slice_shape:  [w={}, z={}, y={}, x={}]",
        slice_v2.tensor_slice_shape.w,
        slice_v2.tensor_slice_shape.z,
        slice_v2.tensor_slice_shape.y,
        slice_v2.tensor_slice_shape.x);
    log_trace(
        tt::LogOp,
        "  tensor_slice_offset: [w={}, z={}, y={}, x={}]",
        slice_v2.tensor_slice_offset.w,
        slice_v2.tensor_slice_offset.z,
        slice_v2.tensor_slice_offset.y,
        slice_v2.tensor_slice_offset.x);
    log_trace(
        tt::LogOp,
        "  worker_slice_shape:  [w={}, z={}, y={}, x={}]",
        slice_v2.worker_slice_shape.w,
        slice_v2.worker_slice_shape.z,
        slice_v2.worker_slice_shape.y,
        slice_v2.worker_slice_shape.x);
    log_trace(
        tt::LogOp,
        "  worker_slice_offset: [w={}, z={}, y={}, x={}]",
        slice_v2.worker_slice_offset.w,
        slice_v2.worker_slice_offset.z,
        slice_v2.worker_slice_offset.y,
        slice_v2.worker_slice_offset.x);
}

std::tuple<CoreRangeSet, std::vector<CoreCoord>> choose_worker_cores(
    size_t num_links, size_t num_workers_per_link, bool persistent_fabric_mode, IDevice* device) {
    std::tuple<CoreRangeSet, std::vector<CoreCoord>> result;
    CoreRangeSet sender_worker_core_range;
    if (persistent_fabric_mode) {
        const size_t num_workers_preferred = num_workers_per_link * num_links;
        const auto available_cores =
            device->worker_cores(HalProgrammableCoreType::TENSIX, device->get_sub_device_ids().at(0));
        if (available_cores.num_cores() < num_workers_preferred) {
            log_warning(
                tt::LogOp,
                "AllGather is being launched on a subdevice with fewer worker cores available than ideal. Ideally {} "
                "cores ({} per link and {} links) are made available but only {} are available. This may lead to "
                "performance loss.",
                num_workers_preferred,
                num_workers_per_link,
                num_links,
                available_cores.num_cores());
        }
        for (const auto& cr : available_cores.ranges()) {
            auto start = cr.start_coord;
            auto end = cr.end_coord;
            for (size_t y = start.y; y <= end.y; y++) {
                for (size_t x = start.x; x <= end.x; x++) {
                    sender_worker_core_range =
                        sender_worker_core_range.merge(CoreRangeSet(CoreRange(CoreCoord(x, y), CoreCoord(x, y))));
                    if (sender_worker_core_range.num_cores() == num_workers_preferred) {
                        break;
                    }
                }
                if (sender_worker_core_range.num_cores() == num_workers_preferred) {
                    break;
                }
            }
            if (sender_worker_core_range.num_cores() == num_workers_preferred) {
                break;
            }
        }
    } else {
        sender_worker_core_range =
            CoreRangeSet(CoreRange(CoreCoord(0, 0), CoreCoord(num_workers_per_link - 1, num_links - 1)));
    }
    return {sender_worker_core_range, corerange_to_cores(sender_worker_core_range, std::nullopt, true)};
}

// For ring all-gather, we can send sub-sections of input tensor in opposite directions
// For linear all-gather though, we must ensure we send full tensors in BOTH directions
//   (in other words, disable the "bidirectional" send flag)
operation::ProgramWithCallbacks all_gather_async_multi_core_with_workers(
    const Tensor& input_tensor,
    std::optional<IDevice*> forward_device,
    std::optional<IDevice*> backward_device,
    Tensor& output_tensor,
    const uint32_t dim,
    const uint32_t num_links,
    const uint32_t ring_size,
    const uint32_t ring_index,
    ccl::Topology topology,
    const GlobalSemaphore semaphore,
    bool enable_persistent_fabric_mode) {
    tt::tt_metal::Program program{};
    const bool enable_async_output_tensor = false;
    const bool lower_command_stream_to_noc_commands =
        ttnn::ccl::worker_detail::can_command_stream_be_lowered_to_noc_commands(input_tensor);

    IDevice* device = input_tensor.device();
    bool is_first_chip = ring_index == 0;
    bool is_last_chip = ring_index == ring_size - 1;
    log_trace(
        tt::LogOp,
        "DEBUG: device: {}, is_first_chip: {}, is_last_chip: {}",
        input_tensor.device()->id(),
        is_first_chip,
        is_last_chip);

    std::optional<ttnn::ccl::EdmLineFabricOpInterface> local_fabric_handle =
        enable_persistent_fabric_mode
            ? ttnn::ccl::EdmLineFabricOpInterface::build_program_builder_worker_connection_fabric(
                  device, forward_device, backward_device, &program, enable_persistent_fabric_mode, num_links)
            : ccl::EdmLineFabricOpInterface(
                  device, forward_device, backward_device, &program, enable_persistent_fabric_mode, num_links);

    LineTopology line_topology(ring_size, ring_index);

    std::unique_ptr<ccl::CclOpTensorConfig> input_tensor_config =
        ttnn::ccl::CclOpTensorConfig::build_all_gather_tensor_config(input_tensor);
    std::unique_ptr<ccl::CclOpTensorConfig> output_tensor_config =
        ttnn::ccl::CclOpTensorConfig::build_all_gather_tensor_config(output_tensor);

    bool is_sharded = input_tensor.is_sharded();

    const auto input_buffer = input_tensor.buffer();
    const auto output_buffer = output_tensor.buffer();

    // Get OP Config, topology config
    std::vector<Tensor> input_tensors = {input_tensor};
    std::vector<Tensor> output_tensors = {output_tensor};
    const auto& op_config = ttnn::ccl::CCLOpConfig(input_tensors, output_tensors, topology);

    // Get worker cores, assuming 1 worker per link
    uint32_t num_workers_per_link = 1;
    const auto [sender_worker_core_range, sender_worker_cores] =
        choose_worker_cores(num_links, num_workers_per_link, enable_persistent_fabric_mode, device);

    // L1 Scratch CB Creation
    const size_t packet_size_bytes = local_fabric_handle->get_edm_buffer_size_bytes();
    uint32_t l1_scratch_cb_page_size_bytes = op_config.get_page_size();
    uint32_t num_pages_per_packet = packet_size_bytes / l1_scratch_cb_page_size_bytes;
    uint32_t cb_num_pages = 3 * num_pages_per_packet;  // tripple buffering
    uint32_t src0_cb_index = tt::CB::c_in0;
    tt::DataFormat df = tt::tt_metal::datatype_to_dataformat_converter(input_tensor.get_dtype());
    tt::tt_metal::CircularBufferConfig cb_src0_config =
        tt::tt_metal::CircularBufferConfig(cb_num_pages * l1_scratch_cb_page_size_bytes, {{src0_cb_index, df}})
            .set_page_size(src0_cb_index, l1_scratch_cb_page_size_bytes);
    CBHandle cb_src0_workers = CreateCircularBuffer(program, sender_worker_core_range, cb_src0_config);

    // Create Tensor slicer
    // read the entire input tensor (partition size = 1, partition index = 0)
    // write to the output tensor on its corresponding partition (partition size = ring_size, partition index =
    // ring_index)
    auto input_tensor_slicer = ttnn::ccl::GenericWrappedTensorSlicerV2(
        input_tensor,
        dim,
        0,         // partition index
        1,         // partition size
        num_links  // num_workers_per_slicer, set 1 per link for now
    );
    auto output_tensor_slicer = ttnn::ccl::GenericWrappedTensorSlicerV2(
        output_tensor,
        dim,
        ring_index,  // partition index
        ring_size,   // partition size
        num_links    // num_workers_per_slicer, set 1 per link for now
    );

    // KERNEL CREATION
<<<<<<< HEAD

=======
>>>>>>> 095d1012
    KernelHandle worker_sender_reader_kernel_id =
        ttnn::ccl::worker_detail::generate_multi_command_stream_kernel_ct_args(
            program,
            {src0_cb_index},
            {&input_tensor},
            sender_worker_core_range,
            tt::tt_metal::ReaderDataMovementConfig{},
            1,  // num_command_streams
            device->id());

    KernelHandle worker_sender_writer_kernel_id =
        ttnn::ccl::worker_detail::generate_multi_command_stream_kernel_ct_args(
            program,
            {src0_cb_index},
            {&output_tensor},
            sender_worker_core_range,
            tt::tt_metal::WriterDataMovementConfig{},
            1,  // num_command_streams
            device->id());

    const size_t forward_direction_distance_to_end_of_line =
        line_topology.get_distance_to_end_of_line(ttnn::ccl::EdmLineFabricOpInterface::Direction::FORWARD);
    const size_t backward_direction_distance_to_end_of_line =
        line_topology.get_distance_to_end_of_line(ttnn::ccl::EdmLineFabricOpInterface::Direction::BACKWARD);

    ttnn::ccl::cmd::MulticastCommandDestArgs mcast_dest_args = {
        forward_direction_distance_to_end_of_line, backward_direction_distance_to_end_of_line};
    log_trace(
        tt::LogOp,
        "[mcast_dest_args] num target forward: {}, num target backward: {}",
        mcast_dest_args.num_targets_forward_direction,
        mcast_dest_args.num_targets_backward_direction);

    auto reader_tensor_slices =
        ttnn::ccl::cmd::builder::generate_worker_tensor_slices(1, input_tensor, num_workers_per_link * num_links, dim);
    log_trace(tt::LogOp, "reader_tensor_slices size: {}", reader_tensor_slices.size());
    log_trace(tt::LogOp, "reader_tensor_slices[0] size: {}", reader_tensor_slices[0].size());

    CoreCoord drain_sync_core;
    // For now these are a little disconnected from the commands - they'll need to be unified and explicitly
    // associated with each other but this is for bootstrapping the feature
    constexpr size_t reader_tensor_command_map_idx = 0;
    constexpr size_t writer_tensor_command_map_idx = 1;
    std::unordered_map<CoreCoord, ttnn::ccl::tensor_address_runtime_args_overrider> reader_rt_args_overrider_map;
    std::unordered_map<CoreCoord, ttnn::ccl::tensor_address_runtime_args_overrider> writer_rt_args_overrider_map;

    for (std::size_t link = 0; link < num_links; link++) {
        CoreCoord core = sender_worker_cores[link];
        if (link == 0) {
            // drain sync core is the first worker core
            drain_sync_core = device->worker_core_from_logical_core(core);
        }
        std::size_t worker_tensor_slice_index = link;

        const auto& input_worker_slice_v2 = input_tensor_slicer.get_worker_slice_v2(worker_tensor_slice_index);
        const auto& output_worker_slice_v2 = output_tensor_slicer.get_worker_slice_v2(worker_tensor_slice_index);

        log_trace(tt::LogOp, "DEBUG: input tensor slice v2:");
        print_tensor_slice(input_worker_slice_v2);
        log_trace(tt::LogOp, "DEBUG: output tensor slice v2:");
        print_tensor_slice(output_worker_slice_v2);

        std::optional<ttnn::ccl::SenderWorkerAdapterSpec> forward_fabric_connection =
            line_topology.is_first_device_in_line(ttnn::ccl::EdmLineFabricOpInterface::Direction::BACKWARD)
                ? std::nullopt
                : std::optional<ttnn::ccl::SenderWorkerAdapterSpec>(local_fabric_handle->uniquely_connect_worker(
                      device, ttnn::ccl::EdmLineFabricOpInterface::FORWARD));
        std::optional<ttnn::ccl::SenderWorkerAdapterSpec> backward_fabric_connection =
            line_topology.is_last_device_in_line(ttnn::ccl::EdmLineFabricOpInterface::Direction::BACKWARD)
                ? std::nullopt
                : std::optional<ttnn::ccl::SenderWorkerAdapterSpec>(local_fabric_handle->uniquely_connect_worker(
                      device, ttnn::ccl::EdmLineFabricOpInterface::BACKWARD));

        log_trace(
            tt::LogOp,
            "DEBUG: line_index: {}, line_size: {}, forward_fabric_connection: {}",
            line_topology.line_index(),
            line_topology.line_size(),
            forward_fabric_connection.has_value());
        log_trace(
            tt::LogOp,
            "DEBUG: line_index: {}, line_size: {}, backward_fabric_connection: {}",
            line_topology.line_index(),
            line_topology.line_size(),
            backward_fabric_connection.has_value());

        // READER COMMAND STREAM and RT ARGS
        std::vector<ttnn::ccl::cmd::CclHostLowLevelWorkerCommand> reader_cmd_stream;
        reader_cmd_stream.push_back(  // use the reader_tensor_slices after the bug is fixed
            ttnn::ccl::cmd::uops::read_tensor_slice_to_cb_for_eventual_fabric_write(
                input_worker_slice_v2, src0_cb_index));

        if (lower_command_stream_to_noc_commands) {
            reader_cmd_stream =
                ttnn::ccl::tensor_slice_commands_to_noc_commands(reader_cmd_stream, input_tensor, packet_size_bytes);
        }
        ttnn::ccl::worker_detail::generate_multi_input_command_stream_kernel_rt_args(
            program,
            worker_sender_reader_kernel_id,
            {&input_tensor},
            {op_config.get_page_size()},
            input_tensor.device(),
            num_pages_per_packet,
            {core},
            reader_cmd_stream,
            std::nullopt,                                        // cmd stream 1
            std::nullopt,                                        // fabric fwd connection
            std::nullopt,                                        // fabric bwd connection
            std::nullopt,                                        // tensor device override
            std::vector<size_t>{reader_tensor_command_map_idx},  // tensor indices
            &reader_rt_args_overrider_map[core]);

        // WRITER COMMAND STREAM and RT ARGS
        std::vector<ttnn::ccl::cmd::CclHostLowLevelWorkerCommand> writer_cmd_stream;
        // 1, do mcast of the tensor slice to all the destinations
        writer_cmd_stream.push_back(ttnn::ccl::cmd::uops::fabric_write_cb_to_tensor_slice(
            output_worker_slice_v2, src0_cb_index, mcast_dest_args));
        // 2, mcast the semaphore to all dest for teardown
        writer_cmd_stream.push_back(ttnn::ccl::cmd::uops::fabric_multicast_semaphore_inc(
            &semaphore, ttnn::ccl::cmd::CclCommandAtomicInc{1}, drain_sync_core.x, drain_sync_core.y, mcast_dest_args));
        bool wait_for_semaphore = !enable_async_output_tensor && link == 0;
        if (wait_for_semaphore) {
            // 3, wait for n_chip*num_links number of semaphore at teardown semaphore address for first chip, and
            // n_chip*num_links+1 for other chips
            writer_cmd_stream.push_back(ttnn::ccl::cmd::uops::local_semaphore_wait(
                &semaphore, is_first_chip ? ring_size * num_links : ring_size * num_links + 1));
            // 4, send semaphore unicast to forward device except for the last chip
            if (!is_last_chip) {
                writer_cmd_stream.push_back(ttnn::ccl::cmd::uops::fabric_unicast_semaphore_inc(
                    &semaphore,
                    ttnn::ccl::cmd::CclCommandAtomicInc{1},
                    drain_sync_core.x,
                    drain_sync_core.y,
                    ttnn::ccl::cmd::UnicastCommandDestArgs{1, true}));
            }
        }
        bool generate_teardown_commands = !enable_persistent_fabric_mode && link == 0;
        if (generate_teardown_commands) {
            // 5, increment the termination semaphore for local device for local teardown only for the drain sync core
            auto termination_infos = local_fabric_handle->generate_local_chip_fabric_termination_infos(device);
            for (auto& info : termination_infos) {
                if (info.distance != 0) {
                    continue;
                }
                writer_cmd_stream.push_back(ttnn::ccl::cmd::uops::local_chip_noc_absolute_address_semaphore_inc(
                    info.edm_noc_x, info.edm_noc_y, info.termination_addr, 1));
            }
        }
        bool reset_semaphore = generate_teardown_commands || (!enable_async_output_tensor && link == 0);
        if (reset_semaphore) {
            // 6. (drain sync core) reset semaphore to 0
            writer_cmd_stream.push_back(ttnn::ccl::cmd::uops::local_core_semaphore_set(&semaphore, 0));
        }

        if (lower_command_stream_to_noc_commands) {
            writer_cmd_stream =
                ttnn::ccl::tensor_slice_commands_to_noc_commands(writer_cmd_stream, output_tensor, packet_size_bytes);
        }

        // set the rt args
        ttnn::ccl::worker_detail::generate_multi_input_command_stream_kernel_rt_args(
            program,
            worker_sender_writer_kernel_id,
            {&output_tensor},
            {op_config.get_page_size()},
            output_tensor.device(),
            num_pages_per_packet,  // num_pages_per_edm_buffer
            {core},
            writer_cmd_stream,
            std::nullopt,
            {forward_fabric_connection},
            {backward_fabric_connection},
            std::nullopt,
            std::vector<size_t>{writer_tensor_command_map_idx},  // tensor indices
            &writer_rt_args_overrider_map[core]);
    }

    if (!enable_persistent_fabric_mode) {
        local_fabric_handle->build_kernels();
    }

    auto override_runtime_arguments_callback =
        [worker_sender_reader_kernel_id,
         reader_rt_args_overrider_map,
         writer_rt_args_overrider_map,
         reader_tensor_command_map_idx,
         writer_tensor_command_map_idx,
         worker_sender_writer_kernel_id,
         semaphore,
         sender_worker_cores](
            const void* operation,
            Program& program,
            const std::vector<Tensor>& input_tensors,
            const std::vector<std::optional<const Tensor>>& optional_input_tensors,
            const std::vector<Tensor>& output_tensors) {
            const auto& input = input_tensors[0];
            const auto& output = output_tensors[0];

            // update senders
            auto& worker_reader_sender_runtime_args_by_core = GetRuntimeArgs(program, worker_sender_reader_kernel_id);
            auto& worker_writer_sender_runtime_args_by_core = GetRuntimeArgs(program, worker_sender_writer_kernel_id);
            for (const auto& core : sender_worker_cores) {
                // reader
                auto& worker_reader_sender_runtime_args = worker_reader_sender_runtime_args_by_core[core.x][core.y];
                reader_rt_args_overrider_map.at(core).override_runtime_args(
                    reader_tensor_command_map_idx, input.buffer()->address(), worker_reader_sender_runtime_args);
                // writer
                auto& worker_writer_sender_runtime_args = worker_writer_sender_runtime_args_by_core[core.x][core.y];
                writer_rt_args_overrider_map.at(core).override_runtime_args(
                    writer_tensor_command_map_idx, output.buffer()->address(), worker_writer_sender_runtime_args);
            }
        };

    return {.program = std::move(program), .override_runtime_arguments_callback = override_runtime_arguments_callback};
}

}  // namespace ttnn<|MERGE_RESOLUTION|>--- conflicted
+++ resolved
@@ -208,10 +208,7 @@
     );
 
     // KERNEL CREATION
-<<<<<<< HEAD
-
-=======
->>>>>>> 095d1012
+
     KernelHandle worker_sender_reader_kernel_id =
         ttnn::ccl::worker_detail::generate_multi_command_stream_kernel_ct_args(
             program,
