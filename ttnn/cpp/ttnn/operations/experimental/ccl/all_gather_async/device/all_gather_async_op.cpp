// SPDX-FileCopyrightText: © 2024 Tenstorrent AI ULC
//
// SPDX-License-Identifier: Apache-2.0

#include "all_gather_async_op.hpp"
#include "ttnn/operations/functions.hpp"
#include "ttnn/operations/math.hpp"
#include "cpp/ttnn/global_semaphore.hpp"

#include "ttnn/tensor/tensor_utils.hpp"

namespace ttnn {
<<<<<<< HEAD
=======
namespace ccl {
namespace all_gather_detail {

AllGatherAsync create_all_gather_async_struct(
    const Tensor& input_tensor,
    const uint32_t dim,
    const uint32_t num_links,
    const std::optional<MemoryConfig>& memory_config,
    const std::vector<IDevice*>& devices,
    const ttnn::ccl::Topology topology,
    const std::vector<GlobalSemaphore>& semaphores,
    std::optional<tt::tt_metal::SubDeviceId> sub_device_id) {
    uint32_t num_devices = devices.size();

    std::optional<IDevice*> forward_device = std::nullopt;
    std::optional<IDevice*> backward_device = std::nullopt;
    std::optional<GlobalSemaphore> semaphore = std::nullopt;
    uint32_t device_index = 0;  // Initialize device index
    for (uint32_t i = 0; i < num_devices; ++i) {
        if (devices.at(i) == input_tensor.device()) {
            device_index = i;
            semaphore = semaphores.at(i);  // Get raw pointer
            if (i != 0) {
                backward_device = devices.at(i - 1);
            } else if (topology == ttnn::ccl::Topology::Ring) {
                backward_device = devices.at(num_devices - 1);
            }
            if (i != num_devices - 1) {
                forward_device = devices.at(i + 1);
            } else if (topology == ttnn::ccl::Topology::Ring) {
                forward_device = devices.at(0);
            }
        }
    }

    return ttnn::AllGatherAsync{
        forward_device,
        backward_device,
        dim,
        num_links,
        num_devices,
        device_index,
        memory_config.value_or(input_tensor.memory_config()),
        topology,
        semaphore.value(),
        sub_device_id};
}

}  // namespace all_gather_detail
}  // namespace ccl
>>>>>>> 0c3735f0

void AllGatherAsync::validate_with_output_tensors(
    const std::vector<Tensor>& input_tensors, const std::vector<std::optional<Tensor>>& output_tensors) const {
    TT_FATAL(input_tensors.size() == 1, "Error, Input tensor size should be 1 but has {}", input_tensors.size());
    const auto& input_tensor = input_tensors[0];
    const auto& layout = input_tensors[0].get_layout();
    const auto& dtype = input_tensors[0].get_dtype();
    const auto& page_size = input_tensors[0].buffer()->page_size();
    TT_FATAL(page_size % input_tensors[0].buffer()->alignment() == 0, "All Gather currently requires aligned pages");

    TT_FATAL(input_tensor.storage_type() == StorageType::DEVICE, "Operands to all_gather need to be on device!");
    TT_FATAL(input_tensor.buffer() != nullptr, "Operands to all_gather need to be allocated in buffers on device!");
    TT_FATAL(this->num_links > 0, "Error, num_links should be more than 0 but has {}", this->num_links);
    TT_FATAL(
        this->num_links <= input_tensor.device()->compute_with_storage_grid_size().y,
        "Worker cores used by links are parallelizaed over rows");

    TT_FATAL(
        input_tensor.memory_config().memory_layout == TensorMemoryLayout::INTERLEAVED ||
            input_tensor.memory_config().memory_layout == TensorMemoryLayout::WIDTH_SHARDED ||
            input_tensor.memory_config().memory_layout == TensorMemoryLayout::BLOCK_SHARDED ||
            input_tensor.memory_config().memory_layout == TensorMemoryLayout::HEIGHT_SHARDED,
        "Unsupported memory layout {}.",
        input_tensor.memory_config().memory_layout);

    if (output_tensors.size() > 0 and output_tensors[0].has_value()) {
        TT_FATAL(
            output_tensors.size() == 1,
            "Error, Number of output tensors should be 1 but has {}",
            output_tensors.size());

        const auto& output_tensor = output_tensors[0];
        TT_FATAL(
            output_tensor.value().storage_type() == StorageType::DEVICE,
            "Operands to all_gather need to be on device!");
        TT_FATAL(
            output_tensor.value().get_layout() == layout,
            "Error, Output tensor layout should be same as input tensor layout but has {}",
            output_tensor.value().get_layout());
        TT_FATAL(
            output_tensor.value().get_dtype() == dtype,
            "Error, Output tensor dtype should be same as input tensor dtype but has {}",
            output_tensor.value().get_dtype());
        TT_FATAL(
            output_tensor.value().get_tensor_spec().page_config() == input_tensor.get_tensor_spec().page_config(),
            "Error, Output tensor page config should be same as input tensor page config but has {}",
            output_tensor.value().get_tensor_spec().page_config());
        TT_FATAL(
            output_tensor.value().memory_config() == this->output_mem_config,
            "Error, Output tensor memory config should be same as output_mem_config but has {}",
            output_tensor.value().memory_config());

        // check the output tensor size
        auto output_shape = output_tensor.value().get_padded_shape();
        auto input_shape = input_tensor.get_padded_shape();
        TT_FATAL(
            output_shape.size() == input_shape.size(),
            "Error, Output tensor shape should have same number of dimensions as input tensor but has {}",
            output_shape.size());
        for (size_t i = 0; i < input_shape.size(); ++i) {
            if (i == this->dim) {
                TT_FATAL(
                    output_shape[i] <= input_shape[i] * this->ring_size,
                    "Error, Output tensor shape at dimension {} should be {} but has {}",
                    i,
                    input_shape[i] * this->ring_size,
                    output_shape[i]);
            } else {
                TT_FATAL(
                    output_shape[i] == input_shape[i],
                    "Error, Output tensor shape at dimension {} should be {} but has {}",
                    i,
                    input_shape[i],
                    output_shape[i]);
            }
        }

        // check memory layout
        TT_FATAL(
            output_tensor.value().memory_config().memory_layout == input_tensor.memory_config().memory_layout,
            "Error, Output tensor memory layout should be same as input tensor memory layout but has {}",
            output_tensor.value().memory_config().memory_layout);
    }
}

std::vector<ttnn::TensorSpec> AllGatherAsync::compute_output_specs(const std::vector<Tensor>& input_tensors) const {
    const auto& input_tensor = input_tensors[0];
    auto shape = input_tensor.get_padded_shape();  // TODO: Replace with get_logical_shape()
    shape[this->dim] *= this->ring_size;
    return {TensorSpec(
        shape,
        TensorLayout(input_tensor.get_dtype(), input_tensor.get_tensor_spec().page_config(), output_mem_config))};
}

AllGatherAsyncVersion AllGatherAsync::select_version(const Tensor& input_tensor) const {
    auto input_tensor_shape = input_tensor.get_padded_shape();
    auto input_tensor_buffer_layout = input_tensor.buffer()->buffer_layout();
    auto input_tensor_page_layout = input_tensor.layout();
    auto input_tensor_memory_config = input_tensor.memory_config();
    bool input_is_sharded = input_tensor_memory_config.shard_spec.has_value();
    bool output_is_sharded = output_mem_config.shard_spec.has_value();
    uint32_t input_shard_num_cores = 0;
    uint32_t output_shard_num_cores = 0;
    if (input_is_sharded) {
        input_shard_num_cores = input_tensor_memory_config.shard_spec->grid.num_cores();
        log_trace(
            tt::LogOp,
            "[select_version] input_tensor_memory_config.shard_spec->shape: {}",
            input_tensor_memory_config.shard_spec->shape);
    }
    if (output_is_sharded) {
        output_shard_num_cores = output_mem_config.shard_spec->grid.num_cores();
        log_trace(tt::LogOp, "[select_version] output_mem_config.shard_spec->shape: {}", output_mem_config.shard_spec->shape);
    }

    log_trace(tt::LogOp, "[select_version] input_tensor_shape: {}", input_tensor_shape);
    log_trace(tt::LogOp, "[select_version] input_tensor_memory_config: {}", input_tensor_memory_config);
    log_trace(tt::LogOp, "[select_version] output_mem_config: {}", output_mem_config);
    log_trace(tt::LogOp, "[select_version] input_shard_num_cores: {}", input_shard_num_cores);
    log_trace(tt::LogOp, "[select_version] output_shard_num_cores: {}", output_shard_num_cores);

    // Check for minimal interleaved case
    if (input_tensor_shape[0] == 1 && input_tensor_shape[1] == 1 && input_tensor_shape[2] == 32 &&
        input_tensor_buffer_layout == tt::tt_metal::TensorMemoryLayout::INTERLEAVED &&
        input_tensor_page_layout == tt::tt_metal::Layout::TILE) {
        return AllGatherAsyncVersion::MINIMAL_INTERLEAVED_32;
    }

    log_trace(tt::LogOp, "[select_version] input_is_sharded: {}", input_is_sharded);
    log_trace(tt::LogOp, "[select_version] output_is_sharded: {}", output_is_sharded);

    if (input_is_sharded && output_is_sharded) {
        // Check for llama post binary mult+silu case
        if (input_tensor_shape[0] == 1 && input_tensor_shape[1] == 1 && input_tensor_shape[2] == 32 &&
            input_tensor_shape[3] == 960 && input_tensor_memory_config.buffer_type == BufferType::L1 &&
            output_mem_config.buffer_type == BufferType::L1 &&
            input_tensor_memory_config.memory_layout == TensorMemoryLayout::WIDTH_SHARDED &&
            output_mem_config.memory_layout == TensorMemoryLayout::WIDTH_SHARDED &&
            input_tensor_memory_config.shard_spec->shape[0] == 32 &&
            input_tensor_memory_config.shard_spec->shape[1] == 32 &&
            output_mem_config.shard_spec->shape[0] == 32 &&
            output_mem_config.shard_spec->shape[1] == 160 && input_shard_num_cores == 30 &&
            output_shard_num_cores == 24) {
            log_trace(
                tt::LogOp,
                "Matching conditions for Llama post binary mult+silu, using LLAMA_MINIMAL_SHARDED implementation");
            return AllGatherAsyncVersion::LLAMA_MINIMAL_SHARDED;
        }

        // Check for llama post SDPA case
        if (input_tensor_shape[0] == 1 && input_tensor_shape[1] == 8 && input_tensor_shape[2] == 32 &&
            input_tensor_shape[3] == 128 && input_tensor_memory_config.buffer_type == BufferType::L1 &&
            output_mem_config.buffer_type == BufferType::L1 &&
            input_tensor_memory_config.memory_layout == TensorMemoryLayout::HEIGHT_SHARDED &&
            output_mem_config.memory_layout == TensorMemoryLayout::HEIGHT_SHARDED &&
            input_tensor_memory_config.shard_spec->shape[0] == 32 &&
            input_tensor_memory_config.shard_spec->shape[1] == 128 &&
            output_mem_config.shard_spec->shape[0] == 32 &&
            output_mem_config.shard_spec->shape[1] == 128 && input_shard_num_cores == 8 &&
            output_shard_num_cores == 32) {
            log_trace(tt::LogOp, "Matching conditions for Llama post SDPA, using LLAMA_MINIMAL_SHARDED implementation");
            return AllGatherAsyncVersion::LLAMA_MINIMAL_SHARDED;
        }

        // Check for llama rms norm case
        if (input_tensor_shape[0] == 1 && input_tensor_shape[1] == 1 && input_tensor_shape[2] == 32 &&
            input_tensor_shape[3] == 32 && input_tensor_memory_config.buffer_type == BufferType::L1 &&
            output_mem_config.buffer_type == BufferType::L1 &&
            input_tensor_memory_config.memory_layout == TensorMemoryLayout::WIDTH_SHARDED &&
            output_mem_config.memory_layout == TensorMemoryLayout::WIDTH_SHARDED &&
            input_tensor_memory_config.shard_spec->shape[0] == 32 &&
            input_tensor_memory_config.shard_spec->shape[1] == 32 && output_mem_config.shard_spec->shape[0] == 32 &&
            output_mem_config.shard_spec->shape[1] == 128 && input_shard_num_cores == 1 &&
            output_shard_num_cores == 1) {
            log_trace(
                tt::LogOp, "Matching conditions for Llama rms norm case, using LLAMA_MINIMAL_SHARDED implementation");
            return AllGatherAsyncVersion::LLAMA_MINIMAL_SHARDED;
        }
    }
    log_trace(tt::LogOp, "Using generic implementation");
    return AllGatherAsyncVersion::GENERIC;
}

tt::tt_metal::operation::MeshWorkloadWithCallbacks AllGatherAsync::create_mesh_workload(
    const ttnn::MeshCoordinateRangeSet& tensor_coords,
    const std::vector<Tensor>& input_tensors,
    std::vector<Tensor>& output_tensors) const {
    return ccl::create_mesh_workload_from_programs(
        tensor_coords, input_tensors, output_tensors, [&, this](const ttnn::MeshCoordinate& coord) {
            return create_program_at(coord, input_tensors, output_tensors);
        });
}

tt::tt_metal::operation::ProgramWithCallbacks AllGatherAsync::create_program_at(
    const MeshCoordinate& coord, const std::vector<Tensor>& input_tensors, std::vector<Tensor>& output_tensors) const {
    tt::log_debug(tt::LogOp, "DEBUG: create_program_at is called");
    auto mesh_device = input_tensors[0].mesh_device();
    AllGatherAsyncVersion version = select_version(input_tensors[0]);
    IDevice* target_device = mesh_device ? mesh_device->get_device(coord) : input_tensors[0].device();

    std::optional<IDevice*> forward_device = std::nullopt;
    std::optional<IDevice*> backward_device = std::nullopt;
    uint32_t device_index = 0;  // Initialize device index
    for (uint32_t i = 0; i < this->ring_size; ++i) {
        if (devices.at(i) == target_device) {
            device_index = i;
            if (i != 0) {
                backward_device = devices.at(i - 1);
            } else if (topology == ttnn::ccl::Topology::Ring) {
                backward_device = devices.at(this->ring_size - 1);
            }
            if (i != this->ring_size - 1) {
                forward_device = devices.at(i + 1);
            } else if (topology == ttnn::ccl::Topology::Ring) {
                forward_device = devices.at(0);
            }
        }
    }

    log_trace(tt::LogOp, "version: {}", static_cast<uint32_t>(version));

    switch (version) {
        case AllGatherAsyncVersion::MINIMAL_INTERLEAVED_32:
            log_trace(
                tt::LogOp,
                "Detected all gather specialized shape. all_gather_async_minimal_interleaved_dim3_1_1_32_any is "
                "called");
            return all_gather_async_minimal_interleaved_dim3_1_1_32_any(
                input_tensors[0],
                target_device,
                forward_device,
                backward_device,
                output_tensors[0],
                this->dim,
                this->num_links,
                this->ring_size,
                device_index,
                this->topology,
                this->semaphore,
                this->sub_device_id);

        case AllGatherAsyncVersion::LLAMA_MINIMAL_SHARDED:
            log_trace(tt::LogOp, "Detected all gather specialized shape. all_gather_async_llama_sharded is called");
            return all_gather_async_llama_sharded(
                input_tensors[0],
                target_device,
                forward_device,
                backward_device,
                output_tensors[0],
                this->dim,
                this->num_links,
                this->ring_size,
                device_index,
                this->topology,
                this->semaphore,
                this->sub_device_id);

        case AllGatherAsyncVersion::GENERIC:
        default:
            log_trace(tt::LogOp, "Running generic all_gather_async_multi_core_with_workers");
            return all_gather_async_multi_core_with_workers(
                input_tensors[0],
                target_device,
                forward_device,
                backward_device,
                output_tensors[0],
                this->dim,
                this->num_links,
                this->ring_size,
                device_index,
                this->topology,
                this->semaphore,
                this->sub_device_id);
    }
}

tt::tt_metal::operation::Hash AllGatherAsync::compute_program_hash(const std::vector<Tensor>& input_tensors) const {
    log_trace(tt::LogOp, "compute_program_hash is called");
    AllGatherAsyncVersion version = select_version(input_tensors[0]);
    log_trace(tt::LogOp, "version: {}", static_cast<uint32_t>(version));
    auto input_shape = input_tensors[0].get_padded_shape();
    auto input_memory_layout = input_tensors[0].get_layout();
    auto input_dtype = input_tensors[0].get_dtype();
    auto input_memory_config = input_tensors[0].memory_config();
    if (version == AllGatherAsyncVersion::GENERIC) {
        // Generic version should hash semaphore address as well
        uint32_t semaphore_address = this->semaphore.address();
        return tt::tt_metal::operation::hash_operation<AllGatherAsync>(
            this->dim,
            this->num_links,
            this->ring_size,
            this->output_mem_config,
            this->topology,
            input_shape,
            input_memory_layout,
            input_dtype,
            input_memory_config,
            semaphore_address);
    }
    return tt::tt_metal::operation::hash_operation<AllGatherAsync>(
        this->dim,
        this->num_links,
        this->ring_size,
        this->output_mem_config,
        this->topology,
        input_shape,
        input_memory_layout,
        input_dtype,
        input_memory_config);
}

namespace operations {
namespace experimental {
namespace ccl {

namespace {
Tensor all_gather_async_impl(
    const Tensor& input_tensor,
    const uint32_t dim,
    const GlobalSemaphore& multi_device_global_semaphore,
    const uint32_t num_links,
    const std::optional<MemoryConfig>& memory_config,
    const ttnn::ccl::Topology topology,
<<<<<<< HEAD
    std::optional<tt::tt_metal::SubDeviceId> sub_device_id,
    bool enable_persistent_fabric_mode,
    const std::vector<IDevice*>& devices) {
=======
    std::optional<tt::tt_metal::SubDeviceId> sub_device_id) {
>>>>>>> 0c3735f0
    TT_FATAL(
        std::getenv("TT_METAL_SLOW_DISPATCH_MODE") == nullptr,
        "all_gather_async op is only supported for Fast Dispatch");
    uint32_t num_devices = devices.size();
    TT_FATAL(num_devices > 1, "all_gather_async op will only work for num_devices > 1, but has {}", num_devices);
    ttnn::ccl::Topology ccl_topology = topology;

    if (num_devices == 2) {
        ccl_topology = ttnn::ccl::Topology::Linear;
    }
    tt::log_debug(
        tt::LogOp, "DEBUG: creating line_fabric with num devices: {}, num links: {}", devices.size(), num_links);
    tt::log_debug(tt::LogOp, "DEBUG: line_fabric is created");

    // create this semaphore for all cores since we don't know which core will be used for teardown draining
    CoreCoord grid_size = devices[0]->compute_with_storage_grid_size();
    auto core_grid = CoreRange({0, 0}, {grid_size.x - 1, grid_size.y - 1});

<<<<<<< HEAD
    return tt::tt_metal::operation::run(
               ttnn::AllGatherAsync(
                   devices,
                   dim,
                   num_links,
                   num_devices,
                   memory_config.value_or(input_tensor.memory_config()),
                   ccl_topology,
                   multi_device_global_semaphore,
                   sub_device_id,
                   enable_persistent_fabric_mode,
                   /*cluster_axis=*/std::nullopt),
               {input_tensor})
        .at(0);
=======
    std::vector<GlobalSemaphore> semaphores = multi_device_global_semaphore.global_semaphores;

    tt::tt_metal::operation::launch_op(
        [dim, num_links, num_devices, memory_config, devices, ccl_topology, semaphores, sub_device_id](
            const std::vector<Tensor>& input_tensors,
            const std::vector<std::optional<const Tensor>>& optional_input_tensors,
            const std::vector<std::optional<Tensor>>& optional_output_tensors) mutable -> std::vector<Tensor> {
            const auto& input_tensor = input_tensors.at(0);

            return tt::tt_metal::operation::run(
                ttnn::ccl::all_gather_detail::create_all_gather_async_struct(
                    input_tensor, dim, num_links, memory_config, devices, ccl_topology, semaphores, sub_device_id),
                {input_tensor},
                optional_input_tensors,
                optional_output_tensors);
        },
        {input_tensor},
        output_tensors);
    return output_tensors.at(0);
>>>>>>> 0c3735f0
}

Tensor all_gather_async_impl(
    const Tensor& input_tensor,
    const int32_t dim,
    const uint32_t cluster_axis,
    const MeshDevice& mesh_device,
    const ttnn::ccl::Topology topology,
    const GlobalSemaphore& multi_device_global_semaphore,
    const std::optional<ttnn::Tensor>& persistent_output_tensor,
    const std::optional<MemoryConfig>& memory_config,
    const std::optional<size_t> num_preferred_links,
    std::optional<tt::tt_metal::SubDeviceId> sub_device_id) {
    const auto mesh_view = mesh_device.get_view();
    TT_FATAL(
        mesh_view.is_mesh_2d(), "all-gather invoked with cluster_axis API on >2D mesh, which is currently unsupported");
    std::size_t num_devices = (cluster_axis == 0) ? mesh_view.num_rows() : mesh_view.num_cols();
    auto devices = (cluster_axis == 0) ? mesh_view.get_devices_on_column(0) : mesh_view.get_devices_on_row(0);

    int32_t rank = input_tensor.get_logical_shape().rank();

    int32_t gather_dim = (dim < 0) ? rank + dim : dim;

    TT_FATAL(
        gather_dim >= -rank && gather_dim <= rank - 1,
        "Dimension input should be in between -{} and {}, but has {}",
        rank,
        rank - 1,
        dim);

    std::vector<std::optional<Tensor>> optional_output_tensors = {persistent_output_tensor};

    CoreCoord grid_size = mesh_device.compute_with_storage_grid_size();
    auto core_grid = CoreRange({0, 0}, {grid_size.x - 1, grid_size.y - 1});
<<<<<<< HEAD

    return tt::tt_metal::operation::run(
               ttnn::AllGatherAsync{
                   devices,
                   gather_dim,
                   num_preferred_links.has_value() ? num_preferred_links.value() : 1,
                   num_devices,
                   memory_config.value_or(input_tensor.memory_config()),
                   topology,
                   multi_device_global_semaphore,
                   sub_device_id,
                   enable_persistent_fabric_mode,
                   cluster_axis},
               {input_tensor},
               {},
               optional_output_tensors)
        .at(0);
}
}  // namespace

Tensor all_gather_async(
    const Tensor& input_tensor,
    const uint32_t dim,
    const GlobalSemaphore& multi_device_global_semaphore,
    const uint32_t num_links,
    const std::optional<MemoryConfig>& memory_config,
    const ttnn::ccl::Topology topology,
    std::optional<tt::tt_metal::SubDeviceId> sub_device_id,
    bool enable_persistent_fabric_mode) {
    std::vector<IDevice*> devices;
    for (const auto& spec : input_tensor.device_storage().specs) {
        devices.push_back(input_tensor.mesh_device()->get_device(spec.first));
    }
    return all_gather_async_impl(
        input_tensor,
        dim,
        multi_device_global_semaphore,
        num_links,
        memory_config,
        topology,
        sub_device_id,
        enable_persistent_fabric_mode,
        devices);
}

std::vector<Tensor> all_gather_async(
    const std::vector<Tensor>& input_tensors,
    const uint32_t dim,
    const global_semaphore::MultiDeviceGlobalSemaphore& multi_device_global_semaphore,
    const uint32_t num_links,
    const std::optional<MemoryConfig>& memory_config,
    const ttnn::ccl::Topology topology,
    std::optional<tt::tt_metal::SubDeviceId> sub_device_id,
    bool enable_persistent_fabric_mode) {
    std::vector<IDevice*> devices;
    devices.reserve(input_tensors.size());
    for (const auto& input_tensor : input_tensors) {
        devices.push_back(input_tensor.device());
    }
    std::vector<Tensor> output_tensors;
    output_tensors.reserve(input_tensors.size());
    for (size_t i = 0; i < input_tensors.size(); i++) {
        output_tensors.push_back(all_gather_async_impl(
            input_tensors[i],
            dim,
            multi_device_global_semaphore.global_semaphores[i],
            num_links,
            memory_config,
            topology,
            sub_device_id,
            enable_persistent_fabric_mode,
            devices));
    }
    return output_tensors;
}

Tensor all_gather_async(
    const Tensor& input_tensor,
    const int32_t dim,
    const uint32_t cluster_axis,
    const MeshDevice& mesh_device,
    const ttnn::ccl::Topology topology,
    const GlobalSemaphore& multi_device_global_semaphore,
    const std::optional<ttnn::Tensor>& persistent_output_tensor,
    const std::optional<MemoryConfig>& memory_config,
    const std::optional<size_t> num_preferred_links,
    std::optional<tt::tt_metal::SubDeviceId> sub_device_id,
    bool enable_persistent_fabric_mode) {
    return all_gather_async_impl(
        input_tensor,
        dim,
        cluster_axis,
        mesh_device,
        topology,
        multi_device_global_semaphore,
        persistent_output_tensor,
        memory_config,
        num_preferred_links,
        sub_device_id,
        enable_persistent_fabric_mode);
}

std::vector<Tensor> all_gather_async(
    const std::vector<Tensor>& input_tensors,
    const int32_t dim,
    const uint32_t cluster_axis,
    const MeshDevice& mesh_device,
    const ttnn::ccl::Topology topology,
    const global_semaphore::MultiDeviceGlobalSemaphore& multi_device_global_semaphore,
    const std::optional<ttnn::Tensor>& persistent_output_tensor,
    const std::optional<MemoryConfig>& memory_config,
    const std::optional<size_t> num_preferred_links,
    std::optional<tt::tt_metal::SubDeviceId> sub_device_id,
    bool enable_persistent_fabric_mode) {
    std::vector<Tensor> output_tensors;
    output_tensors.reserve(input_tensors.size());
    for (size_t i = 0; i < input_tensors.size(); i++) {
        output_tensors.push_back(all_gather_async_impl(
            input_tensors[i],
            dim,
            cluster_axis,
            mesh_device,
            topology,
            multi_device_global_semaphore.global_semaphores[i],
            persistent_output_tensor,
            memory_config,
            num_preferred_links,
            sub_device_id,
            enable_persistent_fabric_mode));
    }
    return output_tensors;
=======
    std::vector<GlobalSemaphore> semaphores = multi_device_global_semaphore.global_semaphores;

    tt::tt_metal::operation::launch_op(
        [gather_dim,
         num_preferred_links,
         memory_config,
         mesh_view,
         cluster_axis,
         num_devices,
         topology,
         semaphores,
         sub_device_id](
            const std::vector<Tensor>& input_tensors,
            const std::vector<std::optional<const Tensor>>& optional_input_tensors,
            const std::vector<std::optional<Tensor>>& optional_output_tensors) mutable -> std::vector<Tensor> {
            const auto& input_device_tensor = input_tensors.at(0);

            TT_FATAL(
                mesh_view.is_mesh_2d(),
                "all-gather invoked with cluster_axis API on >2D mesh, which is currently unsupported");
            const auto coordinate = mesh_view.find_device(input_device_tensor.device()->id());
            std::vector<IDevice*> devices = (cluster_axis == 0) ? mesh_view.get_devices_on_column(coordinate[1])
                                                                : mesh_view.get_devices_on_row(coordinate[0]);

            const auto& input_tensor = input_tensors.at(0);

            return tt::tt_metal::operation::run(
                ttnn::ccl::all_gather_detail::create_all_gather_async_struct(
                    input_device_tensor,
                    gather_dim,
                    num_preferred_links.has_value() ? num_preferred_links.value() : 1,
                    memory_config,
                    devices,
                    topology,
                    semaphores,
                    sub_device_id),
                {input_tensor},
                optional_input_tensors,
                optional_output_tensors);
        },
        {input_tensor},
        output_tensors,
        {},  // optional_input_tensors
        optional_output_tensors);
    return output_tensors.at(0);
>>>>>>> 0c3735f0
}

}  // namespace ccl
}  // namespace experimental
}  // namespace operations

}  // namespace ttnn<|MERGE_RESOLUTION|>--- conflicted
+++ resolved
@@ -10,59 +10,6 @@
 #include "ttnn/tensor/tensor_utils.hpp"
 
 namespace ttnn {
-<<<<<<< HEAD
-=======
-namespace ccl {
-namespace all_gather_detail {
-
-AllGatherAsync create_all_gather_async_struct(
-    const Tensor& input_tensor,
-    const uint32_t dim,
-    const uint32_t num_links,
-    const std::optional<MemoryConfig>& memory_config,
-    const std::vector<IDevice*>& devices,
-    const ttnn::ccl::Topology topology,
-    const std::vector<GlobalSemaphore>& semaphores,
-    std::optional<tt::tt_metal::SubDeviceId> sub_device_id) {
-    uint32_t num_devices = devices.size();
-
-    std::optional<IDevice*> forward_device = std::nullopt;
-    std::optional<IDevice*> backward_device = std::nullopt;
-    std::optional<GlobalSemaphore> semaphore = std::nullopt;
-    uint32_t device_index = 0;  // Initialize device index
-    for (uint32_t i = 0; i < num_devices; ++i) {
-        if (devices.at(i) == input_tensor.device()) {
-            device_index = i;
-            semaphore = semaphores.at(i);  // Get raw pointer
-            if (i != 0) {
-                backward_device = devices.at(i - 1);
-            } else if (topology == ttnn::ccl::Topology::Ring) {
-                backward_device = devices.at(num_devices - 1);
-            }
-            if (i != num_devices - 1) {
-                forward_device = devices.at(i + 1);
-            } else if (topology == ttnn::ccl::Topology::Ring) {
-                forward_device = devices.at(0);
-            }
-        }
-    }
-
-    return ttnn::AllGatherAsync{
-        forward_device,
-        backward_device,
-        dim,
-        num_links,
-        num_devices,
-        device_index,
-        memory_config.value_or(input_tensor.memory_config()),
-        topology,
-        semaphore.value(),
-        sub_device_id};
-}
-
-}  // namespace all_gather_detail
-}  // namespace ccl
->>>>>>> 0c3735f0
 
 void AllGatherAsync::validate_with_output_tensors(
     const std::vector<Tensor>& input_tensors, const std::vector<std::optional<Tensor>>& output_tensors) const {
@@ -386,13 +333,9 @@
     const uint32_t num_links,
     const std::optional<MemoryConfig>& memory_config,
     const ttnn::ccl::Topology topology,
-<<<<<<< HEAD
     std::optional<tt::tt_metal::SubDeviceId> sub_device_id,
     bool enable_persistent_fabric_mode,
     const std::vector<IDevice*>& devices) {
-=======
-    std::optional<tt::tt_metal::SubDeviceId> sub_device_id) {
->>>>>>> 0c3735f0
     TT_FATAL(
         std::getenv("TT_METAL_SLOW_DISPATCH_MODE") == nullptr,
         "all_gather_async op is only supported for Fast Dispatch");
@@ -411,7 +354,6 @@
     CoreCoord grid_size = devices[0]->compute_with_storage_grid_size();
     auto core_grid = CoreRange({0, 0}, {grid_size.x - 1, grid_size.y - 1});
 
-<<<<<<< HEAD
     return tt::tt_metal::operation::run(
                ttnn::AllGatherAsync(
                    devices,
@@ -426,27 +368,6 @@
                    /*cluster_axis=*/std::nullopt),
                {input_tensor})
         .at(0);
-=======
-    std::vector<GlobalSemaphore> semaphores = multi_device_global_semaphore.global_semaphores;
-
-    tt::tt_metal::operation::launch_op(
-        [dim, num_links, num_devices, memory_config, devices, ccl_topology, semaphores, sub_device_id](
-            const std::vector<Tensor>& input_tensors,
-            const std::vector<std::optional<const Tensor>>& optional_input_tensors,
-            const std::vector<std::optional<Tensor>>& optional_output_tensors) mutable -> std::vector<Tensor> {
-            const auto& input_tensor = input_tensors.at(0);
-
-            return tt::tt_metal::operation::run(
-                ttnn::ccl::all_gather_detail::create_all_gather_async_struct(
-                    input_tensor, dim, num_links, memory_config, devices, ccl_topology, semaphores, sub_device_id),
-                {input_tensor},
-                optional_input_tensors,
-                optional_output_tensors);
-        },
-        {input_tensor},
-        output_tensors);
-    return output_tensors.at(0);
->>>>>>> 0c3735f0
 }
 
 Tensor all_gather_async_impl(
@@ -459,7 +380,8 @@
     const std::optional<ttnn::Tensor>& persistent_output_tensor,
     const std::optional<MemoryConfig>& memory_config,
     const std::optional<size_t> num_preferred_links,
-    std::optional<tt::tt_metal::SubDeviceId> sub_device_id) {
+    std::optional<tt::tt_metal::SubDeviceId> sub_device_id,
+    bool enable_persistent_fabric_mode) {
     const auto mesh_view = mesh_device.get_view();
     TT_FATAL(
         mesh_view.is_mesh_2d(), "all-gather invoked with cluster_axis API on >2D mesh, which is currently unsupported");
@@ -481,7 +403,6 @@
 
     CoreCoord grid_size = mesh_device.compute_with_storage_grid_size();
     auto core_grid = CoreRange({0, 0}, {grid_size.x - 1, grid_size.y - 1});
-<<<<<<< HEAD
 
     return tt::tt_metal::operation::run(
                ttnn::AllGatherAsync{
@@ -613,53 +534,6 @@
             enable_persistent_fabric_mode));
     }
     return output_tensors;
-=======
-    std::vector<GlobalSemaphore> semaphores = multi_device_global_semaphore.global_semaphores;
-
-    tt::tt_metal::operation::launch_op(
-        [gather_dim,
-         num_preferred_links,
-         memory_config,
-         mesh_view,
-         cluster_axis,
-         num_devices,
-         topology,
-         semaphores,
-         sub_device_id](
-            const std::vector<Tensor>& input_tensors,
-            const std::vector<std::optional<const Tensor>>& optional_input_tensors,
-            const std::vector<std::optional<Tensor>>& optional_output_tensors) mutable -> std::vector<Tensor> {
-            const auto& input_device_tensor = input_tensors.at(0);
-
-            TT_FATAL(
-                mesh_view.is_mesh_2d(),
-                "all-gather invoked with cluster_axis API on >2D mesh, which is currently unsupported");
-            const auto coordinate = mesh_view.find_device(input_device_tensor.device()->id());
-            std::vector<IDevice*> devices = (cluster_axis == 0) ? mesh_view.get_devices_on_column(coordinate[1])
-                                                                : mesh_view.get_devices_on_row(coordinate[0]);
-
-            const auto& input_tensor = input_tensors.at(0);
-
-            return tt::tt_metal::operation::run(
-                ttnn::ccl::all_gather_detail::create_all_gather_async_struct(
-                    input_device_tensor,
-                    gather_dim,
-                    num_preferred_links.has_value() ? num_preferred_links.value() : 1,
-                    memory_config,
-                    devices,
-                    topology,
-                    semaphores,
-                    sub_device_id),
-                {input_tensor},
-                optional_input_tensors,
-                optional_output_tensors);
-        },
-        {input_tensor},
-        output_tensors,
-        {},  // optional_input_tensors
-        optional_output_tensors);
-    return output_tensors.at(0);
->>>>>>> 0c3735f0
 }
 
 }  // namespace ccl
