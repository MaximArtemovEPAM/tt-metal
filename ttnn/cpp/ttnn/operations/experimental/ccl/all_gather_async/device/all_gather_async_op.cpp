--- conflicted
+++ resolved
@@ -10,42 +10,9 @@
 #include "ttnn/tensor/tensor_utils.hpp"
 
 namespace ttnn {
-<<<<<<< HEAD
 
 void AllGatherAsync::validate_with_output_tensors(
     const std::vector<Tensor>& input_tensors, const std::vector<std::optional<Tensor>>& output_tensors) const {
-=======
-namespace ccl {
-namespace all_gather_detail {
-
-AllGatherAsync create_all_gather_async_struct(
-    const Tensor& input_tensor,
-    const uint32_t dim,
-    const uint32_t num_links,
-    const std::optional<MemoryConfig>& memory_config,
-    const ttnn::ccl::Topology topology,
-    const std::optional<std::pair<GlobalSemaphore, GlobalSemaphore>>& semaphores,
-    std::optional<tt::tt_metal::SubDeviceId> sub_device_id,
-    const std::optional<CoreRangeSet>& cores,
-    bool enable_persistent_fabric_mode) {
-    uint32_t num_devices = input_tensor.device_storage().specs.size();
-    return ttnn::AllGatherAsync{
-        dim,
-        num_links,
-        num_devices,
-        memory_config.value_or(input_tensor.memory_config()),
-        topology,
-        semaphores,
-        sub_device_id,
-        cores,
-        enable_persistent_fabric_mode};
-}
-
-}  // namespace all_gather_detail
-}  // namespace ccl
-
-void AllGatherAsync::validate(const std::vector<Tensor>& input_tensors) const {
->>>>>>> d14b9b1a
     TT_FATAL(input_tensors.size() == 1, "Error, Input tensor size should be 1 but has {}", input_tensors.size());
     const auto& input_tensor = input_tensors[0];
     const auto& layout = input_tensors[0].get_layout();
@@ -229,18 +196,25 @@
 }
 
 tt::tt_metal::operation::ProgramWithCallbacks AllGatherAsync::create_program_at(
-<<<<<<< HEAD
-    const MeshCoordinate& coord, const std::vector<Tensor>& input_tensors, std::vector<Tensor>& output_tensors) const {
+    const ttnn::MeshCoordinate& mesh_coord,
+    const std::vector<Tensor>& input_tensors,
+    std::vector<Tensor>& output_tensors) const {
+    auto mesh_device = dynamic_cast<MeshDevice*>(input_tensors[0].device());
+    const auto target_device = mesh_device->get_device(mesh_coord);
+    AllGatherAsyncVersion version = select_version(input_tensors[0]);
+
     std::vector<IDevice*> devices;
     if (this->cluster_axis.has_value()) {
         const auto& mesh_view = input_tensors[0].mesh_device()->get_view();
-        devices = (this->cluster_axis.value() == 0) ? mesh_view.get_devices_on_column(coord[1])
-                                                    : mesh_view.get_devices_on_row(coord[0]);
+        devices = (this->cluster_axis.value() == 0) ? mesh_view.get_devices_on_column(mesh_coord[1])
+                                                    : mesh_view.get_devices_on_row(mesh_coord[0]);
     } else {
-        devices = input_tensors[0].mesh_device()->get_devices();
-    }
-
-    const auto* target_device = input_tensors[0].mesh_device()->get_device(coord);
+        // Derive the devices from the tensor
+        for (const auto& spec : input_tensors[0].device_storage().specs) {
+            devices.push_back(mesh_device->get_device(spec.first));
+        }
+    }
+
     const int num_devices = devices.size();
     std::optional<IDevice*> forward_device = std::nullopt;
     std::optional<IDevice*> backward_device = std::nullopt;
@@ -261,44 +235,6 @@
         }
     }
 
-=======
-    const ttnn::MeshCoordinate& mesh_coord,
-    const std::vector<Tensor>& input_tensors,
-    std::vector<Tensor>& output_tensors) const {
-    auto mesh_device = dynamic_cast<MeshDevice*>(input_tensors[0].device());
-    TT_FATAL(mesh_device, "The input tensor must be allocated on a MeshDevice.");
-    auto current_device = mesh_device->get_device(mesh_coord);
-    tt::log_info(tt::LogOp, "DEBUG: create_program_at is called {} {}", mesh_coord, current_device->id());
-    // Might be problematic based on how shapes are populated
->>>>>>> d14b9b1a
-    AllGatherAsyncVersion version = select_version(input_tensors[0]);
-    log_trace(tt::LogOp, "version: {}", static_cast<uint32_t>(version));
-
-    std::optional<IDevice*> forward_device = std::nullopt;
-    std::optional<IDevice*> backward_device = std::nullopt;
-
-    std::vector<IDevice*> devices;
-    for (const auto& spec : input_tensors[0].device_storage().specs) {
-        devices.push_back(mesh_device->get_device(spec.first));
-    }
-
-    uint32_t num_devices = devices.size();
-    uint32_t device_index = 0;
-    for (uint32_t i = 0; i < num_devices; ++i) {
-        if (devices.at(i) == current_device) {
-            device_index = i;
-            if (i != 0) {
-                backward_device = devices.at(i - 1);
-            } else if (topology == ttnn::ccl::Topology::Ring) {
-                backward_device = devices.at(num_devices - 1);
-            }
-            if (i != num_devices - 1) {
-                forward_device = devices.at(i + 1);
-            } else if (topology == ttnn::ccl::Topology::Ring) {
-                forward_device = devices.at(0);
-            }
-        }
-    }
     if (not this->semaphore.has_value()) {
         TT_FATAL(
             this->cores.has_value(),
@@ -309,6 +245,7 @@
             ttnn::global_semaphore::create_global_semaphore(
                 mesh_device, this->cores.value(), 0, tt::tt_metal::BufferType::L1));
     }
+
     switch (version) {
         case AllGatherAsyncVersion::MINIMAL_INTERLEAVED_32:
             log_debug(
@@ -317,10 +254,7 @@
                 "called");
             return all_gather_async_minimal_interleaved_dim3_1_1_32_any(
                 input_tensors[0],
-<<<<<<< HEAD
-=======
-                current_device,
->>>>>>> d14b9b1a
+                target_device,
                 forward_device,
                 backward_device,
                 output_tensors[0],
@@ -354,10 +288,7 @@
             log_trace(tt::LogOp, "Running generic all_gather_async_multi_core_with_workers");
             return all_gather_async_multi_core_with_workers(
                 input_tensors[0],
-<<<<<<< HEAD
-=======
-                current_device,
->>>>>>> d14b9b1a
+                target_device,
                 forward_device,
                 backward_device,
                 output_tensors[0],
@@ -426,84 +357,35 @@
     TT_FATAL(
         std::getenv("TT_METAL_SLOW_DISPATCH_MODE") == nullptr,
         "all_gather_async op is only supported for Fast Dispatch");
-<<<<<<< HEAD
-    auto devices = input_tensor.mesh_device()->get_devices();
-    uint32_t num_devices = devices.size();
-=======
     auto mesh_device = dynamic_cast<MeshDevice*>(input_tensor.get_workers()[0]);
-    TT_FATAL(mesh_device, "All Gather only works on a MeshDevice");
+    TT_FATAL(mesh_device, "Input tensor to all_gather_async must be allocated on a MeshDevice");
     uint32_t num_devices = input_tensor.device_storage().specs.size();
->>>>>>> d14b9b1a
+
     TT_FATAL(num_devices > 1, "all_gather_async op will only work for num_devices > 1, but has {}", num_devices);
     ttnn::ccl::Topology ccl_topology = topology;
 
     if (num_devices == 2) {
         ccl_topology = ttnn::ccl::Topology::Linear;
     }
-<<<<<<< HEAD
-    std::vector<Tensor> output_tensors = {Tensor(input_tensor.mesh_device())};
-
-    tt::log_debug(
-        tt::LogOp, "DEBUG: creating line_fabric with num devices: {}, num links: {}", devices.size(), num_links);
-    tt::log_debug(tt::LogOp, "DEBUG: line_fabric is created");
-
-    // create this semaphore for all cores since we don't know which core will be used for teardown draining
-    CoreCoord grid_size = devices[0]->compute_with_storage_grid_size();
-    auto core_grid = CoreRange({0, 0}, {grid_size.x - 1, grid_size.y - 1});
-
-    tt::tt_metal::operation::launch_op(
-        [dim,
-         num_links,
-         num_devices,
-         memory_config,
-         devices,
-         ccl_topology,
-         multi_device_global_semaphore,
-         sub_device_id,
-         enable_persistent_fabric_mode](
-            const std::vector<Tensor>& input_tensors,
-            const std::vector<std::optional<const Tensor>>& optional_input_tensors,
-            const std::vector<std::optional<Tensor>>& optional_output_tensors) mutable -> std::vector<Tensor> {
-            const auto& input_tensor = input_tensors.at(0);
-
-            return tt::tt_metal::operation::run(
-                ttnn::AllGatherAsync(
-                    dim,
-                    num_links,
-                    num_devices,
-                    memory_config.value_or(input_tensor.memory_config()),
-                    ccl_topology,
-                    multi_device_global_semaphore,
-                    sub_device_id,
-                    enable_persistent_fabric_mode,
-                    /*cluster_axis=*/std::nullopt),
-                {input_tensor},
-                optional_input_tensors,
-                optional_output_tensors);
-        },
-        {input_tensor},
-        output_tensors);
-    return output_tensors.at(0);
-=======
     tt::log_debug(tt::LogOp, "DEBUG: creating line_fabric with num devices: {}, num links: {}", num_devices, num_links);
     tt::log_debug(tt::LogOp, "DEBUG: line_fabric is created");
 
     std::pair<GlobalSemaphore, GlobalSemaphore> semaphores(
         multi_device_global_semaphore, multi_device_global_semaphore);
     return tt::tt_metal::operation::run(
-               ttnn::ccl::all_gather_detail::create_all_gather_async_struct(
-                   input_tensor,
+               ttnn::AllGatherAsync(
                    dim,
                    num_links,
-                   memory_config,
+                   num_devices,
+                   memory_config.value_or(input_tensor.memory_config()),
                    ccl_topology,
                    semaphores,
                    sub_device_id,
-                   std::nullopt,
-                   enable_persistent_fabric_mode),
+                   /*cores=*/std::nullopt,
+                   enable_persistent_fabric_mode,
+                   /*cluster_axis=*/std::nullopt),
                {input_tensor})
         .at(0);
->>>>>>> d14b9b1a
 }
 
 Tensor all_gather_async(
@@ -513,10 +395,7 @@
     const MeshDevice& mesh_device,
     const ttnn::ccl::Topology topology,
     const GlobalSemaphore& multi_device_global_semaphore,
-<<<<<<< HEAD
     const std::optional<ttnn::Tensor>& persistent_output_tensor,
-=======
->>>>>>> d14b9b1a
     const std::optional<MemoryConfig>& memory_config,
     const std::optional<size_t> num_preferred_links,
     std::optional<tt::tt_metal::SubDeviceId> sub_device_id,
@@ -540,18 +419,10 @@
         rank - 1,
         dim);
 
-<<<<<<< HEAD
     std::vector<Tensor> output_tensors = {Tensor(input_tensor.mesh_device())};
     std::vector<std::optional<Tensor>> optional_output_tensors = {persistent_output_tensor};
-    auto devices = input_tensor.mesh_device()->get_devices();
-
-    CoreCoord grid_size = devices[0]->compute_with_storage_grid_size();
-    auto core_grid = CoreRange({0, 0}, {grid_size.x - 1, grid_size.y - 1});
-=======
-    std::vector<Tensor> output_tensors = {Tensor(tt::tt_metal::operation::get_workers_for_op_output({input_tensor}))};
     std::pair<GlobalSemaphore, GlobalSemaphore> semaphores(
         multi_device_global_semaphore, multi_device_global_semaphore);
->>>>>>> d14b9b1a
 
     tt::tt_metal::operation::launch_op(
         [gather_dim,
@@ -560,7 +431,7 @@
          cluster_axis,
          num_devices,
          topology,
-         multi_device_global_semaphore,
+         semaphores,
          sub_device_id,
          enable_persistent_fabric_mode](
             const std::vector<Tensor>& input_tensors,
@@ -571,26 +442,17 @@
                 ttnn::AllGatherAsync{
                     gather_dim,
                     num_preferred_links.has_value() ? num_preferred_links.value() : 1,
-<<<<<<< HEAD
                     num_devices,
                     memory_config.value_or(input_tensor.memory_config()),
-=======
-                    memory_config,
->>>>>>> d14b9b1a
                     topology,
-                    multi_device_global_semaphore,
+                    semaphores,
                     sub_device_id,
-<<<<<<< HEAD
+                    /*cores=*/std::nullopt,
                     enable_persistent_fabric_mode,
                     cluster_axis},
                 {input_tensor},
                 optional_input_tensors,
                 optional_output_tensors);
-=======
-                    std::nullopt,
-                    enable_persistent_fabric_mode),
-                {input_tensor});
->>>>>>> d14b9b1a
         },
         {input_tensor},
         output_tensors,
@@ -624,8 +486,17 @@
 
     std::optional<std::pair<GlobalSemaphore, GlobalSemaphore>> semaphores = std::nullopt;
     return tt::tt_metal::operation::run(
-               ttnn::ccl::all_gather_detail::create_all_gather_async_struct(
-                   input_tensor, dim, num_links, memory_config, ccl_topology, semaphores, std::nullopt, cores, true),
+               ttnn::AllGatherAsync{
+                   dim,
+                   num_links,
+                   num_devices,
+                   memory_config.value_or(input_tensor.memory_config()),
+                   ccl_topology,
+                   semaphores,
+                   /*sub_device_id=*/std::nullopt,
+                   cores,
+                   true,
+                   /*cluster_axis*=*/std::nullopt},
                {input_tensor})
         .at(0);
 }
