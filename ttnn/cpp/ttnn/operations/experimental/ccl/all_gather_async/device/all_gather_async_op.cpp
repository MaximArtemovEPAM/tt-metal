--- conflicted
+++ resolved
@@ -198,13 +198,9 @@
     const ttnn::MeshCoordinate& mesh_coord,
     const std::vector<Tensor>& input_tensors,
     std::vector<Tensor>& output_tensors) const {
-<<<<<<< HEAD
-    auto mesh_device = dynamic_cast<MeshDevice*>(input_tensors[0].device());
-=======
     // TODO (Issue #19569): Use create_mesh_workload instead, since the programs in the MeshWorkload
     // share global semaphores.
     auto mesh_device = input_tensors[0].mesh_device();
->>>>>>> ba03ad30
     const auto target_device = mesh_device->get_device(mesh_coord);
     AllGatherAsyncVersion version = select_version(input_tensors[0]);
 
@@ -372,11 +368,7 @@
     TT_FATAL(
         std::getenv("TT_METAL_SLOW_DISPATCH_MODE") == nullptr,
         "all_gather_async op is only supported for Fast Dispatch");
-<<<<<<< HEAD
-    auto mesh_device = dynamic_cast<MeshDevice*>(input_tensor.get_workers()[0]);
-=======
     auto mesh_device = input_tensor.mesh_device();
->>>>>>> ba03ad30
     TT_FATAL(mesh_device, "Input tensor to all_gather_async must be allocated on a MeshDevice");
     uint32_t num_devices = input_tensor.device_storage().specs.size();
 
@@ -471,11 +463,7 @@
     TT_FATAL(
         std::getenv("TT_METAL_SLOW_DISPATCH_MODE") == nullptr,
         "all_gather_async op is only supported for Fast Dispatch");
-<<<<<<< HEAD
-    auto mesh_device = dynamic_cast<MeshDevice*>(input_tensor.get_workers()[0]);
-=======
     auto mesh_device = input_tensor.mesh_device();
->>>>>>> ba03ad30
     TT_FATAL(mesh_device, "Input tensor to all_gather_async must be allocated on a MeshDevice");
     uint32_t num_devices = input_tensor.device_storage().specs.size();
     TT_FATAL(num_devices > 1, "all_gather_async op will only work for num_devices > 1, but has {}", num_devices);
