--- conflicted
+++ resolved
@@ -212,13 +212,10 @@
         op_config.get_page_size(),                         // tensor0_page_size
         num_targets_forward,                               // num_targets_forward_direction
         num_targets_backward,                              // num_targets_backward_direction
-<<<<<<< HEAD
+        dynamic_alternate,                                 // alternate
         last_dim,                                          // last_dim
         num_banks,                                         // num_bansks
         static_cast<uint32_t>(bf8_dim3_type),              // bf8_dim3_type
-=======
-        dynamic_alternate                                  // alternate
->>>>>>> b347591b
     };
     for (const auto& arg : writer_kernel_config.compile_args) {
         log_trace(tt::LogOp, "\t{}", arg);
