--- conflicted
+++ resolved
@@ -71,11 +71,6 @@
     auto mesh_device = input_tensor.mesh_device();
     const bool enable_async_output_tensor = false;
     const bool enable_persistent_fabric_mode = true;
-<<<<<<< HEAD
-
-=======
-    IDevice* device = input_tensor.device();
->>>>>>> c1ef9cf0
     bool is_first_chip = ring_index == 0;
     bool is_last_chip = ring_index == ring_size - 1;
     log_trace(
@@ -224,20 +219,12 @@
         writer_rt_args.push_back(forward_device.has_value());
         if (forward_device.has_value()) {
             tt::tt_fabric::append_fabric_connection_rt_args(
-<<<<<<< HEAD
                 sender_device->id(), forward_device.value()->id(), link, program, {core}, writer_rt_args);
-=======
-                input_tensor.device()->id(), forward_device.value()->id(), link, program, {core}, writer_rt_args);
->>>>>>> c1ef9cf0
         }
         writer_rt_args.push_back(backward_device.has_value());
         if (backward_device.has_value()) {
             tt::tt_fabric::append_fabric_connection_rt_args(
-<<<<<<< HEAD
                 sender_device->id(), backward_device.value()->id(), link, program, {core}, writer_rt_args);
-=======
-                input_tensor.device()->id(), backward_device.value()->id(), link, program, {core}, writer_rt_args);
->>>>>>> c1ef9cf0
         }
         tt::tt_metal::SetRuntimeArgs(program, worker_sender_writer_kernel_id, {core}, writer_rt_args);
     }
@@ -503,20 +490,12 @@
         writer_rt_args.push_back(forward_device.has_value());
         if (forward_device.has_value()) {
             tt::tt_fabric::append_fabric_connection_rt_args(
-<<<<<<< HEAD
                 sender_device->id(), forward_device.value()->id(), link, program, {core}, writer_rt_args);
-=======
-                input_tensor.device()->id(), forward_device.value()->id(), link, program, {core}, writer_rt_args);
->>>>>>> c1ef9cf0
         }
         writer_rt_args.push_back(backward_device.has_value());
         if (backward_device.has_value()) {
             tt::tt_fabric::append_fabric_connection_rt_args(
-<<<<<<< HEAD
                 sender_device->id(), backward_device.value()->id(), link, program, {core}, writer_rt_args);
-=======
-                input_tensor.device()->id(), backward_device.value()->id(), link, program, {core}, writer_rt_args);
->>>>>>> c1ef9cf0
         }
 
         tt::tt_metal::SetRuntimeArgs(program, worker_sender_writer_kernel_id, {core}, writer_rt_args);
