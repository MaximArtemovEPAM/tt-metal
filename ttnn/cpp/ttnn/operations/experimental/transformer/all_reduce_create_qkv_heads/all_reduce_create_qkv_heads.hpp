--- conflicted
+++ resolved
@@ -36,12 +36,8 @@
         std::optional<const uint32_t> num_kv_heads,
         std::optional<const uint32_t> slice_size = std::nullopt,
         const std::optional<MemoryConfig>& final_memory_config = std::nullopt,
-<<<<<<< HEAD
-        const std::optional<const DataType> dtype = std::nullopt,
+        std::optional<const DataType> dtype = std::nullopt,
         const bool use_noc1_only = false);
-=======
-        std::optional<const DataType> dtype = std::nullopt);
->>>>>>> 6f08ca89
 };
 
 }  // namespace transformer
