--- conflicted
+++ resolved
@@ -56,22 +56,11 @@
                 "We don't support partial heads in shards when q and k heads are not overlapping coregrid");
         }
         TT_FATAL(
-<<<<<<< HEAD
-            !(this->batch_offset.has_value() ^ this->slice_size.has_value()),
-            "Both batch_offset and slice_size must be provided or neither");
-        if (this->batch_offset.has_value() && this->slice_size.has_value()) {
-            TT_FATAL(this->batch_offset.value().get_shape()[0] == 1, "batch_offset must be unary tensor");
-            uint32_t device_batch_offset = static_cast<uint32_t>(this->batch_offset.value().to_vector<int32_t>()[0]);
-            TT_FATAL(
-                device_batch_offset + this->slice_size.value() <= num_users,
-                "Batch offset + slice size should be less than or equal to num_users");
-=======
             !(batch_offset.has_value() ^ this->slice_size.has_value()),
             "Both batch_offset and slice_size must be provided or neither");
         if (batch_offset.has_value() && this->slice_size.has_value()) {
             TT_FATAL(batch_offset.value().get_logical_shape()[0] == 1, "batch_offset must be unary tensor");
             num_users = this->slice_size.value();
->>>>>>> 281088fd
         }
 
     } else {
@@ -120,13 +109,8 @@
     const auto& input_tensor = input_tensors.at(0);
     const auto& input_shape = input_tensor.get_logical_shape();
 
-<<<<<<< HEAD
-    auto batch = input_tensor.get_shape()[2];
-    if (this->batch_offset.has_value() && this->slice_size.has_value()) {
-=======
     auto batch = input_shape[2];
     if (this->slice_size.has_value()) {
->>>>>>> 281088fd
         batch = this->slice_size.value();
     }
 
@@ -203,11 +187,7 @@
         this->head_dim,
         this->overlap_qk_coregrid,
         this->input_on_subcoregrids,
-<<<<<<< HEAD
-        this->batch_offset,
-=======
         batch_offset,
->>>>>>> 281088fd
         this->slice_size,
         output_tensors,
         compute_with_storage_grid_size);
