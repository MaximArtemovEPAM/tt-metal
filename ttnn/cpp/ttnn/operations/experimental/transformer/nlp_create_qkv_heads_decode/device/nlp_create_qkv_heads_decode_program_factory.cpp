--- conflicted
+++ resolved
@@ -19,11 +19,7 @@
     const uint32_t head_dim,
     const bool overlap_qk_coregrid,
     const bool input_on_subcoregrids,
-<<<<<<< HEAD
-    const std::optional<const Tensor> batch_offset,
-=======
     const std::optional<const Tensor>& batch_offset,
->>>>>>> 281088fd
     std::optional<const uint32_t> slice_size,
     std::vector<Tensor>& output,
     CoreCoord compute_with_storage_grid_size) {
@@ -36,11 +32,7 @@
                 num_kv_heads,
                 head_dim,
                 overlap_qk_coregrid,
-<<<<<<< HEAD
-                std::move(batch_offset),
-=======
                 batch_offset,
->>>>>>> 281088fd
                 slice_size,
                 output,
                 compute_with_storage_grid_size);
@@ -51,11 +43,7 @@
                 num_kv_heads,
                 head_dim,
                 overlap_qk_coregrid,
-<<<<<<< HEAD
-                std::move(batch_offset),
-=======
                 batch_offset,
->>>>>>> 281088fd
                 slice_size,
                 output,
                 compute_with_storage_grid_size);
@@ -229,11 +217,7 @@
     const uint32_t num_kv_heads,
     const uint32_t head_dim,
     const bool overlap_qk_coregrid,
-<<<<<<< HEAD
-    const std::optional<const Tensor> batch_offset,
-=======
     const std::optional<const Tensor>& batch_offset,
->>>>>>> 281088fd
     std::optional<const uint32_t> slice_size,
     std::vector<Tensor>& output,
     CoreCoord compute_with_storage_grid_size) {
@@ -419,52 +403,6 @@
 
     uint32_t q_start_addr = q_base_addr;
     uint32_t device_batch_offset = 0;
-<<<<<<< HEAD
-    if (batch_offset.has_value()) {
-        device_batch_offset = static_cast<uint32_t>(batch_offset.value().to_vector<int32_t>()[0]);
-    }
-
-        for (uint32_t i = 0; i < q_num_cores; ++i) {
-            uint32_t device_batch_idx = i + device_batch_offset;
-            uint32_t in_tile_offset_by_batch = device_batch_idx < 16
-                                                   ? device_batch_idx * sub_tile_line_bytes
-                                                   : (device_batch_idx - 16) * sub_tile_line_bytes + 512 * element_size;
-
-            const auto& core = q_cores_vector[i];
-            std::vector<uint32_t> q_reader_runtime_args;
-            q_reader_runtime_args.reserve(2 + in_num_cores_x + in_num_cores_y);
-            q_reader_runtime_args = {
-                in_tile_offset_by_batch,
-                q_start_addr,
-            };
-            q_reader_runtime_args.insert(q_reader_runtime_args.end(), noc_x_coords.begin(), noc_x_coords.end());
-            q_reader_runtime_args.insert(q_reader_runtime_args.end(), noc_y_coords.begin(), noc_y_coords.end());
-
-            tt_metal::SetRuntimeArgs(program, q_reader_kernel_id, core, q_reader_runtime_args);
-            tt_metal::SetRuntimeArgs(program, q_writer_kernel_id, core, q_reader_runtime_args);
-        }
-
-        if (!overlap_qk_coregrid) {
-            for (uint32_t i = 0; i < k_num_cores; ++i) {
-                uint32_t device_batch_idx = i + device_batch_offset;
-                uint32_t in_tile_offset_by_batch =
-                    device_batch_idx < 16 ? device_batch_idx * sub_tile_line_bytes
-                                          : (device_batch_idx - 16) * sub_tile_line_bytes + 512 * element_size;
-
-                const auto& core = k_cores_vector[i];
-                std::vector<uint32_t> k_reader_runtime_args;
-                k_reader_runtime_args.reserve(2 + in_num_cores_x + in_num_cores_y);
-                k_reader_runtime_args = {
-                    in_tile_offset_by_batch,
-                    q_start_addr,
-                };
-                k_reader_runtime_args.insert(k_reader_runtime_args.end(), noc_x_coords.begin(), noc_x_coords.end());
-                k_reader_runtime_args.insert(k_reader_runtime_args.end(), noc_y_coords.begin(), noc_y_coords.end());
-
-                tt_metal::SetRuntimeArgs(program, k_reader_kernel_id, core, k_reader_runtime_args);
-                tt_metal::SetRuntimeArgs(program, k_writer_kernel_id, core, k_reader_runtime_args);
-            }
-=======
     bool use_batch_offset = batch_offset.has_value();
 
     for (uint32_t i = 0; i < q_num_cores; ++i) {
@@ -490,66 +428,9 @@
 
             tt_metal::SetRuntimeArgs(program, k_reader_kernel_id, core, k_reader_runtime_args);
             tt_metal::SetRuntimeArgs(program, k_writer_kernel_id, core, k_reader_runtime_args);
->>>>>>> 281088fd
         }
     }
 
-<<<<<<< HEAD
-        auto override_runtime_arguments_callback =
-            [q_reader_kernel_id,
-             q_writer_kernel_id,
-             k_reader_kernel_id,
-             k_writer_kernel_id,
-             q_num_cores,
-             k_num_cores,
-             cb_q_output,
-             cb_k_output,
-             cb_v_output,
-             q_cores_vector,
-             k_cores_vector,
-             element_size,
-             sub_tile_line_bytes,
-             overlap_qk_coregrid,
-             batch_offset,
-             slice_size](
-                const void* operation,
-                Program& program,
-                const std::vector<Tensor>& input_tensors,
-                const std::vector<std::optional<const Tensor>>& optional_input_tensors,
-                const std::vector<Tensor>& output_tensors) {
-                auto src_buffer = input_tensors.at(0).buffer();
-
-                uint32_t src_kv_buffer_addr = 0;
-
-                auto dst_buffer_query = output_tensors.at(0).buffer();
-                auto dst_buffer_key = output_tensors.at(1).buffer();
-                auto dst_buffer_value = output_tensors.at(2).buffer();
-
-                UpdateDynamicCircularBufferAddress(program, cb_q_output, *dst_buffer_query);
-                UpdateDynamicCircularBufferAddress(program, cb_k_output, *dst_buffer_key);
-                UpdateDynamicCircularBufferAddress(program, cb_v_output, *dst_buffer_value);
-
-                uint32_t q_base_addr = input_tensors[0].buffer()->address();
-                uint32_t q_start_addr = q_base_addr;
-
-                uint32_t device_batch_offset = 0;
-                if (batch_offset.has_value()) {
-                    device_batch_offset = static_cast<uint32_t>(batch_offset.value().to_vector<int32_t>()[0]);
-                }
-                for (uint32_t i = 0; i < q_num_cores; ++i) {
-                    uint32_t device_batch_idx = i + device_batch_offset;
-                    uint32_t in_tile_offset_by_batch =
-                        device_batch_idx < 16 ? device_batch_idx * sub_tile_line_bytes
-                                              : (device_batch_idx - 16) * sub_tile_line_bytes + 512 * element_size;
-                    const auto& core = q_cores_vector[i];
-                    auto& runtime_args = GetRuntimeArgs(program, q_reader_kernel_id, core);
-                    runtime_args[0] = in_tile_offset_by_batch;
-                    runtime_args[1] = q_start_addr;
-
-                    auto& runtime_args_writer = GetRuntimeArgs(program, q_writer_kernel_id, core);
-                    runtime_args_writer[0] = in_tile_offset_by_batch;
-                    runtime_args_writer[1] = q_start_addr;
-=======
     auto override_runtime_arguments_callback =
         [q_reader_kernel_id,
          q_writer_kernel_id,
@@ -615,7 +496,6 @@
                     runtime_args_writer[1] =
                         use_batch_offset ? optional_input_tensors.at(0).value().buffer()->address() : 0;
                     runtime_args_writer[2] = i;
->>>>>>> 281088fd
                 }
 
                 if (!overlap_qk_coregrid) {
@@ -636,349 +516,311 @@
                 }
             };
 
-    return {.program = std::move(program), .override_runtime_arguments_callback = override_runtime_arguments_callback};
-
-}  // namespace ttnn::operations::experimental::transformer
-
-operation::ProgramWithCallbacks multi_core_nlp_create_qkv_heads_decode_sharded_input_subcoregrid(
-    const Tensor& input_tensor,
-    const uint32_t num_q_heads,
-    const uint32_t num_kv_heads,
-    const uint32_t head_dim,
-    const bool overlap_qk_coregrid,
-<<<<<<< HEAD
-    const std::optional<const Tensor> batch_offset,
-=======
-    const std::optional<const Tensor>& batch_offset,
->>>>>>> 281088fd
-    std::optional<const uint32_t> slice_size,
-    std::vector<Tensor>& output,
-    CoreCoord compute_with_storage_grid_size) {
-    tt_metal::Program program = tt_metal::CreateProgram();
-
-    const auto& input_shape = input_tensor.get_padded_shape();
-
-    tt_metal::IDevice* device = input_tensor.device();
-    // Create CBs for reader/writer for batch_offset
-    uint32_t batch_offset_cb_index_reader = CBIndex::c_15;
-    uint32_t batch_offset_cb_index_writer = CBIndex::c_14;
-    CBHandle cb_batch_offset_reader = 0;
-    CBHandle cb_batch_offset_writer = 0;
-
-    tt::DataFormat cb_data_format = tt_metal::datatype_to_dataformat_converter(input_tensor.get_dtype());
-
-    const uint32_t single_tile_size = tt_metal::detail::TileSize(cb_data_format);
-
-    const uint32_t head_tiles = head_dim / TILE_WIDTH;
-    const uint32_t head_size = head_tiles * single_tile_size;
-
-    const uint32_t element_size = input_tensor.element_size();
-    const uint32_t sub_tile_line_bytes = 16 * element_size;
-    const auto q_shard_spec = output[0].shard_spec().value();
-    const auto q_cores = q_shard_spec.grid;
-    const auto q_num_tiles = q_shard_spec.shape[0] * q_shard_spec.shape[1] / TILE_HW;
-    const auto k_shard_spec = output[1].shard_spec().value();
-    const auto k_cores = k_shard_spec.grid;
-    const auto k_num_tiles = k_shard_spec.shape[0] * k_shard_spec.shape[1] / TILE_HW;
-    const auto in_shard_spec = input_tensor.shard_spec().value();
-    const auto in_cores = in_shard_spec.grid;
-    const auto in_num_tiles = in_shard_spec.shape[0] * in_shard_spec.shape[1] / TILE_HW;
-    uint32_t batch_offset_index_stick_size = 0;
-    auto qk_cores = q_cores;
-    if (!overlap_qk_coregrid) {
-        auto qk_cores_set = std::set<CoreRange>();
-        qk_cores_set.insert(q_cores.ranges().begin(), q_cores.ranges().end());
-        qk_cores_set.insert(k_cores.ranges().begin(), k_cores.ranges().end());
-        qk_cores = CoreRangeSet(qk_cores_set);
-    }
-    // if batch_offset is provided we need to allocate a buffer for it
-    if (batch_offset.has_value()) {
-        tt::DataFormat cb_batch_offset_data_format =
-            tt_metal::datatype_to_dataformat_converter(batch_offset.value().get_dtype());
-        uint32_t single_batch_offset_tile_size = tt_metal::detail::TileSize(cb_batch_offset_data_format);
-        batch_offset_index_stick_size = batch_offset.value().buffer()->aligned_page_size();
-
-        tt_metal::CircularBufferConfig cb_batch_offset_config_reader =
-            tt_metal::CircularBufferConfig(
-                single_batch_offset_tile_size, {{batch_offset_cb_index_reader, cb_batch_offset_data_format}})
-                .set_page_size(batch_offset_cb_index_reader, 1);
-        cb_batch_offset_reader = tt_metal::CreateCircularBuffer(program, qk_cores, cb_batch_offset_config_reader);
-
-        tt_metal::CircularBufferConfig cb_batch_offset_config_writer =
-            tt_metal::CircularBufferConfig(
-                single_batch_offset_tile_size, {{batch_offset_cb_index_writer, cb_batch_offset_data_format}})
-                .set_page_size(batch_offset_cb_index_writer, 1);
-        cb_batch_offset_writer = tt_metal::CreateCircularBuffer(program, qk_cores, cb_batch_offset_config_writer);
-    }
-
-    uint32_t q_output_cb_index = CBIndex::c_16;
-    tt_metal::CircularBufferConfig cb_q_output_config =
-        tt_metal::CircularBufferConfig(q_num_tiles * single_tile_size, {{q_output_cb_index, cb_data_format}})
-            .set_page_size(q_output_cb_index, single_tile_size)
-            .set_globally_allocated_address(*output[0].buffer());
-    auto cb_q_output = tt_metal::CreateCircularBuffer(program, q_cores, cb_q_output_config);
-
-    uint32_t k_output_cb_index = CBIndex::c_17;
-    tt_metal::CircularBufferConfig cb_k_output_config =
-        tt_metal::CircularBufferConfig(k_num_tiles * single_tile_size, {{k_output_cb_index, cb_data_format}})
-            .set_page_size(k_output_cb_index, single_tile_size)
-            .set_globally_allocated_address(*output[1].buffer());
-    auto cb_k_output = tt_metal::CreateCircularBuffer(program, k_cores, cb_k_output_config);
-
-    const auto v_shard_spec = output[0].shard_spec().value();
-    const auto v_cores = q_shard_spec.grid;
-    const auto v_num_tiles = v_shard_spec.shape[0] * v_shard_spec.shape[1] / TILE_HW;
-
-    uint32_t v_output_cb_index = CBIndex::c_18;
-    tt_metal::CircularBufferConfig cb_v_output_config =
-        tt_metal::CircularBufferConfig(v_num_tiles * single_tile_size, {{v_output_cb_index, cb_data_format}})
-            .set_page_size(v_output_cb_index, single_tile_size)
-            .set_globally_allocated_address(*output[2].buffer());
-    auto cb_v_output = tt_metal::CreateCircularBuffer(program, v_cores, cb_v_output_config);
-
-    uint32_t q_base_addr = input_tensor.buffer()->address();
-
-    // cores for q
-    const uint32_t q_num_cores = q_cores.num_cores();  // number of cores of the output
-    const auto& q_cores_vector = corerange_to_cores(q_cores, q_num_cores, true);
-
-    // cores for k
-    const uint32_t k_num_cores = k_cores.num_cores();  // number of cores of the output
-    const auto& k_cores_vector = corerange_to_cores(k_cores, k_num_cores, true);
-
-    // cores for input
-    const uint32_t in_num_cores = in_cores.num_cores();  // number of cores of the input
-    auto in_cores_vec = corerange_to_cores(in_cores, in_num_cores, true);
-
-    std::vector<uint32_t> noc_x_coords, noc_y_coords;
-    noc_x_coords.reserve(in_num_cores);
-    noc_y_coords.reserve(in_num_cores);
-
-    for (uint32_t i = 0; i < in_num_cores; ++i) {
-        auto worker_core = device->worker_core_from_logical_core(in_cores_vec[i]);
-        noc_x_coords.push_back(worker_core.x);
-        noc_y_coords.push_back(worker_core.y);
-    }
-    uint32_t process_qv = 1, process_k = 1;
-    // In case of overlapping qk coregrid, we create a single set of kernels for q which also process k and v heads from
-    // the input and write to the respective output buffers while if q and k are not overlapped, we create two sets of
-    // kernels in different coregrids one set of kernels for q which also process v heads but skips k heads from the
-    // input and write to the respective output buffers another set of kernels for k which reads k heads from the input
-    // and write to the respective output buffers while skipping q and v heads
-    if (!overlap_qk_coregrid) {
-        process_qv = 1;
-        process_k = 0;
-    }
-
-    // We parallize the reader on risc0 and risc1, where each risc reads a sub-tile of the input (phase1 and phase2 of a
-    // tile respectively)
-    std::vector<uint32_t> q_reader_compile_time_args = {
-        (std::uint32_t)element_size,
-        (std::uint32_t)sub_tile_line_bytes,
-        q_output_cb_index,
-        k_output_cb_index,
-        v_output_cb_index,
-        head_size,
-        num_q_heads,
-        num_kv_heads,
-        head_tiles,
-        1,  // read the first phase
-        in_num_cores,
-        process_qv,                        // read and write q and v heads
-        process_k,                         // read and write k heads
-        batch_offset.has_value() ? 1 : 0,  // use_batch_offset
-        batch_offset.has_value() && batch_offset->buffer()->buffer_type() == tt_metal::BufferType::DRAM ? (uint32_t)1
-                                                                                                        : (uint32_t)0,
-        batch_offset_index_stick_size,
-        batch_offset_cb_index_reader};
-
-    auto q_reader_kernel_id = tt_metal::CreateKernel(
-        program,
-        "ttnn/cpp/ttnn/operations/experimental/transformer/nlp_create_qkv_heads_decode/device/kernels/"
-        "reader_tm_tile_layout_nlp_create_qkv_heads_decode_on_subcoregrids.cpp",
-        q_cores,
-        tt_metal::ReaderDataMovementConfig(q_reader_compile_time_args));
-    std::vector<uint32_t> q_writer_compile_time_args = q_reader_compile_time_args;
-    q_writer_compile_time_args[9] = 2;  // read the second phase
-    auto q_writer_kernel_id = tt_metal::CreateKernel(
-        program,
-        "ttnn/cpp/ttnn/operations/experimental/transformer/nlp_create_qkv_heads_decode/device/kernels/"
-        "reader_tm_tile_layout_nlp_create_qkv_heads_decode_on_subcoregrids.cpp",
-        q_cores,
-        tt_metal::WriterDataMovementConfig(q_writer_compile_time_args));
-
-    KernelHandle k_reader_kernel_id = 0, k_writer_kernel_id = 0;
-    if (!overlap_qk_coregrid) {
-        // Switch process_qv and process_k for k kernels
-        process_qv = 0;
-        process_k = 1;
-        std::vector<uint32_t> k_reader_compile_time_args = q_reader_compile_time_args;
-        k_reader_compile_time_args[11] = process_qv;
-        k_reader_compile_time_args[12] = process_k;
-        k_reader_kernel_id = tt_metal::CreateKernel(
+            return {
+                .program = std::move(program),
+                .override_runtime_arguments_callback = override_runtime_arguments_callback};
+        }  // namespace ttnn::operations::experimental::transformer
+
+    operation::ProgramWithCallbacks
+    multi_core_nlp_create_qkv_heads_decode_sharded_input_subcoregrid(
+        const Tensor& input_tensor,
+        const uint32_t num_q_heads,
+        const uint32_t num_kv_heads,
+        const uint32_t head_dim,
+        const bool overlap_qk_coregrid,
+        const std::optional<const Tensor>& batch_offset,
+        std::optional<const uint32_t> slice_size,
+        std::vector<Tensor>& output,
+        CoreCoord compute_with_storage_grid_size) {
+        tt_metal::Program program = tt_metal::CreateProgram();
+
+        const auto& input_shape = input_tensor.get_padded_shape();
+
+        tt_metal::IDevice* device = input_tensor.device();
+        // Create CBs for reader/writer for batch_offset
+        uint32_t batch_offset_cb_index_reader = CBIndex::c_15;
+        uint32_t batch_offset_cb_index_writer = CBIndex::c_14;
+        CBHandle cb_batch_offset_reader = 0;
+        CBHandle cb_batch_offset_writer = 0;
+
+        tt::DataFormat cb_data_format = tt_metal::datatype_to_dataformat_converter(input_tensor.get_dtype());
+
+        const uint32_t single_tile_size = tt_metal::detail::TileSize(cb_data_format);
+
+        const uint32_t head_tiles = head_dim / TILE_WIDTH;
+        const uint32_t head_size = head_tiles * single_tile_size;
+
+        const uint32_t element_size = input_tensor.element_size();
+        const uint32_t sub_tile_line_bytes = 16 * element_size;
+        const auto q_shard_spec = output[0].shard_spec().value();
+        const auto q_cores = q_shard_spec.grid;
+        const auto q_num_tiles = q_shard_spec.shape[0] * q_shard_spec.shape[1] / TILE_HW;
+        const auto k_shard_spec = output[1].shard_spec().value();
+        const auto k_cores = k_shard_spec.grid;
+        const auto k_num_tiles = k_shard_spec.shape[0] * k_shard_spec.shape[1] / TILE_HW;
+        const auto in_shard_spec = input_tensor.shard_spec().value();
+        const auto in_cores = in_shard_spec.grid;
+        const auto in_num_tiles = in_shard_spec.shape[0] * in_shard_spec.shape[1] / TILE_HW;
+        uint32_t batch_offset_index_stick_size = 0;
+        auto qk_cores = q_cores;
+        if (!overlap_qk_coregrid) {
+            auto qk_cores_set = std::set<CoreRange>();
+            qk_cores_set.insert(q_cores.ranges().begin(), q_cores.ranges().end());
+            qk_cores_set.insert(k_cores.ranges().begin(), k_cores.ranges().end());
+            qk_cores = CoreRangeSet(qk_cores_set);
+        }
+        // if batch_offset is provided we need to allocate a buffer for it
+        if (batch_offset.has_value()) {
+            tt::DataFormat cb_batch_offset_data_format =
+                tt_metal::datatype_to_dataformat_converter(batch_offset.value().get_dtype());
+            uint32_t single_batch_offset_tile_size = tt_metal::detail::TileSize(cb_batch_offset_data_format);
+            batch_offset_index_stick_size = batch_offset.value().buffer()->aligned_page_size();
+
+            tt_metal::CircularBufferConfig cb_batch_offset_config_reader =
+                tt_metal::CircularBufferConfig(
+                    single_batch_offset_tile_size, {{batch_offset_cb_index_reader, cb_batch_offset_data_format}})
+                    .set_page_size(batch_offset_cb_index_reader, 1);
+            cb_batch_offset_reader = tt_metal::CreateCircularBuffer(program, qk_cores, cb_batch_offset_config_reader);
+
+            tt_metal::CircularBufferConfig cb_batch_offset_config_writer =
+                tt_metal::CircularBufferConfig(
+                    single_batch_offset_tile_size, {{batch_offset_cb_index_writer, cb_batch_offset_data_format}})
+                    .set_page_size(batch_offset_cb_index_writer, 1);
+            cb_batch_offset_writer = tt_metal::CreateCircularBuffer(program, qk_cores, cb_batch_offset_config_writer);
+        }
+
+        uint32_t q_output_cb_index = CBIndex::c_16;
+        tt_metal::CircularBufferConfig cb_q_output_config =
+            tt_metal::CircularBufferConfig(q_num_tiles * single_tile_size, {{q_output_cb_index, cb_data_format}})
+                .set_page_size(q_output_cb_index, single_tile_size)
+                .set_globally_allocated_address(*output[0].buffer());
+        auto cb_q_output = tt_metal::CreateCircularBuffer(program, q_cores, cb_q_output_config);
+
+        uint32_t k_output_cb_index = CBIndex::c_17;
+        tt_metal::CircularBufferConfig cb_k_output_config =
+            tt_metal::CircularBufferConfig(k_num_tiles * single_tile_size, {{k_output_cb_index, cb_data_format}})
+                .set_page_size(k_output_cb_index, single_tile_size)
+                .set_globally_allocated_address(*output[1].buffer());
+        auto cb_k_output = tt_metal::CreateCircularBuffer(program, k_cores, cb_k_output_config);
+
+        const auto v_shard_spec = output[0].shard_spec().value();
+        const auto v_cores = q_shard_spec.grid;
+        const auto v_num_tiles = v_shard_spec.shape[0] * v_shard_spec.shape[1] / TILE_HW;
+
+        uint32_t v_output_cb_index = CBIndex::c_18;
+        tt_metal::CircularBufferConfig cb_v_output_config =
+            tt_metal::CircularBufferConfig(v_num_tiles * single_tile_size, {{v_output_cb_index, cb_data_format}})
+                .set_page_size(v_output_cb_index, single_tile_size)
+                .set_globally_allocated_address(*output[2].buffer());
+        auto cb_v_output = tt_metal::CreateCircularBuffer(program, v_cores, cb_v_output_config);
+
+        uint32_t q_base_addr = input_tensor.buffer()->address();
+
+        // cores for q
+        const uint32_t q_num_cores = q_cores.num_cores();  // number of cores of the output
+        const auto& q_cores_vector = corerange_to_cores(q_cores, q_num_cores, true);
+
+        // cores for k
+        const uint32_t k_num_cores = k_cores.num_cores();  // number of cores of the output
+        const auto& k_cores_vector = corerange_to_cores(k_cores, k_num_cores, true);
+
+        // cores for input
+        const uint32_t in_num_cores = in_cores.num_cores();  // number of cores of the input
+        auto in_cores_vec = corerange_to_cores(in_cores, in_num_cores, true);
+
+        std::vector<uint32_t> noc_x_coords, noc_y_coords;
+        noc_x_coords.reserve(in_num_cores);
+        noc_y_coords.reserve(in_num_cores);
+
+        for (uint32_t i = 0; i < in_num_cores; ++i) {
+            auto worker_core = device->worker_core_from_logical_core(in_cores_vec[i]);
+            noc_x_coords.push_back(worker_core.x);
+            noc_y_coords.push_back(worker_core.y);
+        }
+        uint32_t process_qv = 1, process_k = 1;
+        // In case of overlapping qk coregrid, we create a single set of kernels for q which also process k and v heads
+        // from the input and write to the respective output buffers while if q and k are not overlapped, we create two
+        // sets of kernels in different coregrids one set of kernels for q which also process v heads but skips k heads
+        // from the input and write to the respective output buffers another set of kernels for k which reads k heads
+        // from the input and write to the respective output buffers while skipping q and v heads
+        if (!overlap_qk_coregrid) {
+            process_qv = 1;
+            process_k = 0;
+        }
+
+        // We parallize the reader on risc0 and risc1, where each risc reads a sub-tile of the input (phase1 and phase2
+        // of a tile respectively)
+        std::vector<uint32_t> q_reader_compile_time_args = {
+            (std::uint32_t)element_size,
+            (std::uint32_t)sub_tile_line_bytes,
+            q_output_cb_index,
+            k_output_cb_index,
+            v_output_cb_index,
+            head_size,
+            num_q_heads,
+            num_kv_heads,
+            head_tiles,
+            1,  // read the first phase
+            in_num_cores,
+            process_qv,                        // read and write q and v heads
+            process_k,                         // read and write k heads
+            batch_offset.has_value() ? 1 : 0,  // use_batch_offset
+            batch_offset.has_value() && batch_offset->buffer()->buffer_type() == tt_metal::BufferType::DRAM
+                ? (uint32_t)1
+                : (uint32_t)0,
+            batch_offset_index_stick_size,
+            batch_offset_cb_index_reader};
+
+        auto q_reader_kernel_id = tt_metal::CreateKernel(
             program,
             "ttnn/cpp/ttnn/operations/experimental/transformer/nlp_create_qkv_heads_decode/device/kernels/"
             "reader_tm_tile_layout_nlp_create_qkv_heads_decode_on_subcoregrids.cpp",
-            k_cores,
-            tt_metal::ReaderDataMovementConfig(k_reader_compile_time_args));
-
-        std::vector<uint32_t> k_writer_compile_time_args = k_reader_compile_time_args;
-        k_writer_compile_time_args[9] = 2;  // read the second phase
-        k_writer_kernel_id = tt_metal::CreateKernel(
+            q_cores,
+            tt_metal::ReaderDataMovementConfig(q_reader_compile_time_args));
+        std::vector<uint32_t> q_writer_compile_time_args = q_reader_compile_time_args;
+        q_writer_compile_time_args[9] = 2;  // read the second phase
+        auto q_writer_kernel_id = tt_metal::CreateKernel(
             program,
             "ttnn/cpp/ttnn/operations/experimental/transformer/nlp_create_qkv_heads_decode/device/kernels/"
             "reader_tm_tile_layout_nlp_create_qkv_heads_decode_on_subcoregrids.cpp",
-            k_cores,
-            tt_metal::WriterDataMovementConfig(k_writer_compile_time_args));
-    }
-
-    uint32_t q_start_addr = q_base_addr;
-    uint32_t device_batch_offset = 0;
-<<<<<<< HEAD
-    if (batch_offset.has_value()) {
-        device_batch_offset = static_cast<uint32_t>(batch_offset.value().to_vector<int32_t>()[0]);
-    }
-
-    for (uint32_t i = 0; i < q_num_cores; ++i) {
-        uint32_t device_batch_idx = i + device_batch_offset;
-        uint32_t in_tile_offset_by_batch = device_batch_idx < 16
-                                               ? device_batch_idx * sub_tile_line_bytes
-                                               : (device_batch_idx - 16) * sub_tile_line_bytes + 512 * element_size;
-
-=======
-    bool use_batch_offset = batch_offset.has_value();
-
-    for (uint32_t i = 0; i < q_num_cores; ++i) {
->>>>>>> 281088fd
-        const auto& core = q_cores_vector[i];
-        std::vector<uint32_t> q_reader_runtime_args;
-        q_reader_runtime_args.reserve(3 + 2 * in_num_cores);
-        q_reader_runtime_args = {q_start_addr, use_batch_offset ? batch_offset.value().buffer()->address() : 0, i};
-        q_reader_runtime_args.insert(q_reader_runtime_args.end(), noc_x_coords.begin(), noc_x_coords.end());
-        q_reader_runtime_args.insert(q_reader_runtime_args.end(), noc_y_coords.begin(), noc_y_coords.end());
-        tt_metal::SetRuntimeArgs(program, q_reader_kernel_id, core, q_reader_runtime_args);
-        tt_metal::SetRuntimeArgs(program, q_writer_kernel_id, core, q_reader_runtime_args);
-    }
-
-    if (!overlap_qk_coregrid) {
-        for (uint32_t i = 0; i < k_num_cores; ++i) {
-<<<<<<< HEAD
-            uint32_t device_batch_idx = i + device_batch_offset;
-            uint32_t in_tile_offset_by_batch = device_batch_idx < 16
-                                                   ? device_batch_idx * sub_tile_line_bytes
-                                                   : (device_batch_idx - 16) * sub_tile_line_bytes + 512 * element_size;
-
-=======
->>>>>>> 281088fd
-            const auto& core = k_cores_vector[i];
-            std::vector<uint32_t> k_reader_runtime_args;
-            k_reader_runtime_args.reserve(3 + 2 * in_num_cores);
-            k_reader_runtime_args = {q_start_addr, use_batch_offset ? batch_offset.value().buffer()->address() : 0, i};
-            k_reader_runtime_args.insert(k_reader_runtime_args.end(), noc_x_coords.begin(), noc_x_coords.end());
-            k_reader_runtime_args.insert(k_reader_runtime_args.end(), noc_y_coords.begin(), noc_y_coords.end());
-            tt_metal::SetRuntimeArgs(program, k_reader_kernel_id, core, k_reader_runtime_args);
-            tt_metal::SetRuntimeArgs(program, k_writer_kernel_id, core, k_reader_runtime_args);
-        }
-    }
-
-    auto override_runtime_arguments_callback =
-        [q_reader_kernel_id,
-         q_writer_kernel_id,
-         k_reader_kernel_id,
-         k_writer_kernel_id,
-         q_num_cores,
-         k_num_cores,
-         cb_q_output,
-         cb_k_output,
-         cb_v_output,
-         q_cores_vector,
-         k_cores_vector,
-         element_size,
-         sub_tile_line_bytes,
-         overlap_qk_coregrid,
-<<<<<<< HEAD
-         batch_offset,
-         slice_size](
-=======
-         slice_size,
-         use_batch_offset](
->>>>>>> 281088fd
-            const void* operation,
-            Program& program,
-            const std::vector<Tensor>& input_tensors,
-            const std::vector<std::optional<const Tensor>>& optional_input_tensors,
-            const std::vector<Tensor>& output_tensors) {
-            auto src_buffer = input_tensors.at(0).buffer();
-
-            uint32_t src_kv_buffer_addr = 0;
-
-            auto dst_buffer_query = output_tensors.at(0).buffer();
-            auto dst_buffer_key = output_tensors.at(1).buffer();
-            auto dst_buffer_value = output_tensors.at(2).buffer();
-
-            UpdateDynamicCircularBufferAddress(program, cb_q_output, *dst_buffer_query);
-            UpdateDynamicCircularBufferAddress(program, cb_k_output, *dst_buffer_key);
-            UpdateDynamicCircularBufferAddress(program, cb_v_output, *dst_buffer_value);
-
-            uint32_t q_base_addr = input_tensors[0].buffer()->address();
-            uint32_t q_start_addr = q_base_addr;
-            uint32_t device_batch_offset = 0;
-            if (batch_offset.has_value()) {
-                device_batch_offset = static_cast<uint32_t>(batch_offset.value().to_vector<int32_t>()[0]);
+            q_cores,
+            tt_metal::WriterDataMovementConfig(q_writer_compile_time_args));
+
+        KernelHandle k_reader_kernel_id = 0, k_writer_kernel_id = 0;
+        if (!overlap_qk_coregrid) {
+            // Switch process_qv and process_k for k kernels
+            process_qv = 0;
+            process_k = 1;
+            std::vector<uint32_t> k_reader_compile_time_args = q_reader_compile_time_args;
+            k_reader_compile_time_args[11] = process_qv;
+            k_reader_compile_time_args[12] = process_k;
+            k_reader_kernel_id = tt_metal::CreateKernel(
+                program,
+                "ttnn/cpp/ttnn/operations/experimental/transformer/nlp_create_qkv_heads_decode/device/kernels/"
+                "reader_tm_tile_layout_nlp_create_qkv_heads_decode_on_subcoregrids.cpp",
+                k_cores,
+                tt_metal::ReaderDataMovementConfig(k_reader_compile_time_args));
+
+            std::vector<uint32_t> k_writer_compile_time_args = k_reader_compile_time_args;
+            k_writer_compile_time_args[9] = 2;  // read the second phase
+            k_writer_kernel_id = tt_metal::CreateKernel(
+                program,
+                "ttnn/cpp/ttnn/operations/experimental/transformer/nlp_create_qkv_heads_decode/device/kernels/"
+                "reader_tm_tile_layout_nlp_create_qkv_heads_decode_on_subcoregrids.cpp",
+                k_cores,
+                tt_metal::WriterDataMovementConfig(k_writer_compile_time_args));
+        }
+
+        uint32_t q_start_addr = q_base_addr;
+        uint32_t device_batch_offset = 0;
+        bool use_batch_offset = batch_offset.has_value();
+
+        for (uint32_t i = 0; i < q_num_cores; ++i) {
+            const auto& core = q_cores_vector[i];
+            std::vector<uint32_t> q_reader_runtime_args;
+            q_reader_runtime_args.reserve(3 + 2 * in_num_cores);
+            q_reader_runtime_args = {q_start_addr, use_batch_offset ? batch_offset.value().buffer()->address() : 0, i};
+            q_reader_runtime_args.insert(q_reader_runtime_args.end(), noc_x_coords.begin(), noc_x_coords.end());
+            q_reader_runtime_args.insert(q_reader_runtime_args.end(), noc_y_coords.begin(), noc_y_coords.end());
+            tt_metal::SetRuntimeArgs(program, q_reader_kernel_id, core, q_reader_runtime_args);
+            tt_metal::SetRuntimeArgs(program, q_writer_kernel_id, core, q_reader_runtime_args);
+        }
+
+        if (!overlap_qk_coregrid) {
+            for (uint32_t i = 0; i < k_num_cores; ++i) {
+                const auto& core = k_cores_vector[i];
+                std::vector<uint32_t> k_reader_runtime_args;
+                k_reader_runtime_args.reserve(3 + 2 * in_num_cores);
+                k_reader_runtime_args = {
+                    q_start_addr, use_batch_offset ? batch_offset.value().buffer()->address() : 0, i};
+                k_reader_runtime_args.insert(k_reader_runtime_args.end(), noc_x_coords.begin(), noc_x_coords.end());
+                k_reader_runtime_args.insert(k_reader_runtime_args.end(), noc_y_coords.begin(), noc_y_coords.end());
+                tt_metal::SetRuntimeArgs(program, k_reader_kernel_id, core, k_reader_runtime_args);
+                tt_metal::SetRuntimeArgs(program, k_writer_kernel_id, core, k_reader_runtime_args);
             }
-
-            auto& q_reader_args_by_core = GetRuntimeArgs(program, q_reader_kernel_id);
-            auto& q_writer_args_by_core = GetRuntimeArgs(program, q_writer_kernel_id);
-
-            uint32_t device_batch_offset = 0;
-            for (uint32_t i = 0; i < q_num_cores; ++i) {
-<<<<<<< HEAD
-                uint32_t device_batch_idx = i + device_batch_offset;
-                uint32_t in_tile_offset_by_batch =
-                    device_batch_idx < 16 ? device_batch_idx * sub_tile_line_bytes
-                                          : (device_batch_idx - 16) * sub_tile_line_bytes + 512 * element_size;
-=======
->>>>>>> 281088fd
-                const auto& core = q_cores_vector[i];
-                auto& runtime_args = q_reader_args_by_core[core.x][core.y];
-                runtime_args[0] = q_start_addr;
-                runtime_args[1] = use_batch_offset ? optional_input_tensors.at(0).value().buffer()->address() : 0;
-                runtime_args[2] = i;
-
-                auto& runtime_args_writer = q_writer_args_by_core[core.x][core.y];
-                runtime_args_writer[0] = q_start_addr;
-                runtime_args_writer[1] =
-                    use_batch_offset ? optional_input_tensors.at(0).value().buffer()->address() : 0;
-                runtime_args_writer[2] = i;
-            }
-
-            if (!overlap_qk_coregrid) {
-                auto& k_reader_args_by_core = GetRuntimeArgs(program, k_reader_kernel_id);
-                auto& k_writer_args_by_core = GetRuntimeArgs(program, k_writer_kernel_id);
-
-                for (uint32_t i = 0; i < k_num_cores; ++i) {
-<<<<<<< HEAD
-                    uint32_t device_batch_idx = i + device_batch_offset;
-                    uint32_t in_tile_offset_by_batch =
-                        device_batch_idx < 16 ? device_batch_idx * sub_tile_line_bytes
-                                              : (device_batch_idx - 16) * sub_tile_line_bytes + 512 * element_size;
-=======
->>>>>>> 281088fd
-                    const auto& core = k_cores_vector[i];
-                    auto& runtime_args = k_reader_args_by_core[core.x][core.y];
+        }
+
+        auto override_runtime_arguments_callback =
+            [q_reader_kernel_id,
+             q_writer_kernel_id,
+             k_reader_kernel_id,
+             k_writer_kernel_id,
+             q_num_cores,
+             k_num_cores,
+             cb_q_output,
+             cb_k_output,
+             cb_v_output,
+             q_cores_vector,
+             k_cores_vector,
+             element_size,
+             sub_tile_line_bytes,
+             overlap_qk_coregrid,
+             slice_size,
+             use_batch_offset](
+                const void* operation,
+                Program& program,
+                const std::vector<Tensor>& input_tensors,
+                const std::vector<std::optional<const Tensor>>& optional_input_tensors,
+                const std::vector<Tensor>& output_tensors) {
+                auto src_buffer = input_tensors.at(0).buffer();
+
+                uint32_t src_kv_buffer_addr = 0;
+
+                auto dst_buffer_query = output_tensors.at(0).buffer();
+                auto dst_buffer_key = output_tensors.at(1).buffer();
+                auto dst_buffer_value = output_tensors.at(2).buffer();
+
+                UpdateDynamicCircularBufferAddress(program, cb_q_output, *dst_buffer_query);
+                UpdateDynamicCircularBufferAddress(program, cb_k_output, *dst_buffer_key);
+                UpdateDynamicCircularBufferAddress(program, cb_v_output, *dst_buffer_value);
+
+                uint32_t q_base_addr = input_tensors[0].buffer()->address();
+                uint32_t q_start_addr = q_base_addr;
+                uint32_t device_batch_offset = 0;
+                if (batch_offset.has_value()) {
+                    device_batch_offset = static_cast<uint32_t>(batch_offset.value().to_vector<int32_t>()[0]);
+                }
+
+                auto& q_reader_args_by_core = GetRuntimeArgs(program, q_reader_kernel_id);
+                auto& q_writer_args_by_core = GetRuntimeArgs(program, q_writer_kernel_id);
+
+                uint32_t device_batch_offset = 0;
+                for (uint32_t i = 0; i < q_num_cores; ++i) {
+                    const auto& core = q_cores_vector[i];
+                    auto& runtime_args = q_reader_args_by_core[core.x][core.y];
                     runtime_args[0] = q_start_addr;
                     runtime_args[1] = use_batch_offset ? optional_input_tensors.at(0).value().buffer()->address() : 0;
                     runtime_args[2] = i;
 
-                    auto& runtime_args_writer = k_writer_args_by_core[core.x][core.y];
+                    auto& runtime_args_writer = q_writer_args_by_core[core.x][core.y];
                     runtime_args_writer[0] = q_start_addr;
                     runtime_args_writer[1] =
                         use_batch_offset ? optional_input_tensors.at(0).value().buffer()->address() : 0;
                     runtime_args_writer[2] = i;
                 }
-            }
-        };
-
-    return {.program = std::move(program), .override_runtime_arguments_callback = override_runtime_arguments_callback};
-}
-} // namespace ttnn::operations::experimental::transformer+
+                if (!overlap_qk_coregrid) {
+                    auto& k_reader_args_by_core = GetRuntimeArgs(program, k_reader_kernel_id);
+                    auto& k_writer_args_by_core = GetRuntimeArgs(program, k_writer_kernel_id);
+
+                    for (uint32_t i = 0; i < k_num_cores; ++i) {
+                        const auto& core = k_cores_vector[i];
+                        auto& runtime_args = k_reader_args_by_core[core.x][core.y];
+                        runtime_args[0] = q_start_addr;
+                        runtime_args[1] =
+                            use_batch_offset ? optional_input_tensors.at(0).value().buffer()->address() : 0;
+                        runtime_args[2] = i;
+
+                        auto& runtime_args_writer = k_writer_args_by_core[core.x][core.y];
+                        runtime_args_writer[0] = q_start_addr;
+                        runtime_args_writer[1] =
+                            use_batch_offset ? optional_input_tensors.at(0).value().buffer()->address() : 0;
+                        runtime_args_writer[2] = i;
+                    }
+                }
+            };
+
+        return {
+            .program = std::move(program), .override_runtime_arguments_callback = override_runtime_arguments_callback};
+    }
+}  // namespace ttnn::operations::experimental::transformer