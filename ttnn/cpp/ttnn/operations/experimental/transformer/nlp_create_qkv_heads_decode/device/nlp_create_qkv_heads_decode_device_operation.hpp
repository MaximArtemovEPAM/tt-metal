--- conflicted
+++ resolved
@@ -18,11 +18,7 @@
     const uint32_t head_dim,
     const bool overlap_qk_coregrid,
     const bool input_on_subcoregrids,
-<<<<<<< HEAD
-    const std::optional<const Tensor> batch_offset,
-=======
     const std::optional<const Tensor>& batch_offset,
->>>>>>> 281088fd
     std::optional<const uint32_t> slice_size,
     std::vector<Tensor>& output,
     CoreCoord compute_with_storage_grid_size);
@@ -39,11 +35,7 @@
     const uint32_t num_kv_heads,
     const uint32_t head_dim,
     const bool overlap_qk_coregrid,
-<<<<<<< HEAD
-    const std::optional<const Tensor> batch_offset,
-=======
     const std::optional<const Tensor>& batch_offset,
->>>>>>> 281088fd
     std::optional<const uint32_t> slice_size,
     std::vector<Tensor>& output,
     CoreCoord compute_with_storage_grid_size);
@@ -53,11 +45,7 @@
     const uint32_t num_kv_heads,
     const uint32_t head_dim,
     const bool overlap_qk_coregrid,
-<<<<<<< HEAD
-    const std::optional<const Tensor> batch_offset,
-=======
     const std::optional<const Tensor>& batch_offset,
->>>>>>> 281088fd
     std::optional<const uint32_t> slice_size,
     std::vector<Tensor>& output,
     CoreCoord compute_with_storage_grid_size);
@@ -68,10 +56,6 @@
     const uint32_t head_dim;
     const bool overlap_qk_coregrid;
     const bool input_on_subcoregrids;
-<<<<<<< HEAD
-    const std::optional<const Tensor> batch_offset;
-=======
->>>>>>> 281088fd
     std::optional<const uint32_t> slice_size;
     MemoryConfig output_mem_config;
 
