--- conflicted
+++ resolved
@@ -100,17 +100,11 @@
 
         // Checks for cos and sin
         TT_FATAL(
-<<<<<<< HEAD
-            cos.get_logical_shape()[0] == 1 && cos.get_logical_shape()[1] == 1 &&
-                cos.get_logical_shape()[-1] == head_dim,
+            cos.get_logical_shape()[0] == 1 && cos.get_logical_shape()[-1] == head_dim,
             "Cos dims must match input dims: cos.shape = {}, head_dim = {}",
             cos.get_logical_shape(),
             head_dim);
-=======
-            cos.get_logical_shape()[0] == 1 && cos.get_logical_shape()[-1] == head_dim,
-            "Cos dims must match input dims");
         // Check num_heads in cos/sin
->>>>>>> fec47ca3
         TT_FATAL(
             cos.get_logical_shape()[1] == input_tensor.get_logical_shape()[1] || cos.get_logical_shape()[1] == 1,
             "Num heads in cos/sin must match input tensor num heads or be 1. Expected {}, got {}",
