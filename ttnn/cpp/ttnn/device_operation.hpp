--- conflicted
+++ resolved
@@ -350,6 +350,112 @@
 
 #endif
 
+
+
+template <DeviceOperationConcept device_operation_t>
+void launch_on_worker_thread(auto cq_id, auto device_operation_id, const auto& operation_attributes, const auto& tensor_args, auto &tensor_return_value, auto& device) {
+    ZoneScopedN("TT_DNN_DEVICE_OP");
+
+    if constexpr (HasSkipLaunch<device_operation_t>) {
+        if (device_operation_t::skip_launch(operation_attributes, tensor_args, tensor_return_value)) {
+            return;
+        }
+    }
+
+    auto& program_cache = device->get_program_cache();
+
+    auto program_hash = 0;
+    bool program_cache_hit = false;
+
+    auto is_program_cache_enabled = program_cache.is_enabled();
+    if (is_program_cache_enabled) {
+        program_hash = compute_program_hash<device_operation_t>(operation_attributes, tensor_args);
+        program_cache_hit = program_cache.contains(program_hash);
+    }
+
+    log_operation<device_operation_t>(
+            device_operation_id,
+            device->id(),
+            operation_attributes,
+            tensor_args,
+            program_hash,
+            program_cache_hit
+        );
+
+    tt::stl::reflection::visit_object_of_type<Tensor>(CheckDeviceBufferIsAllocated{}, tensor_args);
+
+    if (program_cache_hit) {
+        ZoneScopedN("Validate on Program Cache Hit");
+        device_operation_t::validate_on_program_cache_hit(operation_attributes, tensor_args);
+    } else {
+        ZoneScopedN("Validate on Program Cache Miss");
+        device_operation_t::validate_on_program_cache_miss(operation_attributes, tensor_args);
+    }
+
+    const auto enqueue_or_launch_program = [=](tt::tt_metal::Program& program) {
+        if (USE_FAST_DISPATCH) {
+            ZoneScopedN("EnqueueProgram");
+            auto& queue = device->command_queue(*cq_id);
+            tt::tt_metal::EnqueueProgram(queue, program, false);
+        } else {
+            ZoneScopedN("LaunchProgram");
+            tt::tt_metal::detail::LaunchProgram(device, program);
+        }
+    };
+
+    if (is_program_cache_enabled) {
+        auto& program = create_or_get_program_from_cache<device_operation_t>(
+            program_cache, program_cache_hit, program_hash, operation_attributes, tensor_args, tensor_return_value);
+
+        program.set_runtime_id(device_operation_id);
+
+        tt::tt_metal::GraphTracker::instance().track_program(&program, device);
+        if(tt::tt_metal::GraphTracker::instance().hook_program(&program)) {
+            return;
+        }
+
+        enqueue_or_launch_program(program);
+
+        TracyOpTTNNDevice(
+            device_operation_t{},
+            device_operation_id,
+            device->id(),
+            program,
+            operation_attributes,
+            tensor_args,
+            tensor_return_value);
+
+    } else {
+        auto program_factory = device_operation_t::select_program_factory(operation_attributes, tensor_args);
+
+        auto program = std::visit(
+            [&](auto&& program_factory) {
+                using program_factory_t = std::decay_t<decltype(program_factory)>;
+                auto cached_program = program_factory_t::create(operation_attributes, tensor_args, tensor_return_value);
+                return std::make_shared<tt::tt_metal::Program>(std::move(cached_program.program));
+            },
+            program_factory);
+
+        program->set_runtime_id(device_operation_id);
+
+        tt::tt_metal::GraphTracker::instance().track_program(program.get(), device);
+        if(tt::tt_metal::GraphTracker::instance().hook_program(program.get())) {
+            return;
+        }
+
+        enqueue_or_launch_program(*program);
+
+        TracyOpTTNNDevice(
+            device_operation_t{},
+            device_operation_id,
+            device->id(),
+            *program,
+            operation_attributes,
+            tensor_args,
+            tensor_return_value);
+    }
+}
+
 template <DeviceOperationConcept device_operation_t>
 void launch_on_mesh_device(
     auto cq_id,
@@ -434,195 +540,6 @@
 }
 
 template <DeviceOperationConcept device_operation_t>
-void launch_on_worker_thread(
-    auto cq_id,
-    auto device_operation_id,
-    const auto& operation_attributes,
-    const auto& tensor_args,
-    auto& tensor_return_value,
-    auto& device) {
-    ZoneScopedN("TT_DNN_DEVICE_OP");
-
-    if constexpr (HasSkipLaunch<device_operation_t>) {
-        if (device_operation_t::skip_launch(operation_attributes, tensor_args, tensor_return_value)) {
-            return;
-        }
-    }
-
-    auto& program_cache = device->get_program_cache();
-
-    auto program_hash = 0;
-    bool program_cache_hit = false;
-
-    auto is_program_cache_enabled = program_cache.is_enabled();
-    if (is_program_cache_enabled) {
-        program_hash = compute_program_hash<device_operation_t>(operation_attributes, tensor_args);
-        program_cache_hit = program_cache.contains(program_hash);
-    }
-
-    log_operation<device_operation_t>(
-        device_operation_id, device->id(), operation_attributes, tensor_args, program_hash, program_cache_hit);
-
-    tt::stl::reflection::visit_object_of_type<Tensor>(CheckDeviceBufferIsAllocated{}, tensor_args);
-
-    if (program_cache_hit) {
-        ZoneScopedN("Validate on Program Cache Hit");
-        device_operation_t::validate_on_program_cache_hit(operation_attributes, tensor_args);
-    } else {
-        ZoneScopedN("Validate on Program Cache Miss");
-        device_operation_t::validate_on_program_cache_miss(operation_attributes, tensor_args);
-    }
-
-    const auto enqueue_or_launch_program = [=](tt::tt_metal::Program& program) {
-        if (USE_FAST_DISPATCH) {
-            ZoneScopedN("EnqueueProgram");
-            auto& queue = device->command_queue(*cq_id);
-            tt::tt_metal::EnqueueProgram(queue, program, false);
-        } else {
-            ZoneScopedN("LaunchProgram");
-            tt::tt_metal::detail::LaunchProgram(device, program);
-        }
-    };
-
-    if (is_program_cache_enabled) {
-        auto& program = create_or_get_program_from_cache<device_operation_t>(
-            program_cache, program_cache_hit, program_hash, operation_attributes, tensor_args, tensor_return_value);
-
-        program.set_runtime_id(device_operation_id);
-
-        tt::tt_metal::GraphTracker::instance().track_program(&program, device);
-        if (tt::tt_metal::GraphTracker::instance().hook_program(&program)) {
-            return;
-        }
-
-        enqueue_or_launch_program(program);
-
-        TracyOpTTNNDevice(
-            device_operation_t{},
-            device_operation_id,
-            device->id(),
-            program,
-            operation_attributes,
-            tensor_args,
-            tensor_return_value);
-
-    } else {
-        auto program_factory = device_operation_t::select_program_factory(operation_attributes, tensor_args);
-
-        auto program = std::visit(
-            [&](auto&& program_factory) {
-                using program_factory_t = std::decay_t<decltype(program_factory)>;
-                auto cached_program = program_factory_t::create(operation_attributes, tensor_args, tensor_return_value);
-                return std::make_shared<tt::tt_metal::Program>(std::move(cached_program.program));
-            },
-            program_factory);
-
-        program->set_runtime_id(device_operation_id);
-
-        tt::tt_metal::GraphTracker::instance().track_program(program.get(), device);
-        if (tt::tt_metal::GraphTracker::instance().hook_program(program.get())) {
-            return;
-        }
-
-        enqueue_or_launch_program(*program);
-
-        TracyOpTTNNDevice(
-            device_operation_t{},
-            device_operation_id,
-            device->id(),
-            *program,
-            operation_attributes,
-            tensor_args,
-            tensor_return_value);
-    }
-}
-
-template <DeviceOperationConcept device_operation_t>
-void launch_on_mesh_device(
-    auto cq_id,
-    auto device_operation_id,
-    const auto& operation_attributes,
-    const auto& tensor_args,
-    auto& tensor_return_value,
-    auto& device) {
-    ZoneScopedN("TT_DNN_DEVICE_OP");
-
-<<<<<<< HEAD
-=======
-    if constexpr (HasSkipLaunch<device_operation_t>) {
-        if (device_operation_t::skip_launch(operation_attributes, tensor_args, tensor_return_value)) {
-            return;
-        }
-    }
-
-    auto& program_cache = device->get_program_cache();
-
-    auto program_hash = 0;
-    bool program_cache_hit = false;
-
-    auto is_program_cache_enabled = program_cache.is_enabled();
-    if (is_program_cache_enabled) {
-        program_hash = compute_program_hash<device_operation_t>(operation_attributes, tensor_args);
-        program_cache_hit = program_cache.contains(program_hash);
-    }
-
-    log_operation<device_operation_t>(
-        device_operation_id, device->id(), operation_attributes, tensor_args, program_hash, program_cache_hit);
-
-    tt::stl::reflection::visit_object_of_type<Tensor>(CheckDeviceBufferIsAllocated{}, tensor_args);
-
-    if (program_cache_hit) {
-        ZoneScopedN("Validate on Program Cache Hit");
-        device_operation_t::validate_on_program_cache_hit(operation_attributes, tensor_args);
-    } else {
-        ZoneScopedN("Validate on Program Cache Miss");
-        device_operation_t::validate_on_program_cache_miss(operation_attributes, tensor_args);
-    }
-
-    if (is_program_cache_enabled) {
-        auto& mesh_workload = create_or_get_meshworkload_from_cache<device_operation_t>(
-            program_cache,
-            program_cache_hit,
-            program_hash,
-            operation_attributes,
-            tensor_args,
-            tensor_return_value,
-            device,
-            device_operation_id);
-
-        tt::tt_metal::distributed::EnqueueMeshWorkload(device->mesh_command_queue(), mesh_workload, false);
-
-    } else {
-        auto program_factory = device_operation_t::select_program_factory(operation_attributes, tensor_args);
-
-        auto program = std::visit(
-            [&](auto&& program_factory) {
-                using program_factory_t = std::decay_t<decltype(program_factory)>;
-                auto cached_program = program_factory_t::create(operation_attributes, tensor_args, tensor_return_value);
-                return std::make_shared<tt::tt_metal::Program>(std::move(cached_program.program));
-            },
-            program_factory);
-
-        program->set_runtime_id(device_operation_id);
-
-        tt::tt_metal::GraphTracker::instance().track_program(program.get(), device);
-        if (tt::tt_metal::GraphTracker::instance().hook_program(program.get())) {
-            return;
-        }
-        auto mesh_device = dynamic_cast<tt::tt_metal::distributed::MeshDevice*>(device);
-        TT_FATAL(mesh_device != nullptr, "Device is not a MeshDevice");
-        auto& cq = mesh_device->mesh_command_queue();
-        auto mesh_workload = tt::tt_metal::distributed::CreateMeshWorkload();
-        tt::tt_metal::distributed::AddProgramToMeshWorkload(
-            mesh_workload,
-            std::move(*program),
-            tt::tt_metal::distributed::MeshCoordinateRange(
-                {0, 0}, {mesh_device->num_rows() - 1, mesh_device->num_cols() - 1}));
-        tt::tt_metal::distributed::EnqueueMeshWorkload(cq, mesh_workload, false);
-    }
-}
-
-template <DeviceOperationConcept device_operation_t>
 typename device_operation_t::tensor_return_value_t launch_on_single_device(
     QueueId cq_id,
     const typename device_operation_t::operation_attributes_t& operation_attributes,
@@ -630,7 +547,6 @@
     ZoneScopedN("Launch Device Operation");
     auto device_operation_id = ttnn::CoreIDs::instance().fetch_and_increment_device_operation_id();
 
->>>>>>> 13aaa7be
     // Create output tensor first
     auto tensor_return_value = device_operation_t::create_output_tensors(operation_attributes, tensor_args);
     auto first_tensor = tt::stl::reflection::get_first_object_of_type<Tensor>(tensor_args);
@@ -667,15 +583,11 @@
     auto tensor_return_value = std::visit(
         [&cq_id, &operation_attributes, &tensor_args](auto&& storage) -> tensor_return_value_t {
             using storage_t = std::remove_cvref_t<decltype(storage)>;
-<<<<<<< HEAD
-            return detail::launch_on_single_device<device_operation_t>(cq_id, operation_attributes, tensor_args);
-=======
             if constexpr (std::is_same_v<storage_t, tt::tt_metal::DeviceStorage>) {
                 return detail::launch_on_single_device<device_operation_t>(cq_id, operation_attributes, tensor_args);
             } else {
                 TT_THROW("Unsupported storage type");
             }
->>>>>>> 13aaa7be
         },
         storage);
 
