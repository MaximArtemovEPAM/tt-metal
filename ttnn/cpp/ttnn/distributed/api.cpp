// SPDX-FileCopyrightText: © 2023 Tenstorrent Inc.
//
// SPDX-License-Identifier: Apache-2.0

#include "ttnn/distributed/api.hpp"

#include <memory>

#include <tt-metalium/overloaded.hpp>
#include "tt-metalium/mesh_coord.hpp"
#include "ttnn/tensor/tensor.hpp"
#include "ttnn/tensor/tensor_utils.hpp"
#include "ttnn/distributed/distributed_tensor_config.hpp"
#include <tt-metalium/mesh_device.hpp>
#include <tt-metalium/system_mesh.hpp>
#include "ttnn/distributed/distributed_tensor_config.hpp"

using namespace tt::tt_metal;

namespace ttnn::distributed {

std::shared_ptr<MeshDevice> open_mesh_device(
    const MeshShape& mesh_shape,
    size_t l1_small_size,
    size_t trace_region_size,
    size_t num_command_queues,
    const DispatchCoreConfig& dispatch_core_config,
    const std::optional<MeshCoordinate>& offset,
    const std::vector<int>& physical_device_ids) {
    auto config =
        MeshDeviceConfig{.mesh_shape = mesh_shape, .offset = offset, .physical_device_ids = physical_device_ids};
    return MeshDevice::create(config, l1_small_size, trace_region_size, num_command_queues, dispatch_core_config);
}

void close_mesh_device(const std::shared_ptr<MeshDevice>& mesh_device) { mesh_device->close(); }

std::vector<ttnn::Tensor> get_device_tensors(const ttnn::Tensor& tensor) {
    if (std::holds_alternative<tt::tt_metal::MultiDeviceHostStorage>(tensor.get_storage())) {
        std::vector<ttnn::Tensor> tensors;
        auto& host_storage = std::get<tt::tt_metal::MultiDeviceHostStorage>(tensor.get_storage());
        const Tile tile = tensor.get_tensor_spec().tile();
        for (int i = 0; i < host_storage.num_buffers(); ++i) {
            tensors.push_back(Tensor{OwnedStorage{host_storage.get_buffer(i)}, host_storage.specs[i]});
        }
        return tensors;
    } else if (std::holds_alternative<tt::tt_metal::DeviceStorage>(tensor.get_storage())) {
        auto& device_storage = std::get<tt::tt_metal::DeviceStorage>(tensor.get_storage());
        if (device_storage.mesh_buffer) {
            if (device_storage.mesh_buffer->device()->num_devices() == 1) {
                return {tensor};
            }
        }
        TT_THROW("Not implemented");

        std::vector<ttnn::Tensor> tensors;
        auto devices = tt::tt_metal::get_devices(tensor);
        for (auto device : devices) {
            auto shard = tt::tt_metal::get_shard_for_device(tensor, device);
            tensors.push_back(shard);
        }
        return tensors;
    } else {
        return {tensor};
    }
    TT_THROW("Expected tensor to be on MultiDeviceHostStorage type!");
}

Tensor aggregate_as_tensor(
    const std::vector<Tensor>& tensor_shards, const tt::tt_metal::DistributedTensorConfig& config) {
    TT_ASSERT(tensor_shards.size() > 0, "At least one tensor shard must be provided");
    const auto& reference_shard = tensor_shards.at(0);
    for (const auto& shard : tensor_shards) {
        if (shard.storage_type() != reference_shard.storage_type()) {
            TT_THROW("All tensor shards must have the same storage type");
        }
    }

    // Based whether the first tensor shard has OwnedBuffer or Device buffer,
    // we want to use MultiDeviceHostStorage or MultiDeviceStorage
    StorageType storage_type = reference_shard.storage_type();
    Tile tile = reference_shard.get_tensor_spec().tile();
    if (storage_type == StorageType::OWNED) {
        std::vector<ttnn::TensorSpec> specs;
        std::vector<OwnedBuffer> host_owned_buffers;
        for (const auto& shard : tensor_shards) {
            host_owned_buffers.push_back(std::get<OwnedStorage>(shard.get_storage()).buffer);
            specs.push_back(shard.get_tensor_spec());
            Tile shard_tile = shard.get_tensor_spec().tile();
            if (shard_tile != tile) {
                TT_THROW(
                    "Error aggregating multichip tensors: Attempting to aggregate tensors with different tiling "
                    "configurations. Device {} has tiling ({}x{}) while device {} has tiling {}x{}.",
                    reference_shard.device()->id(),
                    tile.get_height(),
                    tile.get_width(),
                    shard.device()->id(),
                    shard_tile.get_height(),
                    shard_tile.get_width());
            }
        }
        auto storage = MultiDeviceHostStorage{config, std::move(host_owned_buffers), specs};
        return Tensor(std::move(storage), reference_shard.get_tensor_spec());
    } else {
        TT_THROW("TODO(jchu): Not implemented");
    }
}

std::vector<int> get_t3k_physical_device_ids_ring() {
    using namespace tt::tt_metal::distributed;
    auto& instance = SystemMesh::instance();
    auto num_devices = instance.get_shape().mesh_size();
    TT_FATAL(num_devices == 8, "T3000 ring topology only works with 8 devices");

    auto physical_device_ids = instance.get_mapped_physical_device_ids(MeshDeviceConfig{.mesh_shape = MeshShape(1, 8)});
    return physical_device_ids;
}

std::vector<IDevice*> get_mapped_devices(const Tensor& tensor, MeshDevice& mesh_device) {
    // For multi-device tensors, returns the number of workers capped by the number of buffers
    // Otherwise, returns all available workes from mesh_device.
    auto get_workers_for_tensor = [&tensor](const auto& workers) {
        if (/*std::holds_alternative<MultiDeviceStorage>(tensor.get_storage()) or */
            std::holds_alternative<MultiDeviceHostStorage>(tensor.get_storage())) {
            return std::vector<IDevice*>(workers.begin(), workers.begin() + num_buffers_in_tensor(tensor));
        }
        return workers;
    };
    if (std::holds_alternative<MultiDeviceHostStorage>(tensor.get_storage())) {
        const auto& host_storage = std::get<tt::tt_metal::MultiDeviceHostStorage>(tensor.get_storage());

        // Given a MeshDevice, this linearizes the set of mapped devices for a tensor specified with some
        // distributed tensor strategy. The different strategies map to different policies on how
        // this distribution is mapped to physical devices.
        return std::visit(
            tt::stl::overloaded{
                [&](const ShardTensor2D& s) {
                    const tt::tt_metal::distributed::MeshCoordinateRange range(
                        MeshShape(s.shard_mesh.y, s.shard_mesh.x));
                    return mesh_device.get_view().get_devices(range);
                },
                [&](const auto&) { return get_workers_for_tensor(mesh_device.get_devices()); }},
            host_storage.strategy);
<<<<<<< HEAD
    } /*else if (std::holds_alternative<MultiDeviceStorage>(tensor.get_storage())) {
        TT_THROW("TODO(jchu): Not implemented");
        return tensor.workers;
    } */
    else {
=======
    } else {
>>>>>>> 13aaa7be
        return get_workers_for_tensor(mesh_device.get_devices());
    }
}

DistributedTensorConfig get_distributed_tensor_config_from_tensor(const Tensor& tensor) {
<<<<<<< HEAD
    if (tensor.storage_type() == StorageType::MULTI_DEVICE) {
        TT_THROW("TODO(jchu): Not implemented");
        /*
        const auto* multi_device_storage = std::get_if<MultiDeviceStorage>(&tensor.get_storage());
        TT_ASSERT(
            multi_device_storage != nullptr,
            "Unexpected type {}",
            tt::stl::get_active_type_name_in_variant(tensor.get_storage()));
        return multi_device_storage->strategy;
        */
    } else if (tensor.storage_type() == StorageType::MULTI_DEVICE_HOST) {
=======
    if (tensor.storage_type() == StorageType::MULTI_DEVICE_HOST) {
>>>>>>> 13aaa7be
        const auto* multi_device_host_storage = std::get_if<MultiDeviceHostStorage>(&tensor.get_storage());
        TT_ASSERT(
            multi_device_host_storage != nullptr,
            "Unexpected type {}",
            tt::stl::get_active_type_name_in_variant(tensor.get_storage()));
        return multi_device_host_storage->strategy;
    }
    TT_THROW("Tensor is not a multi-device tensor");
}

Tensor get_device_tensor(const Tensor& multi_device_tensor, const int device_id) {
    if (std::holds_alternative<tt::tt_metal::DeviceStorage>(multi_device_tensor.get_storage())) {
        const auto& device_storage = std::get<tt::tt_metal::DeviceStorage>(multi_device_tensor.get_storage());

        auto* mesh_device = multi_device_tensor.mesh_device();
        TT_FATAL(mesh_device != nullptr, "Tensor is not a mesh tensor");
<<<<<<< HEAD
        auto mesh_buffer = device_storage.get_mesh_buffer();
=======
        auto* mesh_buffer = device_storage.get_mesh_buffer();
>>>>>>> 13aaa7be
        auto mesh_coordinate = mesh_device->get_view().find_device(device_id);

        auto device_buffer = mesh_buffer->get_device_buffer(mesh_coordinate);
        auto tensor_spec = multi_device_tensor.get_tensor_spec();
        return Tensor{DeviceStorage{device_buffer}, tensor_spec};
    }

    TT_THROW("User is trying to access a device tensor that is not on device.");
}

Tensor get_device_tensor(const Tensor& multi_device_tensor, const IDevice* device) {
    return get_device_tensor(multi_device_tensor, device->id());
}

bool is_host_mesh_tensor(const Tensor& tensor) { return tensor.storage_type() == StorageType::MULTI_DEVICE_HOST; }

bool is_multi_device_tensor(const Tensor& tensor) { return tensor.storage_type() == StorageType::MULTI_DEVICE_HOST; }

bool is_mesh_buffer_tensor(const Tensor& tensor) {
    auto* device_storage = std::get_if<DeviceStorage>(&tensor.get_storage());
    return device_storage != nullptr && device_storage->mesh_buffer != nullptr;
}

std::vector<Tensor> get_tensors_from_multi_device_storage(const Tensor& multi_device_tensor) {
    std::vector<ttnn::Tensor> tensors;
<<<<<<< HEAD
    /*
    if (multi_device_tensor.storage_type() == StorageType::MULTI_DEVICE) {
        TT_ASSERT(
            std::holds_alternative<MultiDeviceStorage>(multi_device_tensor.get_storage()),
            "Unexpected type {}",
            tt::stl::get_active_type_name_in_variant(multi_device_tensor.get_storage()));
        const auto& tensor_storage = std::get<MultiDeviceStorage>(multi_device_tensor.get_storage());
        tensors = std::vector<ttnn::Tensor>(tensor_storage.num_buffers(), Tensor());
        for (int i = 0; i < tensor_storage.ordered_device_ids.size(); ++i) {
            auto device_id = tensor_storage.ordered_device_ids[i];
            tensors[i] = Tensor{
                DeviceStorage{tensor_storage.get_buffer_for_device_id(device_id)}, tensor_storage.specs.at(device_id)};
        }
        return tensors;
    } else {
    */
=======
>>>>>>> 13aaa7be
    if (multi_device_tensor.storage_type() == StorageType::MULTI_DEVICE_HOST) {
        TT_ASSERT(
            std::holds_alternative<MultiDeviceHostStorage>(multi_device_tensor.get_storage()),
            "Unexpected type {}",
            tt::stl::get_active_type_name_in_variant(multi_device_tensor.get_storage()));
        const auto& tensor_storage = std::get<MultiDeviceHostStorage>(multi_device_tensor.get_storage());
        for (int i = 0; i < tensor_storage.num_buffers(); ++i) {
            tensors.push_back(Tensor{OwnedStorage{tensor_storage.get_buffer(i)}, tensor_storage.specs[i]});
        }
    } else {
        TT_THROW("get_tensors_from_multi_device_storage only support multi device tensors");
    }
    return tensors;
}

Tensor create_multi_device_tensor(
    const std::vector<Tensor>& tensors, StorageType storage_type, const DistributedTensorConfig& strategy) {
    if (tensors.empty()) {
        TT_THROW("Cannot create multi-device tensor with empty tensor list");
    }
<<<<<<< HEAD

    /*
    if (storage_type == StorageType::MULTI_DEVICE) {
        std::vector<int> ordered_device_ids;
        std::unordered_map<int, ttnn::TensorSpec> specs;
        std::unordered_map<int, std::shared_ptr<Buffer>> device_buffers;
        for (const auto& tensor : tensors) {
            TT_ASSERT(
                std::holds_alternative<DeviceStorage>(tensor.get_storage()),
                "Unexpected type {}",
                tt::stl::get_active_type_name_in_variant(tensor.get_storage()));
            IDevice* device = std::get<DeviceStorage>(tensor.get_storage()).buffer->device();
            auto device_id = device->id();
            ordered_device_ids.push_back(device_id);
            device_buffers.insert({device_id, std::get<DeviceStorage>(tensor.get_storage()).buffer});
            specs.insert({device_id, tensor.get_tensor_spec()});
        }
        return Tensor{
            MultiDeviceStorage{strategy, ordered_device_ids, device_buffers, specs, nullptr}, // meshbuf
            TensorSpec(
                tensors.at(0).get_logical_shape(),
                TensorLayout::fromPaddedShape(
                    tensors.at(0).get_dtype(),
                    PageConfig(tensors.at(0).get_layout()),
                    MemoryConfig{},
                    tensors.at(0).get_logical_shape(),
                    tensors.at(0).get_padded_shape()))};
    } else
    */
=======
>>>>>>> 13aaa7be
    if (storage_type == StorageType::MULTI_DEVICE_HOST) {
        std::vector<OwnedBuffer> owned_buffers;
        std::vector<ttnn::TensorSpec> specs;
        for (const auto& tensor : tensors) {
            TT_ASSERT(
                std::holds_alternative<OwnedStorage>(tensor.get_storage()),
                "Unexpected type {}",
                tt::stl::get_active_type_name_in_variant(tensor.get_storage()));
            owned_buffers.push_back(std::get<OwnedStorage>(tensor.get_storage()).buffer);
            specs.push_back(tensor.get_tensor_spec());
        }
        return Tensor{
            MultiDeviceHostStorage{strategy, owned_buffers, specs},
            TensorSpec(
                tensors.at(0).get_logical_shape(),
                TensorLayout::fromPaddedShape(
                    tensors.at(0).get_dtype(),
                    PageConfig(tensors.at(0).get_layout()),
                    MemoryConfig{},
                    tensors.at(0).get_logical_shape(),
                    tensors.at(0).get_padded_shape()))};
    } else {
        TT_THROW("Invalid storage type for multi-device tensor");
    }
}

}  // namespace ttnn::distributed<|MERGE_RESOLUTION|>--- conflicted
+++ resolved
@@ -140,35 +140,13 @@
                 },
                 [&](const auto&) { return get_workers_for_tensor(mesh_device.get_devices()); }},
             host_storage.strategy);
-<<<<<<< HEAD
-    } /*else if (std::holds_alternative<MultiDeviceStorage>(tensor.get_storage())) {
-        TT_THROW("TODO(jchu): Not implemented");
-        return tensor.workers;
-    } */
-    else {
-=======
-    } else {
->>>>>>> 13aaa7be
+    } else {
         return get_workers_for_tensor(mesh_device.get_devices());
     }
 }
 
 DistributedTensorConfig get_distributed_tensor_config_from_tensor(const Tensor& tensor) {
-<<<<<<< HEAD
-    if (tensor.storage_type() == StorageType::MULTI_DEVICE) {
-        TT_THROW("TODO(jchu): Not implemented");
-        /*
-        const auto* multi_device_storage = std::get_if<MultiDeviceStorage>(&tensor.get_storage());
-        TT_ASSERT(
-            multi_device_storage != nullptr,
-            "Unexpected type {}",
-            tt::stl::get_active_type_name_in_variant(tensor.get_storage()));
-        return multi_device_storage->strategy;
-        */
-    } else if (tensor.storage_type() == StorageType::MULTI_DEVICE_HOST) {
-=======
     if (tensor.storage_type() == StorageType::MULTI_DEVICE_HOST) {
->>>>>>> 13aaa7be
         const auto* multi_device_host_storage = std::get_if<MultiDeviceHostStorage>(&tensor.get_storage());
         TT_ASSERT(
             multi_device_host_storage != nullptr,
@@ -185,11 +163,7 @@
 
         auto* mesh_device = multi_device_tensor.mesh_device();
         TT_FATAL(mesh_device != nullptr, "Tensor is not a mesh tensor");
-<<<<<<< HEAD
         auto mesh_buffer = device_storage.get_mesh_buffer();
-=======
-        auto* mesh_buffer = device_storage.get_mesh_buffer();
->>>>>>> 13aaa7be
         auto mesh_coordinate = mesh_device->get_view().find_device(device_id);
 
         auto device_buffer = mesh_buffer->get_device_buffer(mesh_coordinate);
@@ -215,25 +189,6 @@
 
 std::vector<Tensor> get_tensors_from_multi_device_storage(const Tensor& multi_device_tensor) {
     std::vector<ttnn::Tensor> tensors;
-<<<<<<< HEAD
-    /*
-    if (multi_device_tensor.storage_type() == StorageType::MULTI_DEVICE) {
-        TT_ASSERT(
-            std::holds_alternative<MultiDeviceStorage>(multi_device_tensor.get_storage()),
-            "Unexpected type {}",
-            tt::stl::get_active_type_name_in_variant(multi_device_tensor.get_storage()));
-        const auto& tensor_storage = std::get<MultiDeviceStorage>(multi_device_tensor.get_storage());
-        tensors = std::vector<ttnn::Tensor>(tensor_storage.num_buffers(), Tensor());
-        for (int i = 0; i < tensor_storage.ordered_device_ids.size(); ++i) {
-            auto device_id = tensor_storage.ordered_device_ids[i];
-            tensors[i] = Tensor{
-                DeviceStorage{tensor_storage.get_buffer_for_device_id(device_id)}, tensor_storage.specs.at(device_id)};
-        }
-        return tensors;
-    } else {
-    */
-=======
->>>>>>> 13aaa7be
     if (multi_device_tensor.storage_type() == StorageType::MULTI_DEVICE_HOST) {
         TT_ASSERT(
             std::holds_alternative<MultiDeviceHostStorage>(multi_device_tensor.get_storage()),
@@ -254,38 +209,6 @@
     if (tensors.empty()) {
         TT_THROW("Cannot create multi-device tensor with empty tensor list");
     }
-<<<<<<< HEAD
-
-    /*
-    if (storage_type == StorageType::MULTI_DEVICE) {
-        std::vector<int> ordered_device_ids;
-        std::unordered_map<int, ttnn::TensorSpec> specs;
-        std::unordered_map<int, std::shared_ptr<Buffer>> device_buffers;
-        for (const auto& tensor : tensors) {
-            TT_ASSERT(
-                std::holds_alternative<DeviceStorage>(tensor.get_storage()),
-                "Unexpected type {}",
-                tt::stl::get_active_type_name_in_variant(tensor.get_storage()));
-            IDevice* device = std::get<DeviceStorage>(tensor.get_storage()).buffer->device();
-            auto device_id = device->id();
-            ordered_device_ids.push_back(device_id);
-            device_buffers.insert({device_id, std::get<DeviceStorage>(tensor.get_storage()).buffer});
-            specs.insert({device_id, tensor.get_tensor_spec()});
-        }
-        return Tensor{
-            MultiDeviceStorage{strategy, ordered_device_ids, device_buffers, specs, nullptr}, // meshbuf
-            TensorSpec(
-                tensors.at(0).get_logical_shape(),
-                TensorLayout::fromPaddedShape(
-                    tensors.at(0).get_dtype(),
-                    PageConfig(tensors.at(0).get_layout()),
-                    MemoryConfig{},
-                    tensors.at(0).get_logical_shape(),
-                    tensors.at(0).get_padded_shape()))};
-    } else
-    */
-=======
->>>>>>> 13aaa7be
     if (storage_type == StorageType::MULTI_DEVICE_HOST) {
         std::vector<OwnedBuffer> owned_buffers;
         std::vector<ttnn::TensorSpec> specs;
