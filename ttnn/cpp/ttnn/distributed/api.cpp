--- conflicted
+++ resolved
@@ -157,30 +157,6 @@
     TT_THROW("Tensor is not a multi-device tensor");
 }
 
-<<<<<<< HEAD
-Tensor get_device_tensor(const Tensor& multi_device_tensor, const int device_id) {
-    if (std::holds_alternative<tt::tt_metal::DeviceStorage>(multi_device_tensor.get_storage())) {
-        const auto& device_storage = std::get<tt::tt_metal::DeviceStorage>(multi_device_tensor.get_storage());
-
-        auto* mesh_device = multi_device_tensor.mesh_device();
-        TT_FATAL(mesh_device != nullptr, "Tensor is not a mesh tensor");
-        auto mesh_buffer = device_storage.get_mesh_buffer();
-        auto mesh_coordinate = mesh_device->get_view().find_device(device_id);
-
-        auto device_buffer = mesh_buffer->get_device_buffer(mesh_coordinate);
-        auto tensor_spec = multi_device_tensor.get_tensor_spec();
-        return Tensor{DeviceStorage{device_buffer}, tensor_spec};
-    }
-
-    TT_THROW("User is trying to access a device tensor that is not on device.");
-}
-
-Tensor get_device_tensor(const Tensor& multi_device_tensor, const IDevice* device) {
-    return get_device_tensor(multi_device_tensor, device->id());
-}
-
-=======
->>>>>>> ed5c76a9
 bool is_host_mesh_tensor(const Tensor& tensor) { return tensor.storage_type() == StorageType::MULTI_DEVICE_HOST; }
 
 bool is_multi_device_tensor(const Tensor& tensor) { return tensor.storage_type() == StorageType::MULTI_DEVICE_HOST; }
