// SPDX-FileCopyrightText: © 2023 Tenstorrent Inc.
//
// SPDX-License-Identifier: Apache-2.0

#pragma once

#include <vector>

#include "ttnn/tensor/host_buffer/types.hpp"
#include "ttnn/tensor/tensor.hpp"
#include <tt-metalium/reflection.hpp>

namespace tt {

namespace tt_metal {

namespace borrowed_buffer {

template <typename T>
void validate_datatype(const Tensor& tensor) {
    if constexpr (std::is_same_v<T, uint32_t>) {
        TT_FATAL(tensor.get_dtype() == DataType::UINT32, "Incorrect data type {}", tensor.get_dtype());
    } else if constexpr (std::is_same_v<T, int32_t>) {
        TT_FATAL(tensor.get_dtype() == DataType::INT32, "Incorrect data type {}", tensor.get_dtype());
    } else if constexpr (std::is_same_v<T, float>) {
        TT_FATAL(tensor.get_dtype() == DataType::FLOAT32, "Incorrect data type {}", tensor.get_dtype());
    } else if constexpr (std::is_same_v<T, bfloat16>) {
        TT_FATAL(tensor.get_dtype() == DataType::BFLOAT16, "Incorrect data type {}", tensor.get_dtype());
    } else if constexpr (std::is_same_v<T, uint16_t>) {
        TT_FATAL(tensor.get_dtype() == DataType::UINT16, "Incorrect data type {}", tensor.get_dtype());
    } else if constexpr (std::is_same_v<T, uint8_t>) {
        TT_FATAL(tensor.get_dtype() == DataType::UINT8, "Incorrect data type {}", tensor.get_dtype());
    } else {
        static_assert(tt::stl::concepts::always_false_v<T>, "Unsupported DataType");
    }
}

template <typename T>
Buffer<T> get_as(BorrowedBuffer& buffer) {
    return std::get<Buffer<T>>(buffer);
}

template <typename T>
Buffer<T> get_as(const BorrowedBuffer& buffer) {
    TT_ASSERT(
        std::holds_alternative<Buffer<T>>(buffer),
        "Unexpected type {}",
        tt::stl::get_active_type_name_in_variant(buffer));
    return std::get<Buffer<T>>(buffer);
}

template <typename T>
Buffer<T> get_as(Tensor& tensor) {
    validate_datatype<T>(tensor);
    return std::visit(
        [](auto&& storage) -> Buffer<T> {
            using StorageType = std::decay_t<decltype(storage)>;
            if constexpr (std::is_same_v<StorageType, BorrowedStorage>) {
                return get_as<T>(storage.buffer);
            } else {
                TT_THROW("Tensor must have BorrowedStorage");
            }
        },
        tensor.get_storage());
}

template <typename T>
Buffer<T> get_as(const Tensor& tensor) {
    validate_datatype<T>(tensor);
    return std::visit(
        [](auto&& storage) -> Buffer<T> {
            using StorageType = std::decay_t<decltype(storage)>;
            if constexpr (std::is_same_v<StorageType, BorrowedStorage>) {
                return get_as<T>(storage.buffer);
            } else {
                TT_THROW("Tensor must have BorrowedStorage");
            }
        },
        tensor.get_storage());
}

}  // namespace borrowed_buffer

namespace owned_buffer {

template <typename T>
Buffer<T> create(std::vector<T>&& storage) {
    return Buffer<T>{std::make_shared<std::vector<T>>(std::forward<std::vector<T>>(storage))};
}

template <typename T>
Buffer<T> create(std::size_t size) {
    return create(std::vector<T>(size, 0));
}

template <typename T>
void validate_datatype(const Tensor& tensor) {
    if constexpr (std::is_same_v<T, uint32_t>) {
        TT_FATAL(
            tensor.get_dtype() == DataType::UINT32 or tensor.get_dtype() == DataType::BFLOAT8_B or
                tensor.get_dtype() == DataType::BFLOAT4_B,
            "Incorrect data type {}",
            tensor.get_dtype());
    } else if constexpr (std::is_same_v<T, int32_t>) {
        TT_FATAL(tensor.get_dtype() == DataType::INT32, "Incorrect data type {}", tensor.get_dtype());
    } else if constexpr (std::is_same_v<T, float>) {
        TT_FATAL(tensor.get_dtype() == DataType::FLOAT32, "Incorrect data type {}", tensor.get_dtype());
    } else if constexpr (std::is_same_v<T, bfloat16>) {
        TT_FATAL(tensor.get_dtype() == DataType::BFLOAT16, "Incorrect data type {}", tensor.get_dtype());
    } else if constexpr (std::is_same_v<T, uint16_t>) {
        TT_FATAL(tensor.get_dtype() == DataType::UINT16, "Incorrect data type {}", tensor.get_dtype());
    } else if constexpr (std::is_same_v<T, uint8_t>) {
        TT_FATAL(tensor.get_dtype() == DataType::UINT8, "Incorrect data type {}", tensor.get_dtype());
    } else {
        static_assert(tt::stl::concepts::always_false_v<T>, "Unsupported DataType");
    }
}

template <typename T>
Buffer<T> get_as(OwnedBuffer& buffer) {
    return std::get<Buffer<T>>(buffer);
}

template <typename T>
Buffer<T> get_as(const OwnedBuffer& buffer) {
    return std::get<Buffer<T>>(buffer);
}

template <typename T>
Buffer<T> get_as(Tensor& tensor) {
    validate_datatype<T>(tensor);
    return std::visit(
        [](auto&& storage) -> Buffer<T> {
            using StorageType = std::decay_t<decltype(storage)>;
            if constexpr (std::is_same_v<StorageType, OwnedStorage>) {
                return get_as<T>(storage.buffer);
            } else if constexpr (std::is_same_v<StorageType, MultiDeviceHostStorage>) {
                TT_FATAL(storage.buffers.size() == 1, "Can't get a single buffer from multi device host storage");
                return get_as<T>(storage.buffers[0]);
            } else {
                TT_THROW("Tensor must have OwnedStorage");
            }
        },
        tensor.get_storage());
}

template <typename T>
Buffer<T> get_as(const Tensor& tensor) {
    validate_datatype<T>(tensor);
    return std::visit(
        [](auto&& storage) -> Buffer<T> {
            using StorageType = std::decay_t<decltype(storage)>;
            if constexpr (std::is_same_v<StorageType, OwnedStorage>) {
                return get_as<T>(storage.buffer);
            } else if constexpr (std::is_same_v<StorageType, MultiDeviceHostStorage>) {
<<<<<<< HEAD
                TT_FATAL(storage.buffers.size() == 1, "Only single buffer storage is supported");
=======
                TT_FATAL(storage.buffers.size() == 1, "Can't get a single buffer from multi device host storage");
>>>>>>> 23791bee
                return get_as<T>(storage.buffers[0]);
            } else {
                TT_THROW("Tensor must have OwnedStorage");
            }
        },
        tensor.get_storage());
}

}  // namespace owned_buffer

namespace host_buffer {

template <typename T>
borrowed_buffer::Buffer<T> get_as(OwnedBuffer& buffer) {
    TT_ASSERT(
        std::holds_alternative<owned_buffer::Buffer<T>>(buffer),
        "Unexpected type {}",
        tt::stl::get_active_type_name_in_variant(buffer));
    auto& owned_buffer = std::get<owned_buffer::Buffer<T>>(buffer);
    return borrowed_buffer::Buffer<T>(owned_buffer.begin(), owned_buffer.size());
}

template <typename T>
borrowed_buffer::Buffer<T> get_as(const OwnedBuffer& buffer) {
    TT_ASSERT(
        std::holds_alternative<owned_buffer::Buffer<T>>(buffer),
        "Unexpected type {}",
        tt::stl::get_active_type_name_in_variant(buffer));
    auto owned_buffer = std::get<owned_buffer::Buffer<T>>(buffer);
    return borrowed_buffer::Buffer<T>(owned_buffer.begin(), owned_buffer.size());
}

template <typename T>
borrowed_buffer::Buffer<T> get_as(OwnedBuffer&& buffer) = delete;
template <typename T>
borrowed_buffer::Buffer<T> get_as(const OwnedBuffer&& buffer) = delete;

template <typename T>
borrowed_buffer::Buffer<T> get_as(BorrowedBuffer& buffer) {
    return borrowed_buffer::get_as<T>(buffer);
}

template <typename T>
borrowed_buffer::Buffer<T> get_as(const BorrowedBuffer& buffer) {
    return borrowed_buffer::get_as<T>(buffer);
}

template <typename T>
borrowed_buffer::Buffer<T> get_as(Tensor& tensor) {
    return std::visit(
        [](auto&& storage) -> borrowed_buffer::Buffer<T> {
            using StorageType = std::decay_t<decltype(storage)>;
            if constexpr (std::is_same_v<StorageType, OwnedStorage>) {
                return host_buffer::get_as<T>(storage.buffer);
            } else if constexpr (std::is_same_v<StorageType, MultiDeviceHostStorage>) {
                TT_FATAL(storage.buffers.size() == 1, "Can't get a single buffer from multi device host storage");
                return host_buffer::get_as<T>(storage.buffers[0]);
            } else if constexpr (std::is_same_v<StorageType, BorrowedStorage>) {
                return host_buffer::get_as<T>(storage.buffer);
            } else {
                TT_THROW("Tensor must have OwnedStorage or BorrowedStorage");
            }
        },
        tensor.get_storage());
}

template <typename T>
borrowed_buffer::Buffer<T> get_as(const Tensor& tensor) {
    return std::visit(
        [](auto&& storage) -> borrowed_buffer::Buffer<T> {
            using StorageType = std::decay_t<decltype(storage)>;
            if constexpr (std::is_same_v<StorageType, OwnedStorage>) {
                return host_buffer::get_as<T>(storage.buffer);
            } else if constexpr (std::is_same_v<StorageType, MultiDeviceHostStorage>) {
                TT_FATAL(storage.buffers.size() == 1, "Can't get a single buffer from multi device host storage");
                return host_buffer::get_as<T>(storage.buffers[0]);
            } else if constexpr (std::is_same_v<StorageType, BorrowedStorage>) {
                return host_buffer::get_as<T>(storage.buffer);
            } else {
                TT_THROW("Tensor must have OwnedStorage or BorrowedStorage");
            }
        },
        tensor.get_storage());
}

}  // namespace host_buffer

}  // namespace tt_metal

}  // namespace tt<|MERGE_RESOLUTION|>--- conflicted
+++ resolved
@@ -153,11 +153,7 @@
             if constexpr (std::is_same_v<StorageType, OwnedStorage>) {
                 return get_as<T>(storage.buffer);
             } else if constexpr (std::is_same_v<StorageType, MultiDeviceHostStorage>) {
-<<<<<<< HEAD
-                TT_FATAL(storage.buffers.size() == 1, "Only single buffer storage is supported");
-=======
-                TT_FATAL(storage.buffers.size() == 1, "Can't get a single buffer from multi device host storage");
->>>>>>> 23791bee
+                TT_FATAL(storage.buffers.size() == 1, "Can't get a single buffer from multi device host storage");
                 return get_as<T>(storage.buffers[0]);
             } else {
                 TT_THROW("Tensor must have OwnedStorage");
