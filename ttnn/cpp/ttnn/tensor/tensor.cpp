--- conflicted
+++ resolved
@@ -48,15 +48,11 @@
     Tensor output(OwnedStorage{owned_buffer::create(std::move(physical_data))}, spec);
 
     if (device.has_value()) {
-<<<<<<< HEAD
         if (auto mesh_device = device->get_mesh_device()) {
-            output = output.to_device(mesh_device, spec.memory_config());
+            output = output.to_device(mesh_device, spec.memory_config(), cq_id);
         } else {
-            output = output.to_device(device->get_devices(), spec.memory_config());
-        }
-=======
-        output = output.to_device(device->get_devices(), spec.memory_config(), cq_id);
->>>>>>> a8eeb381
+            output = output.to_device(device->get_devices(), spec.memory_config(), cq_id);
+        }
     }
 
     return output;
