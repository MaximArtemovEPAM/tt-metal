// SPDX-FileCopyrightText: © 2023 Tenstorrent Inc.
//
// SPDX-License-Identifier: Apache-2.0

#include "ttnn/tensor/tensor_utils.hpp"

#include "ttnn/distributed/api.hpp"
#include "ttnn/tensor/host_buffer/functions.hpp"
#include "ttnn/tensor/types.hpp"

namespace tt {

namespace tt_metal {

const ttnn::Shape infer_dims_for_reshape(const Tensor& tensor, tt::stl::Span<const int32_t> shape) {
    int64_t old_volume = tensor.get_logical_volume();
    int64_t new_volume = 1;
    int64_t index_of_negative_1 = -1;
    bool has_zero = false;
    for (auto index = 0; index < shape.size(); ++index) {
        if (shape[index] == -1) {
            if (index_of_negative_1 != -1) {
                std::string error_msg = "Shape cannot have more than 1 elements that is set to -1! Shape used: (";
                for (auto& s : shape) {
                    error_msg += std::to_string(s) + ",";
                }
                error_msg += ")";
                TT_THROW("{}", error_msg);
            }
            index_of_negative_1 = index;
        } else {
            if (shape[index] == 0) {
                has_zero = true;
            }
            new_volume *= shape[index];
        }
    }
    if (has_zero && index_of_negative_1 != -1) {
        std::string error_msg = "cannot reshape tensor of 0 elements into shape (";
        for(auto & s: shape) {
            error_msg += std::to_string(s) + ",";
        }
        error_msg += ") because the unspecified dimension size -1 can be any value and is ambiguous";
        TT_THROW("{}", error_msg);
    }

    ttnn::SmallVector<uint32_t> new_shape(shape.size());
    std::copy(shape.begin(), shape.end(), new_shape.begin());
    if (index_of_negative_1 == -1) {
        TT_FATAL(new_volume == old_volume, "Invalid arguments to reshape");
    } else {
        TT_FATAL(old_volume % new_volume == 0, "Invalid arguments to reshape");
        new_shape[index_of_negative_1] = old_volume / new_volume;
    }

    return ttnn::Shape(std::move(new_shape));
}

bool is_arch_gs(const tt::ARCH& arch) { return arch == tt::ARCH::GRAYSKULL; }

bool is_arch_whb0(const tt::ARCH& arch) { return arch == tt::ARCH::WORMHOLE_B0; }

bool is_cpu_tensor(const Tensor& tensor) {
    return tensor.storage_type() == StorageType::OWNED || tensor.storage_type() == StorageType::BORROWED;
}

bool is_device_tensor(const Tensor& tensor) { return tensor.storage_type() == StorageType::DEVICE; }

Tensor transform(const Tensor& tensor, std::function<Tensor(const Tensor&)> transform_func) {
    auto input_tensors = ttnn::distributed::get_tensors_from_multi_device_storage(tensor);
    std::vector<Tensor> output_tensors(input_tensors.size());
    std::transform(input_tensors.begin(), input_tensors.end(), output_tensors.begin(), [&](const auto& device_tensor) {
        return transform_func(device_tensor);
    });
    return ttnn::distributed::create_multi_device_tensor(
        output_tensors, tensor.storage_type(), ttnn::distributed::get_distributed_tensor_config_from_tensor(tensor));
}

void apply(const Tensor& tensor, const std::function<void(const Tensor&)>& callable) {
    auto input_tensors = ttnn::distributed::get_tensors_from_multi_device_storage(tensor);
    for (const auto& device_tensor : input_tensors) {
        callable(device_tensor);
    }
}

std::vector<IDevice*> get_devices(const Tensor& tensor) {
    std::vector<IDevice*> devices;
<<<<<<< HEAD
    /*
        if (tensor.storage_type() == tt::tt_metal::StorageType::MULTI_DEVICE) {
            TT_ASSERT(
                std::holds_alternative<tt::tt_metal::MultiDeviceStorage>(tensor.get_storage()),
                "Unexpected type {}",
                tt::stl::get_active_type_name_in_variant(tensor.get_storage()));
            const auto& tensor_storage = std::get<tt::tt_metal::MultiDeviceStorage>(tensor.get_storage());
            for (int i = 0; i < tensor_storage.ordered_device_ids.size(); ++i) {
                auto device_id = tensor_storage.ordered_device_ids[i];
                devices.push_back(tensor_storage.get_buffer_for_device_id(device_id)->device());
            }
            return devices;
        } else {
            TT_THROW("Tensor is not a multi-device tensor");
        }
    */
=======
>>>>>>> 13aaa7be
    TT_THROW("Not implemented");
}

uint32_t num_buffers_in_tensor(const Tensor& tensor) {
<<<<<<< HEAD
    /*
    if (std::holds_alternative<MultiDeviceStorage>(tensor.get_storage())) {
        auto device_storage = std::get<tt::tt_metal::MultiDeviceStorage>(tensor.get_storage());
        return device_storage.num_buffers();
    } else {
    */

=======
>>>>>>> 13aaa7be
    if (std::holds_alternative<MultiDeviceHostStorage>(tensor.get_storage())) {
        auto host_storage = std::get<tt::tt_metal::MultiDeviceHostStorage>(tensor.get_storage());
        return host_storage.num_buffers();
    } else if (std::holds_alternative<DeviceStorage>(tensor.get_storage())) {
        TT_THROW("Not implemented");
        return 1;
    } else if (
        std::holds_alternative<OwnedStorage>(tensor.get_storage()) ||
        std::holds_alternative<BorrowedStorage>(tensor.get_storage())) {
        return 1;
    } else {
        TT_THROW("num_buffers_in_tensor only supports multi-device or device tensors");
    }
}

Tensor get_shard_for_device(const Tensor& tensor, IDevice* target_device, std::optional<int> buffer_index) {
    ZoneScopedN("GetShardForDevice");
    auto& storage = tensor.tensor_attributes->storage;
    return std::visit(
        [target_device, buffer_index, &tensor](auto&& s) {
            using T = std::decay_t<decltype(s)>;
            // Stalling reads for tensor data-type and layout are needed here
            // since some worker might have raced ahead to these lookups, while
            // another worker is populating this metadata.
            /*
            if constexpr (std::is_same_v<T, MultiDeviceStorage>) {
                return Tensor{
                    DeviceStorage{s.get_buffer_for_device(target_device)}, s.get_tensor_spec_for_device(target_device)};
            } else {
            */
            // TODO(jchu): Handle buffer_index.
            if constexpr (std::is_same_v<T, MultiDeviceHostStorage>) {
                return Tensor{
                    OwnedStorage{s.get_buffer(buffer_index.value())}, s.get_tensor_spec(buffer_index.value())};
            } else if constexpr (
                std::is_same_v<T, OwnedStorage> || std::is_same_v<T, BorrowedStorage> ||
                std::is_same_v<T, DeviceStorage>) {
                return tensor;
            } else {
                TT_THROW("get_shard_for_device only supports multi-device or device tensors");
                return Tensor();
            }
        },
        storage);
}

void insert_buffer_and_shape_for_device(
    IDevice* target_device, const Tensor& shard, Tensor& tensor_to_modify, std::optional<int> buffer_index) {
    ZoneScopedN("InsertBufferAndShapeForDevice");
    std::visit(
        [target_device, &shard, buffer_index](auto&& s) {
            using T = std::decay_t<decltype(s)>;
            if constexpr (std::is_same_v<T, MultiDeviceHostStorage>) {
                s.insert_buffer_and_spec_for_device(
                    buffer_index.value(),
                    std::get<OwnedStorage>(shard.tensor_attributes->storage).get_buffer(),
                    shard.tensor_attributes->tensor_spec);
                /*
                }
    else if constexpr (std::is_same_v<T, MultiDeviceStorage>) {
                    s.insert_buffer_and_spec_for_device(
                        target_device,
                        std::get<DeviceStorage>(shard.tensor_attributes->storage).get_buffer(),
                        shard.tensor_attributes->tensor_spec);
    */
            } else if constexpr (std::is_same_v<T, OwnedStorage>) {
                s.insert_buffer(std::get<OwnedStorage>(shard.tensor_attributes->storage).get_buffer());
            } else if constexpr (std::is_same_v<T, DeviceStorage>) {
                s.insert_buffer(std::get<DeviceStorage>(shard.tensor_attributes->storage).get_buffer());
            } else {
                TT_THROW("Unsupported storage in insert_buffer_and_shape_for_device");
            }
        },
        tensor_to_modify.tensor_attributes->storage);
}

Tensor copy_borrowed_tensor_in_async_mode(IDevice* worker, const Tensor& tensor) {
    // When using async mode, tensors with borrowed storage cannot be passed to workers.
    // They need to be copied to owned storage before being passed to the worker.
    ZoneScopedN("ConvertBorrowedToOwned");
    // Tensor has workers (on device) or runtime mode is synchronous or tensor has multiple buffers.
    // No need to check for borrowed storage.
    if (worker->get_worker_mode() == WorkExecutorMode::SYNCHRONOUS) {
        return tensor;
    }

    if (tensor.storage_type() == StorageType::BORROWED) {
        ZoneScopedN("CopyBorrowedStorage");
        auto borrowed_buffer = std::get<BorrowedStorage>(tensor.get_storage()).buffer;
        Tensor owned_tensor;
        std::visit(
            [&owned_tensor, &tensor](auto&& buffer) {
                using BorrowedStorageType = std::vector<std::decay_t<decltype(*(buffer.begin()))>>;
                auto owned_buf = owned_buffer::create(BorrowedStorageType(buffer.begin(), buffer.end()));
                owned_tensor = Tensor(OwnedStorage{owned_buf}, tensor.get_tensor_spec());
            },
            borrowed_buffer);
        return owned_tensor;
    }
    return tensor;
}

ShardDivisionSpec compute_shard_division_spec(const Shape2D& shape, const Shape2D& shard_shape) {
    const auto num_shards_height = tt::div_up(shape.height(), shard_shape.height());
    const auto last_shard_height =
        shape.height() % shard_shape.height() > 0 ? shape.height() % shard_shape.height() : shard_shape.height();
    const auto num_shards_width = tt::div_up(shape.width(), shard_shape.width());
    const auto last_shard_width =
        shape.width() % shard_shape.width() > 0 ? shape.width() % shard_shape.width() : shard_shape.width();

    return ShardDivisionSpec{num_shards_height, last_shard_height, num_shards_width, last_shard_width};
};

}  // namespace tt_metal

}  // namespace tt<|MERGE_RESOLUTION|>--- conflicted
+++ resolved
@@ -85,39 +85,10 @@
 
 std::vector<IDevice*> get_devices(const Tensor& tensor) {
     std::vector<IDevice*> devices;
-<<<<<<< HEAD
-    /*
-        if (tensor.storage_type() == tt::tt_metal::StorageType::MULTI_DEVICE) {
-            TT_ASSERT(
-                std::holds_alternative<tt::tt_metal::MultiDeviceStorage>(tensor.get_storage()),
-                "Unexpected type {}",
-                tt::stl::get_active_type_name_in_variant(tensor.get_storage()));
-            const auto& tensor_storage = std::get<tt::tt_metal::MultiDeviceStorage>(tensor.get_storage());
-            for (int i = 0; i < tensor_storage.ordered_device_ids.size(); ++i) {
-                auto device_id = tensor_storage.ordered_device_ids[i];
-                devices.push_back(tensor_storage.get_buffer_for_device_id(device_id)->device());
-            }
-            return devices;
-        } else {
-            TT_THROW("Tensor is not a multi-device tensor");
-        }
-    */
-=======
->>>>>>> 13aaa7be
     TT_THROW("Not implemented");
 }
 
 uint32_t num_buffers_in_tensor(const Tensor& tensor) {
-<<<<<<< HEAD
-    /*
-    if (std::holds_alternative<MultiDeviceStorage>(tensor.get_storage())) {
-        auto device_storage = std::get<tt::tt_metal::MultiDeviceStorage>(tensor.get_storage());
-        return device_storage.num_buffers();
-    } else {
-    */
-
-=======
->>>>>>> 13aaa7be
     if (std::holds_alternative<MultiDeviceHostStorage>(tensor.get_storage())) {
         auto host_storage = std::get<tt::tt_metal::MultiDeviceHostStorage>(tensor.get_storage());
         return host_storage.num_buffers();
