--- conflicted
+++ resolved
@@ -575,12 +575,9 @@
     const auto& mesh_buffer = storage.mesh_buffer;
     ttnn::MeshDevice* device = mesh_buffer->device();
     distributed::MeshCommandQueue& mesh_cq = device->mesh_command_queue();
-<<<<<<< HEAD
-    const auto [num_rows, num_cols] = device->shape();
+    const auto num_rows = device->num_rows();
+    const auto num_cols = device->num_cols();
     auto num_buffers = device->num_devices();
-=======
-    const auto num_buffers = storage.buffers.size();
->>>>>>> eb34ec8e
 
     std::vector<distributed::MeshCommandQueue::ShardDataTransfer> shard_data_transfers;
     std::vector<TensorSpec> specs;
