--- conflicted
+++ resolved
@@ -94,8 +94,6 @@
     return get_tt_cache_path_
 
 
-<<<<<<< HEAD
-=======
 def get_dispatch_core_type():
     import ttnn
 
@@ -122,7 +120,6 @@
     return new_device_params
 
 
->>>>>>> cb9d7e84
 @pytest.fixture(scope="function")
 def device_params(request):
     return getattr(request, "param", {})
