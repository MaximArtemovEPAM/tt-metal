name: "All post-commit tests"

on:
  workflow_call:
    inputs:
      build-type:
        required: false
        default: Release
        type: string
  workflow_dispatch:
    inputs:
      build-type:
        required: false
        default: Release
        type: choice
        options:
          - Release
          - Debug
          - RelWithDebInfo
          - ASan
          - TSan
      with-retries:
        default: false
        type: boolean
        description: "Re-run failed jobs (max 3)"
  push:
    branches: ["main"]

permissions:
  actions: read
  contents: write
  pull-requests: write
  pages: write
  id-token: write
  packages: write
  checks: write

run-name: All post-commit tests${{ (github.event_name == 'workflow_dispatch' && inputs.with-retries) && ' (with retries)' || ''}}
jobs:
  build-artifact:
    uses: ./.github/workflows/build-artifact.yaml
    secrets: inherit
    with:
      build-type: ${{ inputs.build-type || 'Release' }}
      build-wheel: true
      version: 22.04
      skip-tt-train: false
  build-artifact-profiler:
    uses: ./.github/workflows/build-artifact.yaml
    with:
      build-type: ${{ inputs.build-type || 'Release' }}
      build-wheel: true
      tracy: true
      version: 22.04
    secrets: inherit

  smoke-tests:
    needs: build-artifact
    strategy:
      fail-fast: false
      matrix:
        platform: [
          "N150",
          "N300",
        ]
    uses: ./.github/workflows/smoke.yaml
    with:
      docker-image: ${{ needs.build-artifact.outputs.dev-docker-image }}
      package-artifact-name: ${{ needs.build-artifact.outputs.packages-artifact-name }}
      runner: ${{ matrix.platform }}

  # Slow Dispatch Unit Tests
  sd-unit-tests:
    needs: build-artifact
    secrets: inherit
    strategy:
      fail-fast: false
      matrix:
        test-group: [
          { arch: wormhole_b0, runner-label: N150 },
          { arch: wormhole_b0, runner-label: N300 },
        ]
    uses: ./.github/workflows/build-and-unit-tests.yaml
    with:
      arch: ${{ matrix.test-group.arch }}
      runner-label: ${{ matrix.test-group.runner-label }}
      docker-image: ${{ needs.build-artifact.outputs.dev-docker-image }}
      build-artifact-name: ${{ needs.build-artifact.outputs.build-artifact-name }}
      wheel-artifact-name: ${{ needs.build-artifact.outputs.wheel-artifact-name }}
  # Fast Dispatch Unit Tests
  fast-dispatch-unit-tests:
    needs: build-artifact
    secrets: inherit
    strategy:
      fail-fast: false
      matrix:
        test-group: [
          { arch: wormhole_b0, runner-label: N150 },
          { arch: wormhole_b0, runner-label: N300 },
        ]
    uses: ./.github/workflows/fast-dispatch-build-and-unit-tests.yaml
    with:
      arch: ${{ matrix.test-group.arch }}
      runner-label: ${{ matrix.test-group.runner-label }}
<<<<<<< HEAD
  # Fabric Tests
=======
      docker-image: ${{ needs.build-artifact.outputs.dev-docker-image }}
      wheel-artifact-name: ${{ needs.build-artifact.outputs.wheel-artifact-name }}
  # Fabric Unit Tests
>>>>>>> 47746e05
  fabric-tests:
    needs: build-artifact
    secrets: inherit
    strategy:
      fail-fast: false
      matrix:
        test-group: [
          { arch: wormhole_b0, runner-label: N300 },
        ]
    uses: ./.github/workflows/fabric-build-and-tests.yaml
    with:
      arch: ${{ matrix.test-group.arch }}
      runner-label: ${{ matrix.test-group.runner-label }}
      docker-image: ${{ needs.build-artifact.outputs.dev-docker-image }}
      build-artifact-name: ${{ needs.build-artifact.outputs.build-artifact-name }}
      wheel-artifact-name: ${{ needs.build-artifact.outputs.wheel-artifact-name }}
  # TTNN FD Unit tests
  ttnn-unit-tests:
    needs: build-artifact
    secrets: inherit
    strategy:
      fail-fast: false
      matrix:
        test-group: [
          { arch: wormhole_b0, runner-label: N150 },
          { arch: wormhole_b0, runner-label: N300 },
        ]
    uses: ./.github/workflows/ttnn-post-commit.yaml
    with:
      arch: ${{ matrix.test-group.arch }}
      runner-label: ${{ matrix.test-group.runner-label }}
      docker-image: ${{ needs.build-artifact.outputs.dev-docker-image }}
      build-artifact-name: ${{ needs.build-artifact.outputs.build-artifact-name }}
      wheel-artifact-name: ${{ needs.build-artifact.outputs.wheel-artifact-name }}
  # FD Model Tests
  models-unit-tests:
    needs: build-artifact
    secrets: inherit
    strategy:
      fail-fast: false
      matrix:
        test-group: [
          { arch: wormhole_b0, runner-label: N150 },
          { arch: wormhole_b0, runner-label: N300 },
        ]
    uses: ./.github/workflows/models-post-commit.yaml
    with:
      arch: ${{ matrix.test-group.arch }}
      runner-label: ${{ matrix.test-group.runner-label }}
      docker-image: ${{ needs.build-artifact.outputs.dev-docker-image }}
      wheel-artifact-name: ${{ needs.build-artifact.outputs.wheel-artifact-name }}
  # FD C++ Unit Tests
  cpp-unit-tests:
    needs: build-artifact
    secrets: inherit
    strategy:
      fail-fast: false
      matrix:
        test-group: [
          { arch: wormhole_b0, runner-label: N150 },
          { arch: wormhole_b0, runner-label: N300 },
        ]
    uses: ./.github/workflows/cpp-post-commit.yaml
    with:
      arch: ${{ matrix.test-group.arch }}
      runner-label: ${{ matrix.test-group.runner-label }}
      docker-image: ${{ needs.build-artifact.outputs.dev-docker-image }}
      build-artifact-name: ${{ needs.build-artifact.outputs.build-artifact-name }}
      wheel-artifact-name: ${{ needs.build-artifact.outputs.wheel-artifact-name }}
  tt-train-cpp-unit-tests:
    needs: build-artifact
    secrets: inherit
    strategy:
      fail-fast: false
      matrix:
        test-group: [
          { arch: wormhole_b0, runner-label: N150 },
          { arch: wormhole_b0, runner-label: N300 },
        ]
    uses: ./.github/workflows/tt-train-post-commit.yaml
    with:
      arch: ${{ matrix.test-group.arch }}
      runner-label: ${{ matrix.test-group.runner-label }}
      docker-image: ${{ needs.build-artifact.outputs.dev-docker-image }}
      build-artifact-name: ${{ needs.build-artifact.outputs.build-artifact-name }}
  run-profiler-regression:
    needs: build-artifact-profiler
    strategy:
      fail-fast: false
      matrix:
        test-group: [
          { arch: wormhole_b0, runner-label: N150 },
          { arch: wormhole_b0, runner-label: N300 },
        ]
    uses: ./.github/workflows/run-profiler-regression.yaml
    secrets: inherit
    with:
      arch: ${{ matrix.test-group.arch}}
      runner-label: ${{ matrix.test-group.runner-label}}
      docker-image: ${{ needs.build-artifact-profiler.outputs.dev-docker-image }}
      build-artifact-name: ${{ needs.build-artifact-profiler.outputs.build-artifact-name }}
      wheel-artifact-name: ${{ needs.build-artifact-profiler.outputs.wheel-artifact-name }}
  t3000-fast-tests:
    needs: build-artifact
    secrets: inherit
    uses: ./.github/workflows/t3000-fast-tests-impl.yaml
    with:
      docker-image: ${{ needs.build-artifact.outputs.dev-docker-image }}
      build-artifact-name: ${{ needs.build-artifact.outputs.build-artifact-name }}
      wheel-artifact-name: ${{ needs.build-artifact.outputs.wheel-artifact-name }}
  build-docs:
    needs: build-artifact
    uses: ./.github/workflows/docs-latest-public.yaml
    secrets: inherit
    with:
      docker-image: ${{ needs.build-artifact.outputs.dev-docker-image }}
      build-artifact-name: ${{ needs.build-artifact.outputs.build-artifact-name }}
      wheel-artifact-name: ${{ needs.build-artifact.outputs.wheel-artifact-name }}
  build:
    uses: ./.github/workflows/build-artifact.yaml
    needs: build-artifact
    secrets: inherit
    strategy:
      fail-fast: false
      matrix:
        config:
          - version: "22.04"
            toolchain: "cmake/x86_64-linux-clang-17-libstdcpp-toolchain.cmake"
            build-type: "Debug"
            publish-artifact: false
            skip-tt-train: false
          - version: "22.04"
            toolchain: "cmake/x86_64-linux-clang-17-libcpp-toolchain.cmake"
            build-type: "Release"
            publish-artifact: false
            skip-tt-train: true
          - version: "22.04"
            toolchain: "cmake/x86_64-linux-gcc-12-toolchain.cmake"
            build-type: "Release"
            publish-artifact: false
            skip-tt-train: true
    with:
      version: ${{ matrix.config.version }}
      toolchain: ${{ matrix.config.toolchain }}
      build-type: ${{ matrix.config.build-type }}
      publish-artifact: ${{ matrix.config.publish-artifact }}
      skip-tt-train: ${{ matrix.config.skip-tt-train || false }}
  # We used to use this for post-commit, but we didn't have enough runners
  # to support the number of developers running this workflow
  # build-and-test-measure-perf:
  # build-and-test-measure-perf-device:<|MERGE_RESOLUTION|>--- conflicted
+++ resolved
@@ -102,13 +102,9 @@
     with:
       arch: ${{ matrix.test-group.arch }}
       runner-label: ${{ matrix.test-group.runner-label }}
-<<<<<<< HEAD
-  # Fabric Tests
-=======
       docker-image: ${{ needs.build-artifact.outputs.dev-docker-image }}
       wheel-artifact-name: ${{ needs.build-artifact.outputs.wheel-artifact-name }}
   # Fabric Unit Tests
->>>>>>> 47746e05
   fabric-tests:
     needs: build-artifact
     secrets: inherit
