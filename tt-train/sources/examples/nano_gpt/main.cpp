// SPDX-FileCopyrightText: (c) 2024 Tenstorrent AI ULC
//
// SPDX-License-Identifier: Apache-2.0

#include <CLI/CLI.hpp>
#include <chrono>
#include <core/ttnn_all_includes.hpp>
#include <csignal>
#include <cstdint>
#include <ttnn/tensor/tensor.hpp>
#include <wandbcpp.hpp>

#include "autograd/tensor.hpp"
#include "core/clip_grad_norm.hpp"
#include "core/distributed/distributed.hpp"
#include "core/tt_tensor_utils.hpp"
#include "datasets/dataloader.hpp"
#include "datasets/in_memory_token_dataset.hpp"
#include "datasets/utils.hpp"
#include "models/distributed/gpt2.hpp"
#include "models/gpt2.hpp"
#include "ops/binary_ops.hpp"
#include "ops/losses.hpp"
#include "optimizers/adamw.hpp"
#include "tokenizers/bpe_tokenizer.hpp"
#include "tokenizers/char_tokenizer.hpp"
#include "utils.hpp"

/* WANDB BLocks this signal.
 Control+C didn't work.
*/
void signal_handler(int signum) {
    std::cout << "\nInterrupt signal (" << signum << ") received.\n";
    wandbcpp::finish();
    exit(signum);
}

using Model = std::variant<
    std::shared_ptr<ttml::models::gpt2::Transformer>,
    std::shared_ptr<ttml::models::distributed::gpt2::DistributedTransformer>>;

void model_to_eval(Model &model) {
    std::visit([](auto &model) { model->eval(); }, model);
}

void model_to_train(Model &model) {
    std::visit([](auto &model) { model->train(); }, model);
}

ttml::autograd::TensorPtr run_model(
    Model &model, const ttml::autograd::TensorPtr &data, const ttml::autograd::TensorPtr &mask) {
    return std::visit([&data, &mask](auto &model) { return (*model)(data, mask); }, model);
}

ttml::serialization::NamedParameters get_model_parameters(Model &model) {
    return std::visit([](auto &model) { return model->parameters(); }, model);
}

using ttml::autograd::TensorPtr;

using DatasetSample = std::pair<std::span<const uint32_t>, std::span<const uint32_t>>;
// tokens, targets, masks
using BatchType = std::tuple<TensorPtr, TensorPtr, TensorPtr>;
using DataLoader = ttml::datasets::DataLoader<
    ttml::datasets::InMemoryTokenDataset,
    std::function<BatchType(std::vector<DatasetSample> &&samples)>,
    BatchType>;

uint32_t sample(std::span<const float> log_softmax) {
    auto probabilities_vector = std::vector<float>(log_softmax.size());
    std::transform(log_softmax.begin(), log_softmax.end(), probabilities_vector.begin(), [](float value) {
        return std::exp(value);
    });
    auto distribution = std::discrete_distribution<uint32_t>(probabilities_vector.begin(), probabilities_vector.end());
    return distribution(ttml::autograd::ctx().get_generator());
}

inline void apply_repetition_penalty(
    std::vector<float> &logits, const std::vector<uint32_t> &history, float repetition_penalty) {
    if (repetition_penalty <= 1.0F) {
        return;  // no penalty
    }
    for (auto token_id : history) {
        float &val = logits[token_id];
        if (val > 0.0F) {
            val /= repetition_penalty;
        } else {
            val *= repetition_penalty;
        }
    }
}

inline void top_k_filter(std::vector<float> &logits, int top_k) {
    if (top_k <= 0 || static_cast<size_t>(top_k) >= logits.size()) {
        return;
    }
    std::vector<float> copy = logits;
    std::nth_element(copy.begin(), copy.end() - top_k, copy.end());
    float cutoff = *(copy.end() - top_k);

    for (auto &val : logits) {
        if (val < cutoff) {
            val = -std::numeric_limits<float>::infinity();
        }
    }
}

inline void top_p_filter(std::vector<float> &logits, float top_p) {
    if (top_p <= 0.0F || top_p >= 1.0F) {
        return;  // no filtering
    }

    std::vector<float> probs(logits.size());
    for (size_t i = 0; i < logits.size(); i++) {
        probs[i] = std::exp(logits[i]);
    }
    float sum = 0.0F;
    for (auto x : probs) {
        sum += x;
    }
    // argsort
    std::vector<size_t> indices(logits.size());
    for (size_t i = 0; i < indices.size(); ++i) {
        indices[i] = i;
    }
    std::sort(indices.begin(), indices.end(), [&](size_t a, size_t b) {
        return probs[a] > probs[b];  // descending by prob
    });
    // smallest set of tokens whose sum >= top_p
    float cum_prob = 0.0F;
    size_t cutoff_idx = 0;
    for (size_t rank = 0; rank < indices.size(); ++rank) {
        auto idx = indices[rank];
        cum_prob += probs[idx] / sum;
        if (cum_prob > top_p) {
            cutoff_idx = rank;
            break;
        }
    }
    for (size_t rank = cutoff_idx + 1; rank < indices.size(); ++rank) {
        auto idx = indices[rank];
        logits[idx] = -std::numeric_limits<float>::infinity();
    }
}

inline uint32_t sample_with_strategy(
    std::span<float> logits_span,
    const std::vector<uint32_t> &history,
    float temperature,
    float repetition_penalty,
    int top_k,
    float top_p) {
    std::vector<float> logits(logits_span.begin(), logits_span.end());
    size_t vocab_size = logits.size();

    apply_repetition_penalty(logits, history, repetition_penalty);

    if (temperature > 0.0F && std::fabs(temperature - 1.0F) > 1e-6f) {
        for (auto &val : logits) {
            val /= temperature;
        }
    }
    auto max_it = std::max_element(logits.begin(), logits.end());
    float max_val = (max_it != logits.end()) ? *max_it : 0.0F;
    for (auto &val : logits) {
        val -= max_val;
    }

    // 4) top-k filter
    top_k_filter(logits, top_k);

    // 5) top-p (nucleus) filter
    top_p_filter(logits, top_p);

    // 6) Convert to probabilities + sample
    //    Recompute stable exponent after filtering
    float sum_exp = 0.0F;
    for (auto val : logits) {
        if (val > -std::numeric_limits<float>::infinity()) {
            sum_exp += std::exp(val);
        }
    }

    auto &rng = ttml::autograd::ctx().get_generator();
    std::uniform_real_distribution<float> dist(0.0F, 1.0F);

    float r = dist(rng);
    float cum = 0.0F;
    for (size_t i = 0; i < vocab_size; ++i) {
        if (logits[i] == -std::numeric_limits<float>::infinity()) {
            continue;
        }
        float p = std::exp(logits[i]) / sum_exp;
        cum += p;
        if (r <= cum) {
            return static_cast<uint32_t>(i);
        }
    }
    // Fallback
    return static_cast<uint32_t>(vocab_size - 1);
}

template <typename Tokenizer>
void generate(
    Model &model,
    const Tokenizer &tokenizer,
    uint32_t max_sequence_length,
    uint32_t num_heads,
    uint32_t tokens_to_generate = 1024U,
    bool enable_tp = false,
    // Additional sampling params:
    float temperature = 1.0F,
    float repetition_penalty = 1.0F,
    int top_k = -1,
    float top_p = 1.0F) {
    model_to_eval(model);

    std::string prompt;
    fmt::print("Enter a prompt: ");
    std::getline(std::cin, prompt);
    if (prompt.empty()) {
        prompt = "\n";
    }

    // Encode the prompt
    auto prompt_tokens = tokenizer.encode(prompt);

    // In case you need a pad token
    auto pad_token_id = 0U;
    auto original_vocab_size = tokenizer.get_vocab_size();
    auto *device = &ttml::autograd::ctx().get_device();
    auto num_devices = static_cast<uint32_t>(device->num_devices());
    // this is workaround for tensor parallel case, we need to have vocab size divisible by 32 per device
    auto vocab_size = round_up_to_tile(original_vocab_size, (enable_tp ? num_devices : 1U) * 32U);

    // Build mask (causal) for attention
    std::vector<float> mask;
    mask.reserve(static_cast<size_t>(max_sequence_length * max_sequence_length));
    for (uint32_t i = 0; i < max_sequence_length; ++i) {
        for (uint32_t j = 0; j < max_sequence_length; ++j) {
            mask.push_back(i >= j ? 1.0F : 0.0F);
        }
    }

    auto mask_tensor = ttml::autograd::create_tensor(ttml::core::from_vector(
        mask, ttml::core::create_shape({1, 1, max_sequence_length, max_sequence_length}), device));

    // Prepare a padded buffer for the prompt
    std::vector<uint32_t> prompt_tokens_padded(max_sequence_length, pad_token_id);

    fmt::print("Generated text:\n");
    fmt::print("*******************\n");
    fmt::print("{}", prompt);

    // Main token generation loop
    for (uint32_t token_idx = 0; token_idx < tokens_to_generate; ++token_idx) {
        // Possibly truncate the prompt if it exceeds max_sequence_length
        uint32_t start_idx = 0;
        if (prompt_tokens.size() > max_sequence_length) {
            start_idx = static_cast<uint32_t>(prompt_tokens.size() - max_sequence_length);
        }

        // Fill padded array
        for (uint32_t i = 0; i < max_sequence_length; ++i) {
            prompt_tokens_padded[i] = pad_token_id;
        }
        for (uint32_t i = start_idx; i < prompt_tokens.size(); ++i) {
            prompt_tokens_padded[i - start_idx] = prompt_tokens[i];
        }
        auto prompt_tokens_padded_size = static_cast<uint32_t>(prompt_tokens_padded.size());
        auto prompt_tensor = ttml::autograd::create_tensor(ttml::core::from_vector<uint32_t, DataType::UINT32>(
            prompt_tokens_padded,
            ttml::core::create_shape({1, 1, 1, prompt_tokens_padded_size}),
            device,
            Layout::ROW_MAJOR));

        // Forward pass
        // 'output' shape is presumably [batch=1, 1, seq_len, vocab_size] or something similar
        auto output = run_model(model, prompt_tensor, mask_tensor);

        // Convert last position's logits to a std::vector
        auto output_vector = ttml::core::to_vector(output->get_value());

        // The index of the last token in the "effective" input
        // (Your indexing may vary depending on how your model outputs are shaped)
        uint32_t predicted_token_idx =
            (prompt_tokens.size() > max_sequence_length) ? (max_sequence_length - 1U) : (prompt_tokens.size() - 1U);

        // Extract the logits for the last token
        // (Assuming output is flattened so that token dimension is first,
        //  then you'd do: offset = predicted_token_idx * vocab_size)
        size_t offset = static_cast<size_t>(predicted_token_idx) * vocab_size;
        auto logits_ptr = output_vector.data() + offset;

        // Now we do advanced sampling from these logits
        uint32_t next_token_id = sample_with_strategy(
            std::span<float>(logits_ptr, original_vocab_size),
            prompt_tokens,  // entire history for repetition penalty
            temperature,
            repetition_penalty,
            top_k,
            top_p);

        // Append the new token
        prompt_tokens.push_back(next_token_id);

        // Decode and print
        fmt::print("{}", tokenizer.decode({next_token_id}));

        // Reset the autograd graph if needed
        ttml::autograd::ctx().reset_graph();
    }

    fmt::print("\n*******************\n");
    model_to_train(model);  // return model to train mode if needed
}

struct EvalConfig {
    float repetition_penalty = 1.0F;
    float temperature = 1.0F;
    int top_k = -1;
    float top_p = 1.0F;
};

EvalConfig parse_eval_config(const YAML::Node &yaml_config) {
    EvalConfig config;
    if (!yaml_config["eval_config"]) {
        return config;
    }
    auto eval_config = yaml_config["eval_config"];
    config.repetition_penalty = eval_config["repetition_penalty"].as<float>(config.repetition_penalty);
    config.temperature = eval_config["temperature"].as<float>(config.temperature);
    config.top_k = eval_config["top_k"].as<int>(config.top_k);
    config.top_p = eval_config["top_p"].as<float>(config.top_p);
    return config;
}

struct TrainingConfig {
    std::string project_name;
    uint32_t seed = 5489U;
    uint32_t model_save_interval = 500;
    uint32_t batch_size = 64;
    uint32_t num_epochs = 1;
    uint32_t max_steps = 5000;
    float learning_rate = 3e-4F;
    float weight_decay = 1e-2F;
    bool use_moreh_adamw = false;
    // works only for AdamW
    bool use_kahan_summation = false;
    // accumulate batches for gradient update
    uint32_t gradient_accumulation_steps = 1;
    std::string model_path;
    std::string data_path;
    std::string tokenizer_type = "char";
    std::string scheduler_type = "identity";
    bool use_clip_grad_norm = false;
    float clip_grad_norm_max_norm = 1.0F;
    ttml::models::gpt2::TransformerConfig transformer_config;
};

TrainingConfig parse_config(const YAML::Node &yaml_config) {
    TrainingConfig config;
    auto training_config = yaml_config["training_config"];
    config.project_name = training_config["project_name"].as<std::string>("tt_train_nano_gpt");
    config.seed = training_config["seed"].as<uint32_t>();
    config.model_save_interval = training_config["model_save_interval"].as<uint32_t>();
    config.batch_size = training_config["batch_size"].as<uint32_t>();
    config.num_epochs = training_config["num_epochs"].as<uint32_t>();
    config.max_steps = training_config["max_steps"].as<uint32_t>();
    config.learning_rate = training_config["learning_rate"].as<float>();
    config.weight_decay = training_config["weight_decay"].as<float>();
    config.use_moreh_adamw = training_config["use_moreh_adamw"].as<bool>(config.use_moreh_adamw);
    config.use_kahan_summation = training_config["use_kahan_summation"].as<bool>(config.use_kahan_summation);
    config.gradient_accumulation_steps =
        training_config["gradient_accumulation_steps"].as<uint32_t>(config.gradient_accumulation_steps);
    config.model_path = training_config["model_path"].as<std::string>("");
    config.data_path = training_config["data_path"].as<std::string>(std::string(DATA_FOLDER) + "/shakespeare.txt");
    config.tokenizer_type = training_config["tokenizer_type"].as<std::string>(config.tokenizer_type);
    config.scheduler_type = training_config["scheduler_type"].as<std::string>(config.scheduler_type);
    config.use_clip_grad_norm = training_config["use_clip_grad_norm"].as<bool>(config.use_clip_grad_norm);
    config.clip_grad_norm_max_norm =
        training_config["clip_grad_norm_max_norm"].as<float>(config.clip_grad_norm_max_norm);

    config.transformer_config = ttml::models::gpt2::read_config(training_config["transformer_config"]);
    return config;
}

const std::unordered_map<
    std::string,
    std::function<std::unique_ptr<ttml::schedulers::LRSchedulerBase>(ttml::optimizers::OptimizerBase *, size_t)>>
    schedulers = {{"identity", create_idendity_scheduler}, {"warmup_linear", create_warmup_with_linear_scheduler}};

int main(int argc, char **argv) {
    auto start_timer = std::chrono::high_resolution_clock::now();
    CLI::App app{"NanoGPT Example"};
    argv = app.ensure_utf8(argv);

    std::string config_name = std::string(CONFIGS_FOLDER) + "/training_shakespear_nanogpt.yaml";
    std::string run_name = "";
    bool is_eval = false;
    bool add_time_to_name = true;
    bool enable_wandb = true;
    bool ddp = false;
    bool enable_tp = false;
    app.add_option("-c,--config", config_name, "Yaml Config name")->default_val(config_name);
    app.add_option("-e,--eval", is_eval, "Is evaluation")->default_val(is_eval);
    app.add_option("-t,--add_time_to_name", add_time_to_name, "Add time to run name")->default_val(add_time_to_name);
    app.add_option("-w,--wandb", enable_wandb, "Enable wandb logging")->default_val(enable_wandb);
    app.add_option("-d,--ddp", ddp, "Enable DDP")->default_val(ddp);
<<<<<<< HEAD
    app.add_option("-p,--tp", enable_tp, "Enable TP")->default_val(enable_tp);
=======
    app.add_option("-n,--name", run_name, "Run name")->default_val(run_name);
>>>>>>> a28469d2
    CLI11_PARSE(app, argc, argv);

    if (ddp && enable_tp) {
        throw std::logic_error("DDP and TP cannot be enabled at the same time. Disable DDP or TP.");
    }

    initialize_device(ddp, enable_tp);

    if (enable_wandb) {
        auto result = signal(SIGINT, signal_handler);
        if (result == SIG_ERR) {
            std::cerr << "Failed to set signal handler\n";
            return -1;
        }
    }

    auto yaml_config = YAML::LoadFile(config_name);
    TrainingConfig config = parse_config(yaml_config);
    EvalConfig eval_config = parse_eval_config(yaml_config);

    if (enable_tp) {
        if (!config.model_path.empty()) {
            throw std::runtime_error("Save and load is not supported with Tensor Parallel model");
        }

        if (is_eval) {
            throw std::runtime_error("Evaluation is not supported with Tensor Parallel model");
        }
    }

    if (enable_wandb) {
        wandbcpp::init({.project = config.project_name, .name = generate_run_name(run_name, config, add_time_to_name)});
        wandbcpp::update_config({
            {"model", "transformer"},
            {"num_heads", static_cast<int>(config.transformer_config.num_heads)},
            {"embedding_dim", static_cast<int>(config.transformer_config.embedding_dim)},
            {"num_blocks", static_cast<int>(config.transformer_config.num_blocks)},
            {"dropout_prob", config.transformer_config.dropout_prob},
            {"learning_rate", config.learning_rate},
            {"weight_decay", config.weight_decay},
            {"batch_size", static_cast<int>(config.batch_size)},
            {"sequence_length", static_cast<int>(config.transformer_config.max_sequence_length)},
            {"max_steps", static_cast<int>(config.max_steps)},
            {"seed", static_cast<int>(config.seed)},
            {"tokenizer_type", config.tokenizer_type},
            {"use_kahan_summation", config.use_kahan_summation},
            {"gradient_accumulation_steps", static_cast<int>(config.gradient_accumulation_steps)},
            {"positional_embedding_type",
             config.transformer_config.positional_embedding_type ==
                     ttml::models::gpt2::PositionalEmbeddingType::Trainable
                 ? "trainable"
                 : "fixed"},
            {"scheduler_type", config.scheduler_type},
            {"using_clip_grad_norm", config.use_clip_grad_norm},
            {"clip_grad_norm_max_norm", config.clip_grad_norm_max_norm},
        });
    }

    // set seed
    ttml::autograd::ctx().set_seed(config.seed);
    auto schedule_func = schedulers.at(config.scheduler_type);

    std::string text;
    try {
        text = read_file_to_str(config.data_path);
    } catch (const std::exception &e) {
        std::cerr << e.what() << std::endl;
        return -1;
    }
    fmt::print("Max steps {}\n", config.max_steps);
    fmt::print("Batch size {}\n", config.batch_size);
    fmt::print("Gradient accumulation steps {}\n", config.gradient_accumulation_steps);
    fmt::print("Total batch size {}\n", config.batch_size * config.gradient_accumulation_steps);
    fmt::print("Scheduler type {}\n", config.scheduler_type);
    fmt::print("Seed {}\n", ttml::autograd::ctx().get_seed());
    auto sequence_length = config.transformer_config.max_sequence_length;

    auto create_dataset_and_tokenizer = [](const auto &text, const auto sequence_length, const auto &tokenizer_type) {
        if (tokenizer_type == "char") {
            return ttml::datasets::create_in_memory_token_dataset<ttml::tokenizers::CharTokenizer>(
                text, sequence_length);
        } else if (tokenizer_type == "bpe") {
            return ttml::datasets::create_in_memory_token_dataset<ttml::tokenizers::BPETokenizer>(
                text, sequence_length);
        } else {
            throw std::runtime_error("Unknown tokenizer type: " + tokenizer_type);
        }
    };

    auto [dataset, tokenizer] = create_dataset_and_tokenizer(text, sequence_length, config.tokenizer_type);
    fmt::print("Dataset size: {}\n", dataset.get_size());
    fmt::print("Vocab size: {}\n", tokenizer->get_vocab_size());
    fmt::print("Tokenizer type: {}\n", config.tokenizer_type);

    auto *device = &ttml::autograd::ctx().get_device();
    device->enable_program_cache();

    // disable for now, unexpected freezes and crashes
    // device->enable_async(true);

    struct CachedHostData {
        std::vector<uint32_t> data;
        std::vector<int32_t> targets;
        ttml::autograd::TensorPtr masks_tensor;
    };
    CachedHostData cached_data;
    std::vector<float> mask;
    auto num_heads = config.transformer_config.num_heads;
    mask.reserve(sequence_length * sequence_length);
    for (int i = 0; i < sequence_length; ++i) {
        for (int j = 0; j < sequence_length; ++j) {
            mask.push_back(i >= j ? 1.0F : 0.0F);
        }
    }
    cached_data.masks_tensor = ttml::autograd::create_tensor(
        ttml::core::from_vector(mask, ttml::core::create_shape({1, 1, sequence_length, sequence_length}), device));

    std::function<BatchType(std::vector<DatasetSample> && samples)> collate_fn =
        [sequence_length, num_heads, device, &cached_data, ddp](std::vector<DatasetSample> &&samples) {
            auto start_timer = std::chrono::high_resolution_clock::now();
            const uint32_t batch_size = samples.size();
            std::vector<uint32_t> &data = cached_data.data;
            std::vector<int32_t> &targets = cached_data.targets;

            data.clear();
            targets.clear();

            data.reserve((size_t)batch_size * sequence_length);
            targets.reserve((size_t)batch_size * sequence_length);
            for (auto &[features, target_span] : samples) {
                std::copy(features.begin(), features.end(), std::back_inserter(data));
                std::copy(target_span.begin(), target_span.end(), std::back_inserter(targets));
            }
            auto end_timer = std::chrono::high_resolution_clock::now();
            auto duration = std::chrono::duration_cast<std::chrono::microseconds>(end_timer - start_timer).count();
            fmt::print("dataloader host only step time {} ms\n", (double)duration / 1000.);

            auto create_data_and_targets = [&]() -> std::tuple<TensorPtr, TensorPtr> {
                if (ddp) {
                    auto data_xtensor = xt::adapt(data, {batch_size, 1U, 1U, sequence_length});
                    auto data_composer = ttml::core::ShardXTensorToMesh<uint32_t>(device->shape(), 0);
                    auto data_tensor =
                        ttml::autograd::create_tensor(ttml::core::from_xtensor<uint32_t, DataType::UINT32>(
                            data_xtensor, device, data_composer, Layout::ROW_MAJOR));

                    auto targets_xtensor = xt::adapt(targets, {batch_size * sequence_length});
                    auto targets_composer = ttml::core::ShardXTensorToMesh<int32_t>(device->shape(), 0);
                    auto targets_tt_tensor =
                        ttml::core::from_xtensor<int32_t, DataType::INT32>(targets_xtensor, device, targets_composer);
                    auto targets_tensor = ttml::autograd::create_tensor(targets_tt_tensor);
                    return {data_tensor, targets_tensor};
                }

                auto data_tensor = ttml::autograd::create_tensor(ttml::core::from_vector<uint32_t, DataType::UINT32>(
                    data, ttml::core::create_shape({batch_size, 1, 1, sequence_length}), device, Layout::ROW_MAJOR));
                auto targets_tensor = ttml::autograd::create_tensor(ttml::core::from_vector<int32_t, DataType::INT32>(
                    targets, ttnn::Shape({batch_size * sequence_length}), device));
                return {data_tensor, targets_tensor};
            };

            auto [data_tensor, targets_tensor] = create_data_and_targets();
            end_timer = std::chrono::high_resolution_clock::now();
            duration = std::chrono::duration_cast<std::chrono::microseconds>(end_timer - start_timer).count();
            fmt::print("dataloader step time {} ms\n", (double)duration / 1000.);
            return std::make_tuple(data_tensor, targets_tensor, cached_data.masks_tensor);
        };

    LossAverageMeter loss_meter;
    auto train_dataloader = DataLoader(dataset, /* batch_size */ config.batch_size, /* shuffle */ true, collate_fn);

    fmt::print("Overriding vocab size to be divisible by 32\n");
    auto num_devices = static_cast<uint32_t>(device->num_devices());
    // this is workaround for tensor parallel case, we need to have vocab size divisible by 32 per device
    config.transformer_config.vocab_size =
        round_up_to_tile(tokenizer->get_vocab_size(), (enable_tp ? num_devices : 1U) * 32U);

    Model model;
    if (enable_tp) {
        model = ttml::models::distributed::gpt2::create(config.transformer_config);
    } else {
        model = ttml::models::gpt2::create(config.transformer_config);
    }

    auto adamw_params = ttml::optimizers::AdamWConfig();
    adamw_params.lr = config.learning_rate;
    adamw_params.weight_decay = config.weight_decay;
    adamw_params.use_kahan_summation = config.use_kahan_summation;
    fmt::print("AdamW configuration:\n");
    fmt::print("    Learning rate: {}\n", adamw_params.lr);
    fmt::print("    Weight decay: {}\n", adamw_params.weight_decay);
    fmt::print("    Use Kahan summation: {}\n", adamw_params.use_kahan_summation);
    auto select_optimizer = [&model,
                             &adamw_params](bool use_moreh_adamw) -> std::unique_ptr<ttml::optimizers::OptimizerBase> {
        if (use_moreh_adamw) {
            return std::make_unique<ttml::optimizers::MorehAdamW>(get_model_parameters(model), adamw_params);
        } else {
            return std::make_unique<ttml::optimizers::AdamW>(get_model_parameters(model), adamw_params);
        }
    };

    auto optimizer = select_optimizer(config.use_moreh_adamw);
    auto scheduler = schedule_func(optimizer.get(), config.max_steps);
    if (!config.model_path.empty() && std::filesystem::exists(config.model_path)) {
        fmt::print("Loading model from {}\n", config.model_path);
        load_training_state(config.model_path, model, scheduler, "transformer", "adamw");
        fmt::print("Model loaded after {} steps\n", optimizer->get_steps());
    }

    if (is_eval) {
        fmt::print("\nEvaluation started\n");
        for (;;) {
            generate(
                model,
                *tokenizer,
                config.transformer_config.max_sequence_length,
                num_heads,
                sequence_length,
                enable_tp,
                eval_config.temperature,
                eval_config.repetition_penalty,
                eval_config.top_k,
                eval_config.top_p);
        }
        fmt::print("\nEvaluation finished\n");
        return 0;
    }

    auto get_samples_count = [&config](uint32_t global_step) {
        return global_step * config.batch_size * config.gradient_accumulation_steps;
    };

    auto get_loss_value = [device](const TensorPtr &loss) {
        ttml::core::MeshToXTensorVariant<float> composer = ttml::core::VectorMeshToXTensor<float>(device->shape());
        auto loss_xtensors = ttml::core::to_xtensor(loss->get_value(), composer);
        // sum of loss xtensors
        float loss_float =
            std::accumulate(loss_xtensors.begin(), loss_xtensors.end(), 0.0F, [](float acc, auto &xtensor) {
                return acc + xtensor(0);
            });

        return loss_float / static_cast<float>(loss_xtensors.size());
    };

    const uint32_t num_epochs = config.num_epochs;
    auto gradient_accumulator_helper = GradientAccumulator(config.gradient_accumulation_steps);
    for (uint32_t epoch = 0; epoch < num_epochs; ++epoch) {
        for (auto [features, target, masks] : train_dataloader) {
            auto start_timer = std::chrono::high_resolution_clock::now();
            if (gradient_accumulator_helper.should_zero_grad()) {
                optimizer->zero_grad();
            }
            auto output = run_model(model, features, masks);
            auto loss = ttml::ops::nll_loss(output, target);
            loss = gradient_accumulator_helper.scale(loss);
            float loss_float = get_loss_value(loss);

            loss->backward();
            ttml::autograd::ctx().reset_graph();

            auto samples = features->get_value().get_logical_shape()[0];
            gradient_accumulator_helper.update(loss_float, samples);

            if (gradient_accumulator_helper.should_step()) {
                // synchronize gradients for multi-device case, no-op if single device
                auto parameters = get_model_parameters(model);
                if (!enable_tp) {
                    ttml::core::distributed::synchronize_parameters(parameters);
                }

                if (config.use_clip_grad_norm) {
                    if (enable_tp) {
                        throw std::logic_error("Clip grad norm is not supported with TP");
                    }
                    ttml::core::clip_grad_norm(parameters, config.clip_grad_norm_max_norm);
                }
                optimizer->step();
                scheduler->step();
                auto global_step = optimizer->get_steps();
                fmt::print("Step: {}, Loss: {}\n", global_step, gradient_accumulator_helper.average_loss());
                loss_meter.update(gradient_accumulator_helper.average_loss());

                if (enable_wandb && global_step % 10 == 0) {
                    wandbcpp::log(
                        {{"Step", (int)global_step},
                         {"Samples", (int)get_samples_count(global_step)},
                         {"Loss", loss_meter.average()},
                         {"Learning rate", optimizer->get_lr()}});
                    loss_meter.reset();
                }
                if (!config.model_path.empty() && global_step % config.model_save_interval == 0) {
                    save_training_state(config.model_path, model, scheduler, "transformer", "adamw");
                }

                if (global_step >= config.max_steps) {
                    break;
                }

                gradient_accumulator_helper.reset();
            }
            auto end_timer = std::chrono::high_resolution_clock::now();
            auto duration = std::chrono::duration_cast<std::chrono::microseconds>(end_timer - start_timer).count();
            fmt::print(
                "Full step time {} ms, cache entries: {}\n",
                (double)duration / 1000,
                device->num_program_cache_entries());
        }
        if (optimizer->get_steps() >= config.max_steps) {
            break;
        }
    }

    if (!config.model_path.empty()) {
        save_training_state(config.model_path, model, scheduler, "transformer", "adamw");
    }

    auto end_timer = std::chrono::high_resolution_clock::now();
    auto duration = std::chrono::duration_cast<std::chrono::microseconds>(end_timer - start_timer).count();
    fmt::print(
        "{} Steps training time: {} s, cache entries: {}\n",
        config.max_steps,
        (double)duration / 1000000.,
        device->num_program_cache_entries());

    if (enable_wandb) {
        wandbcpp::finish();
    }
    return 0;
}<|MERGE_RESOLUTION|>--- conflicted
+++ resolved
@@ -407,11 +407,8 @@
     app.add_option("-t,--add_time_to_name", add_time_to_name, "Add time to run name")->default_val(add_time_to_name);
     app.add_option("-w,--wandb", enable_wandb, "Enable wandb logging")->default_val(enable_wandb);
     app.add_option("-d,--ddp", ddp, "Enable DDP")->default_val(ddp);
-<<<<<<< HEAD
     app.add_option("-p,--tp", enable_tp, "Enable TP")->default_val(enable_tp);
-=======
     app.add_option("-n,--name", run_name, "Run name")->default_val(run_name);
->>>>>>> a28469d2
     CLI11_PARSE(app, argc, argv);
 
     if (ddp && enable_tp) {
