# SPDX-FileCopyrightText: © 2023 Tenstorrent Inc.

# SPDX-License-Identifier: Apache-2.0

import ast

import pytest
import torchvision.transforms as transforms
<<<<<<< HEAD
import ast
import gc


@pytest.fixture(autouse=True)
def ensure_gc():
    gc.collect()
=======
from PIL import Image
>>>>>>> fec47ca3


@pytest.fixture
def imagenet_label_dict():
    path = "models/sample_data/imagenet_class_labels.txt"
    with open(path, "r") as file:
        class_labels = ast.literal_eval(file.read())
    return class_labels


@pytest.fixture
def imagenet_sample_input():
    path = "models/sample_data/ILSVRC2012_val_00048736.JPEG"

    im = Image.open(path)
    im = im.resize((224, 224))
    return transforms.ToTensor()(im).unsqueeze(0)


@pytest.fixture
def mnist_sample_input():
    path = "models/sample_data/torchvision_mnist_digit_7.jpg"
    im = Image.open(path)
    return im


@pytest.fixture
def iam_ocr_sample_input():
    path = "models/sample_data/iam_ocr_image.jpg"
    im = Image.open(path)
    return im


@pytest.fixture
def hf_cat_image_sample_input():
    path = "models/sample_data/huggingface_cat_image.jpg"
    im = Image.open(path)
    return im<|MERGE_RESOLUTION|>--- conflicted
+++ resolved
@@ -2,11 +2,6 @@
 
 # SPDX-License-Identifier: Apache-2.0
 
-import ast
-
-import pytest
-import torchvision.transforms as transforms
-<<<<<<< HEAD
 import ast
 import gc
 
@@ -14,9 +9,11 @@
 @pytest.fixture(autouse=True)
 def ensure_gc():
     gc.collect()
-=======
+
+
+import pytest
+import torchvision.transforms as transforms
 from PIL import Image
->>>>>>> fec47ca3
 
 
 @pytest.fixture
