--- conflicted
+++ resolved
@@ -78,21 +78,21 @@
             "dispatch_duration_relative_margin": 0.2
         },
         "Matmul_3": {
-            "op_name": "FF3_MM",
-            "kernel_duration": 9435.333333333334,
-            "op_to_op": 688.7777777777778,
-            "first_to_last_start": 2132.3333333333335,
-            "non-overlapped-dispatch-time": 7093.7,
-            "kernel_duration_relative_margin": 0.05,
-            "op_to_op_duration_relative_margin": 0.2,
-            "first_to_last_start_relative_margin": 0.2,
-            "dispatch_duration_relative_margin": 0.15
-        },
-        "Matmul_4": {
             "op_name": "FF2_MM",
             "kernel_duration": 15891.0,
             "op_to_op": 658.7777777777778,
             "first_to_last_start": 1719.111111111111,
+            "non-overlapped-dispatch-time": 6770.3,
+            "kernel_duration_relative_margin": 0.05,
+            "op_to_op_duration_relative_margin": 0.2,
+            "first_to_last_start_relative_margin": 0.2,
+            "dispatch_duration_relative_margin": 0.1
+        },
+        "Matmul_RS_0": {
+            "op_name": "ReduceScatter_FF1_MM_FF3",
+            "kernel_duration": 12686.777777777777,
+            "op_to_op": 756.1111111111111,
+            "first_to_last_start": 2198.777777777778,
             "non-overlapped-dispatch-time": 6770.3,
             "kernel_duration_relative_margin": 0.05,
             "op_to_op_duration_relative_margin": 0.2,
@@ -133,17 +133,6 @@
             "dispatch_duration_relative_margin": 0.2
         },
         "LlamaReduceScatterDeviceOperation_0": {
-            "op_name": "ReduceScatter_FF1",
-            "kernel_duration": 9952.402777777777,
-            "op_to_op": 708.1111111111111,
-            "first_to_last_start": 1993.7777777777778,
-            "non-overlapped-dispatch-time": 8058.9,
-            "kernel_duration_relative_margin": 0.05,
-            "op_to_op_duration_relative_margin": 0.2,
-            "first_to_last_start_relative_margin": 0.2,
-            "dispatch_duration_relative_margin": 0.3
-        },
-        "LlamaReduceScatterDeviceOperation_1": {
             "op_name": "ReduceScatter_FF3",
             "kernel_duration": 9817.020833333334,
             "op_to_op": 812.1111111111111,
@@ -210,194 +199,6 @@
             "dispatch_duration_relative_margin": 0.5
         }
     },
-<<<<<<< HEAD
-    "RMSAllGather_1": {
-        "op_name": "RMS_1",
-        "kernel_duration": 18100.121527777777,
-        "op_to_op": 816.2222222222222,
-        "first_to_last_start": 2509.6666666666665,
-        "non-overlapped-dispatch-time": 8139.7,
-        "kernel_duration_relative_margin": 0.05,
-        "op_to_op_duration_relative_margin": 0.2,
-        "first_to_last_start_relative_margin": 0.2,
-        "dispatch_duration_relative_margin": 0.2
-    },
-    "AllGatherConcat_0": {
-        "op_name": "AllGatherConcat",
-        "kernel_duration": 12419.194444444445,
-        "op_to_op": 796.8888888888889,
-        "first_to_last_start": 1866.0,
-        "non-overlapped-dispatch-time": 12541.7,
-        "kernel_duration_relative_margin": 0.05,
-        "op_to_op_duration_relative_margin": 0.2,
-        "first_to_last_start_relative_margin": 0.2,
-        "dispatch_duration_relative_margin": 0.5
-    },
-    "AllGatherAsync_0": {
-        "op_name": "AllGatherAsync_Binary_Mult",
-        "kernel_duration": 11328.694444444445,
-        "op_to_op": 959.5555,
-        "first_to_last_start": 1565.888888888889,
-        "non-overlapped-dispatch-time": 4351.1,
-        "kernel_duration_relative_margin": 0.05,
-        "op_to_op_duration_relative_margin": 0.2,
-        "first_to_last_start_relative_margin": 0.2,
-        "dispatch_duration_relative_margin": 0.2
-    },
-    "Matmul_0": {
-        "op_name": "QKV_MM",
-        "kernel_duration": 8556.222222222223,
-        "op_to_op": 716.4444444444445,
-        "first_to_last_start": 2106.0,
-        "non-overlapped-dispatch-time": 6496.9,
-        "kernel_duration_relative_margin": 0.05,
-        "op_to_op_duration_relative_margin": 0.2,
-        "first_to_last_start_relative_margin": 0.2,
-        "dispatch_duration_relative_margin": 0.15
-    },
-    "Matmul_1": {
-        "op_name": "DO_MM",
-        "kernel_duration": 8902,
-        "op_to_op": 723.0,
-        "first_to_last_start": 2207.5555555555557,
-        "non-overlapped-dispatch-time": 5760.2,
-        "kernel_duration_relative_margin": 0.05,
-        "op_to_op_duration_relative_margin": 0.2,
-        "first_to_last_start_relative_margin": 0.2,
-        "dispatch_duration_relative_margin": 0.1
-    },
-    "Matmul_2": {
-        "op_name": "FF1_MM",
-        "kernel_duration": 9483.888888888889,
-        "op_to_op": 711.8888888888889,
-        "first_to_last_start": 2120.6666666666665,
-        "non-overlapped-dispatch-time": 5380.6,
-        "kernel_duration_relative_margin": 0.05,
-        "op_to_op_duration_relative_margin": 0.2,
-        "first_to_last_start_relative_margin": 0.2,
-        "dispatch_duration_relative_margin": 0.2
-    },
-    "Matmul_3": {
-        "op_name": "FF2_MM",
-        "kernel_duration": 15891.0,
-        "op_to_op": 658.7777777777778,
-        "first_to_last_start": 1719.111111111111,
-        "non-overlapped-dispatch-time": 6770.3,
-        "kernel_duration_relative_margin": 0.05,
-        "op_to_op_duration_relative_margin": 0.2,
-        "first_to_last_start_relative_margin": 0.2,
-        "dispatch_duration_relative_margin": 0.1
-    },
-    "Matmul_RS_0": {
-        "op_name": "ReduceScatter_FF1_MM_FF3",
-        "kernel_duration": 12686.777777777777,
-        "op_to_op": 756.1111111111111,
-        "first_to_last_start": 2198.777777777778,
-        "non-overlapped-dispatch-time": 6770.3,
-        "kernel_duration_relative_margin": 0.05,
-        "op_to_op_duration_relative_margin": 0.2,
-        "first_to_last_start_relative_margin": 0.2,
-        "dispatch_duration_relative_margin": 0.1
-    },
-    "LlamaReduceScatterCreateHeadsDeviceOperation_0": {
-        "op_name": "LlamaReduceScatterCreateHeads",
-        "kernel_duration": 9479.038194444445,
-        "op_to_op": 966.0,
-        "first_to_last_start": 1843.22,
-        "non-overlapped-dispatch-time": 6101.6,
-        "kernel_duration_relative_margin": 0.05,
-        "op_to_op_duration_relative_margin": 0.4,
-        "first_to_last_start_relative_margin": 0.2,
-        "dispatch_duration_relative_margin": 0.2
-    },
-    "AllReduceAsync_0": {
-        "op_name": "AllReduceAsync_DO",
-        "kernel_duration": 21736.76736111111,
-        "op_to_op": 626.5555555555555,
-        "first_to_last_start": 1660.7777777777778,
-        "non-overlapped-dispatch-time": 8510.2,
-        "kernel_duration_relative_margin": 0.05,
-        "op_to_op_duration_relative_margin": 0.3,
-        "first_to_last_start_relative_margin": 0.2,
-        "dispatch_duration_relative_margin": 0.3
-    },
-    "AllReduceAsync_1": {
-        "op_name": "AllReduceAsync_FF2",
-        "kernel_duration": 22341.23263888889,
-        "op_to_op": 637.1111111111111,
-        "first_to_last_start": 1785.2222222222222,
-        "non-overlapped-dispatch-time": 7252.4,
-        "kernel_duration_relative_margin": 0.05,
-        "op_to_op_duration_relative_margin": 0.2,
-        "first_to_last_start_relative_margin": 0.2,
-        "dispatch_duration_relative_margin": 0.2
-    },
-    "LlamaReduceScatterDeviceOperation_0": {
-        "op_name": "ReduceScatter_FF3",
-        "kernel_duration": 9817.020833333334,
-        "op_to_op": 812.1111111111111,
-        "first_to_last_start": 2018.2222222222222,
-        "non-overlapped-dispatch-time": 7359.9,
-        "kernel_duration_relative_margin": 0.05,
-        "op_to_op_duration_relative_margin": 0.2,
-        "first_to_last_start_relative_margin": 0.2,
-        "dispatch_duration_relative_margin": 0.3
-    },
-    "RotaryEmbeddingLlamaFusedQK_0": {
-        "op_name": "RotaryEmbeddingLlamaFusedQK",
-        "kernel_duration": 2821,
-        "op_to_op": 606.1111111111111,
-        "first_to_last_start": 2560.8888888888887,
-        "non-overlapped-dispatch-time": 2844.3,
-        "kernel_duration_relative_margin": 0.1,
-        "op_to_op_duration_relative_margin": 0.2,
-        "first_to_last_start_relative_margin": 0.2,
-        "dispatch_duration_relative_margin": 0.35
-    },
-    "PagedUpdateCacheDeviceOperation_0": {
-        "op_name": "PagedUpdateCache",
-        "kernel_duration": 5963,
-        "op_to_op": 860.2222222222222,
-        "first_to_last_start": 102,
-        "non-overlapped-dispatch-time": 5890.0,
-        "kernel_duration_relative_margin": 0.2,
-        "op_to_op_duration_relative_margin": 0.2,
-        "first_to_last_start_relative_margin": 0.2,
-        "dispatch_duration_relative_margin": 0.2
-    },
-    "ScaledDotProductAttentionDecode_0": {
-        "op_name": "SDPA",
-        "kernel_duration": 13338,
-        "op_to_op": 652.6666666666666,
-        "first_to_last_start": 2766.222222222222,
-        "non-overlapped-dispatch-time": 9741.5,
-        "kernel_duration_relative_margin": 0.07,
-        "op_to_op_duration_relative_margin": 0.2,
-        "first_to_last_start_relative_margin": 0.2,
-        "dispatch_duration_relative_margin": 0.3
-    },
-    "BinaryDeviceOperation_0": {
-        "op_name": "Binary_Mult_Silu",
-        "kernel_duration": 2923.5555555555557,
-        "op_to_op": 661.0,
-        "first_to_last_start": 1857.5555555555557,
-        "non-overlapped-dispatch-time": 6111.2,
-        "kernel_duration_relative_margin": 0.1,
-        "op_to_op_duration_relative_margin": 0.2,
-        "first_to_last_start_relative_margin": 0.2,
-        "dispatch_duration_relative_margin": 0.2
-    },
-    "Untilize_0": {
-        "op_name": "Untilize",
-        "kernel_duration": 1517.3333333333335,
-        "op_to_op": 800,
-        "first_to_last_start": 2043.3333333333333,
-        "non-overlapped-dispatch-time": 3113.6,
-        "kernel_duration_relative_margin": 0.2,
-        "op_to_op_duration_relative_margin": 0.2,
-        "first_to_last_start_relative_margin": 0.2,
-        "dispatch_duration_relative_margin": 0.5
-=======
     "model_tail": {
         "InterleavedToShardedDeviceOperation_0": {
             "op_name": "InterleavedToSharded_0",
@@ -588,6 +389,5 @@
             "op_to_op_duration_relative_margin": 0.4,
             "dispatch_duration_relative_margin": 0.5
         }
->>>>>>> 3ef22596
     }
 }