{
    "decoder": {
        "RMSAllGather_0": {
            "op_name": "RMS_0",
            "kernel_duration": 17369.133101851854,
            "op_to_op": 764.3703703703704,
            "first_to_last_start": 2484.1111111111113,
            "non-overlapped-dispatch-time": 7594.6,
            "kernel_duration_relative_margin": 0.05,
            "op_to_op_duration_relative_margin": 0.2,
            "first_to_last_start_relative_margin": 0.2,
            "dispatch_duration_relative_margin": 0.2
        },
        "RMSAllGather_1": {
            "op_name": "RMS_1",
            "kernel_duration": 17112.199074074077,
            "op_to_op": 735.4074074074074,
            "first_to_last_start": 2509.6666666666665,
            "non-overlapped-dispatch-time": 7278.0,
            "kernel_duration_relative_margin": 0.05,
            "op_to_op_duration_relative_margin": 0.2,
            "first_to_last_start_relative_margin": 0.2,
            "dispatch_duration_relative_margin": 0.2
        },
        "AllGatherConcat_0": {
            "op_name": "AllGatherConcat",
            "kernel_duration": 11501.984953703703,
            "op_to_op": 794.7777777777778,
            "first_to_last_start": 1866.0,
            "non-overlapped-dispatch-time": 10806.3,
            "kernel_duration_relative_margin": 0.05,
            "op_to_op_duration_relative_margin": 0.2,
            "first_to_last_start_relative_margin": 0.2,
            "dispatch_duration_relative_margin": 0.5
        },
        "AllGatherAsync_0": {
            "op_name": "AllGatherAsync_Binary_Mult",
            "kernel_duration": 10005.356481481482,
            "op_to_op": 911.8148148148148,
            "first_to_last_start": 1565.888888888889,
            "non-overlapped-dispatch-time": 3782.7,
            "kernel_duration_relative_margin": 0.05,
            "op_to_op_duration_relative_margin": 0.2,
            "first_to_last_start_relative_margin": 0.2,
            "dispatch_duration_relative_margin": 0.2
        },
        "Matmul_0": {
            "op_name": "QKV_MM",
            "kernel_duration": 7845.11111111111,
            "op_to_op": 632.8518518518518,
            "first_to_last_start": 2106.0,
            "non-overlapped-dispatch-time": 5055.1,
            "kernel_duration_relative_margin": 0.05,
            "op_to_op_duration_relative_margin": 0.2,
            "first_to_last_start_relative_margin": 0.2,
            "dispatch_duration_relative_margin": 0.1
        },
        "Matmul_1": {
            "op_name": "DO_MM",
            "kernel_duration": 7829.814814814815,
            "op_to_op": 569.4814814814815,
            "first_to_last_start": 2207.5555555555557,
            "non-overlapped-dispatch-time": 5390.1,
            "kernel_duration_relative_margin": 0.05,
            "op_to_op_duration_relative_margin": 0.2,
            "first_to_last_start_relative_margin": 0.2,
            "dispatch_duration_relative_margin": 0.1
        },
        "Matmul_2": {
            "op_name": "FF1_MM",
            "kernel_duration": 8554.814814814816,
            "op_to_op": 626.5555555555555,
            "first_to_last_start": 2120.6666666666665,
            "non-overlapped-dispatch-time": 4862.6,
            "kernel_duration_relative_margin": 0.05,
            "op_to_op_duration_relative_margin": 0.2,
            "first_to_last_start_relative_margin": 0.2,
            "dispatch_duration_relative_margin": 0.1
        },
        "Matmul_3": {
            "op_name": "FF3_MM",
            "kernel_duration": 8510.037037037036,
            "op_to_op": 581.1111111111111,
            "first_to_last_start": 2132.3333333333335,
            "non-overlapped-dispatch-time": 5732.1,
            "kernel_duration_relative_margin": 0.05,
            "op_to_op_duration_relative_margin": 0.2,
            "first_to_last_start_relative_margin": 0.2,
            "dispatch_duration_relative_margin": 0.15
        },
        "Matmul_4": {
            "op_name": "FF2_MM",
            "kernel_duration": 14030.0,
            "op_to_op": 623.1111111111112,
            "first_to_last_start": 1719.111111111111,
            "non-overlapped-dispatch-time": 5741.4,
            "kernel_duration_relative_margin": 0.05,
            "op_to_op_duration_relative_margin": 0.2,
            "first_to_last_start_relative_margin": 0.2,
            "dispatch_duration_relative_margin": 0.1
        },
        "LlamaReduceScatterCreateHeadsDeviceOperation_0": {
            "op_name": "LlamaReduceScatterCreateHeads",
            "kernel_duration": 9801.145,
            "op_to_op": 966.0,
            "first_to_last_start": 1843.22,
            "non-overlapped-dispatch-time": 6101.6,
            "kernel_duration_relative_margin": 0.1,
            "op_to_op_duration_relative_margin": 0.4,
            "first_to_last_start_relative_margin": 0.2,
            "dispatch_duration_relative_margin": 0.2
        },
        "AllReduceAsync_0": {
            "op_name": "AllReduceAsync_DO",
            "kernel_duration": 21349.306712962964,
            "op_to_op": 687.1481481481482,
            "first_to_last_start": 1660.7777777777778,
            "non-overlapped-dispatch-time": 6197.5,
            "kernel_duration_relative_margin": 0.05,
            "op_to_op_duration_relative_margin": 0.2,
            "first_to_last_start_relative_margin": 0.2,
            "dispatch_duration_relative_margin": 0.3
        },
        "AllReduceAsync_1": {
            "op_name": "AllReduceAsync_FF2",
            "kernel_duration": 21700.127314814814,
            "op_to_op": 600.7037037037038,
            "first_to_last_start": 1785.2222222222222,
            "non-overlapped-dispatch-time": 6209.8,
            "kernel_duration_relative_margin": 0.05,
            "op_to_op_duration_relative_margin": 0.2,
            "first_to_last_start_relative_margin": 0.2,
            "dispatch_duration_relative_margin": 0.2
        },
        "LlamaReduceScatterDeviceOperation_0": {
            "op_name": "ReduceScatter_FF1",
            "kernel_duration": 9228.53125,
            "op_to_op": 673.8148148148148,
            "first_to_last_start": 1993.7777777777778,
            "non-overlapped-dispatch-time": 5982.8,
            "kernel_duration_relative_margin": 0.05,
            "op_to_op_duration_relative_margin": 0.2,
            "first_to_last_start_relative_margin": 0.2,
            "dispatch_duration_relative_margin": 0.3
        },
        "LlamaReduceScatterDeviceOperation_1": {
            "op_name": "ReduceScatter_FF3",
            "kernel_duration": 9211.711805555557,
            "op_to_op": 756.3703703703704,
            "first_to_last_start": 2018.2222222222222,
            "non-overlapped-dispatch-time": 5989.0,
            "kernel_duration_relative_margin": 0.05,
            "op_to_op_duration_relative_margin": 0.2,
            "first_to_last_start_relative_margin": 0.2,
            "dispatch_duration_relative_margin": 0.3
        },
        "RotaryEmbeddingLlamaFusedQK_0": {
            "op_name": "RotaryEmbeddingLlamaFusedQK",
            "kernel_duration": 2535.8888888888887,
            "op_to_op": 623.925925925926,
            "first_to_last_start": 2560.8888888888887,
            "non-overlapped-dispatch-time": 2749.7,
            "kernel_duration_relative_margin": 0.1,
            "op_to_op_duration_relative_margin": 0.2,
            "first_to_last_start_relative_margin": 0.2,
            "dispatch_duration_relative_margin": 0.35
        },
        "PagedUpdateCacheDeviceOperation_0": {
            "op_name": "PagedUpdateCache",
            "kernel_duration": 5233.0,
            "op_to_op": 882.4074074074074,
            "first_to_last_start": 102,
            "non-overlapped-dispatch-time": 4295.2,
            "kernel_duration_relative_margin": 0.2,
            "op_to_op_duration_relative_margin": 0.2,
            "first_to_last_start_relative_margin": 0.2,
            "dispatch_duration_relative_margin": 0.2
        },
        "ScaledDotProductAttentionDecode_0": {
            "op_name": "SDPA",
            "kernel_duration": 12013.62962962963,
            "op_to_op": 553.7407407407408,
            "first_to_last_start": 2766.222222222222,
            "non-overlapped-dispatch-time": 7344.9,
            "kernel_duration_relative_margin": 0.07,
            "op_to_op_duration_relative_margin": 0.2,
            "first_to_last_start_relative_margin": 0.2,
            "dispatch_duration_relative_margin": 0.3
        },
        "BinaryDeviceOperation_0": {
            "op_name": "Binary_Mult_Silu",
            "kernel_duration": 2630.3333333333335,
            "op_to_op": 566.1481481481482,
            "first_to_last_start": 1857.5555555555557,
            "non-overlapped-dispatch-time": 5502.7,
            "kernel_duration_relative_margin": 0.1,
            "op_to_op_duration_relative_margin": 0.2,
            "first_to_last_start_relative_margin": 0.2,
            "dispatch_duration_relative_margin": 0.2
        },
        "Untilize_0": {
            "op_name": "Untilize",
            "kernel_duration": 1261.1851851851852,
            "op_to_op": 930.6666666666666,
            "first_to_last_start": 2043.3333333333333,
            "non-overlapped-dispatch-time": 2726.0,
            "kernel_duration_relative_margin": 0.2,
            "op_to_op_duration_relative_margin": 0.2,
            "first_to_last_start_relative_margin": 0.2,
            "dispatch_duration_relative_margin": 0.5
        }
    },
<<<<<<< HEAD
    "RMSAllGather_1": {
        "op_name": "RMS_1",
        "kernel_duration": 17112.199074074077,
        "op_to_op": 735.4074074074074,
        "non-overlapped-dispatch-time": 7278.0,
        "kernel_duration_relative_margin": 0.05,
        "op_to_op_duration_relative_margin": 0.2,
        "dispatch_duration_relative_margin": 0.2
    },
    "AllGatherConcat_0": {
        "op_name": "AllGatherConcat",
        "kernel_duration": 11501.984953703703,
        "op_to_op": 577.7777777777778,
        "non-overlapped-dispatch-time": 10806.3,
        "kernel_duration_relative_margin": 0.05,
        "op_to_op_duration_relative_margin": 0.2,
        "dispatch_duration_relative_margin": 0.5
    },
    "AllGatherAsync_0": {
        "op_name": "AllGatherAsync_Binary_Mult",
        "kernel_duration": 10005.356481481482,
        "op_to_op": 911.8148148148148,
        "non-overlapped-dispatch-time": 3782.7,
        "kernel_duration_relative_margin": 0.05,
        "op_to_op_duration_relative_margin": 0.2,
        "dispatch_duration_relative_margin": 0.2
    },
    "Matmul_0": {
        "op_name": "QKV_MM",
        "kernel_duration": 7845.11111111111,
        "op_to_op": 632.8518518518518,
        "non-overlapped-dispatch-time": 5055.1,
        "kernel_duration_relative_margin": 0.05,
        "op_to_op_duration_relative_margin": 0.2,
        "dispatch_duration_relative_margin": 0.1
    },
    "Matmul_1": {
        "op_name": "DO_MM",
        "kernel_duration": 7829.814814814815,
        "op_to_op": 569.4814814814815,
        "non-overlapped-dispatch-time": 5390.1,
        "kernel_duration_relative_margin": 0.05,
        "op_to_op_duration_relative_margin": 0.2,
        "dispatch_duration_relative_margin": 0.1
    },
    "Matmul_2": {
        "op_name": "FF1_MM",
        "kernel_duration": 8554.814814814816,
        "op_to_op": 626.5555555555555,
        "non-overlapped-dispatch-time": 4862.6,
        "kernel_duration_relative_margin": 0.05,
        "op_to_op_duration_relative_margin": 0.2,
        "dispatch_duration_relative_margin": 0.1
    },
    "Matmul_3": {
        "op_name": "FF2_MM",
        "kernel_duration": 14030.0,
        "op_to_op": 623.1111111111112,
        "non-overlapped-dispatch-time": 5741.4,
        "kernel_duration_relative_margin": 0.05,
        "op_to_op_duration_relative_margin": 0.2,
        "dispatch_duration_relative_margin": 0.1
    },
    "AllReduceCreateQkvHeads_0": {
        "op_name": "AllReduce_Fuse_Createheads",
        "kernel_duration": 13455.009259259261,
        "op_to_op": 849.925925925926,
        "non-overlapped-dispatch-time": 7122.7,
        "kernel_duration_relative_margin": 0.05,
        "op_to_op_duration_relative_margin": 0.4,
        "dispatch_duration_relative_margin": 0.2
    },
    "AllReduceAsync_0": {
        "op_name": "AllReduceAsync_DO",
        "kernel_duration": 21349.306712962964,
        "op_to_op": 687.1481481481482,
        "non-overlapped-dispatch-time": 6197.5,
        "kernel_duration_relative_margin": 0.05,
        "op_to_op_duration_relative_margin": 0.2,
        "dispatch_duration_relative_margin": 0.3
    },
    "AllReduceAsync_1": {
        "op_name": "AllReduceAsync_FF2",
        "kernel_duration": 21700.127314814814,
        "op_to_op": 600.7037037037038,
        "non-overlapped-dispatch-time": 6209.8,
        "kernel_duration_relative_margin": 0.05,
        "op_to_op_duration_relative_margin": 0.2,
        "dispatch_duration_relative_margin": 0.2
    },
    "Matmul_RS_0": {
        "op_name": "ReduceScatter_FF1_MM_FF3",
        "kernel_duration": 9228.53125,
        "op_to_op": 673.8148148148148,
        "non-overlapped-dispatch-time": 5982.8,
        "kernel_duration_relative_margin": 0.05,
        "op_to_op_duration_relative_margin": 0.2,
        "dispatch_duration_relative_margin": 0.3
    },
    "LlamaReduceScatterDeviceOperation_0": {
        "op_name": "ReduceScatter_FF3",
        "kernel_duration": 9211.711805555557,
        "op_to_op": 756.3703703703704,
        "non-overlapped-dispatch-time": 5989.0,
        "kernel_duration_relative_margin": 0.05,
        "op_to_op_duration_relative_margin": 0.2,
        "dispatch_duration_relative_margin": 0.3
    },
    "RotaryEmbeddingLlamaFusedQK_0": {
        "op_name": "RotaryEmbeddingLlamaFusedQK",
        "kernel_duration": 3886.962962962963,
        "op_to_op": 623.925925925926,
        "non-overlapped-dispatch-time": 2749.7,
        "kernel_duration_relative_margin": 0.1,
        "op_to_op_duration_relative_margin": 0.2,
        "dispatch_duration_relative_margin": 0.35
    },
    "PagedUpdateCacheDeviceOperation_0": {
        "op_name": "PagedUpdateCache",
        "kernel_duration": 5233.0,
        "op_to_op": 882.4074074074074,
        "non-overlapped-dispatch-time": 4295.2,
        "kernel_duration_relative_margin": 0.2,
        "op_to_op_duration_relative_margin": 0.2,
        "dispatch_duration_relative_margin": 0.2
    },
    "ScaledDotProductAttentionDecode_0": {
        "op_name": "SDPA",
        "kernel_duration": 12013.62962962963,
        "op_to_op": 553.7407407407408,
        "non-overlapped-dispatch-time": 7344.9,
        "kernel_duration_relative_margin": 0.07,
        "op_to_op_duration_relative_margin": 0.2,
        "dispatch_duration_relative_margin": 0.3
    },
    "BinaryDeviceOperation_0": {
        "op_name": "Binary_Mult_Silu",
        "kernel_duration": 2630.3333333333335,
        "op_to_op": 566.1481481481482,
        "non-overlapped-dispatch-time": 5502.7,
        "kernel_duration_relative_margin": 0.1,
        "op_to_op_duration_relative_margin": 0.2,
        "dispatch_duration_relative_margin": 0.2
    },
    "Untilize_0": {
        "op_name": "Untilize",
        "kernel_duration": 1261.1851851851852,
        "op_to_op": 930.6666666666666,
        "non-overlapped-dispatch-time": 2726.0,
        "kernel_duration_relative_margin": 0.2,
        "op_to_op_duration_relative_margin": 0.2,
        "dispatch_duration_relative_margin": 0.5
=======
    "model_tail": {
        "InterleavedToShardedDeviceOperation_0": {
            "op_name": "InterleavedToSharded_0",
            "kernel_duration": 23410.0,
            "op_to_op": 651.0,
            "non-overlapped-dispatch-time": 5172.0,
            "kernel_duration_relative_margin": 0.2,
            "op_to_op_duration_relative_margin": 0.2,
            "dispatch_duration_relative_margin": 0.5
        },
        "InterleavedToShardedDeviceOperation_1": {
            "op_name": "InterleavedToSharded_1",
            "kernel_duration": 1550.0,
            "op_to_op": 648.0,
            "non-overlapped-dispatch-time": 2324.0,
            "kernel_duration_relative_margin": 0.2,
            "op_to_op_duration_relative_margin": 0.2,
            "dispatch_duration_relative_margin": 0.5
        },
        "InterleavedToShardedDeviceOperation_2": {
            "op_name": "InterleavedToSharded_2",
            "kernel_duration": 1348.0,
            "op_to_op": 693.0,
            "non-overlapped-dispatch-time": 2590.0,
            "kernel_duration_relative_margin": 0.2,
            "op_to_op_duration_relative_margin": 0.2,
            "dispatch_duration_relative_margin": 0.5
        },
        "RMSAllGather_0": {
            "op_name": "RMSAllGather_0",
            "kernel_duration": 14766.5625,
            "op_to_op": 701.0,
            "non-overlapped-dispatch-time": 7048.0,
            "kernel_duration_relative_margin": 0.2,
            "op_to_op_duration_relative_margin": 0.2,
            "dispatch_duration_relative_margin": 0.5
        },
        "ReshardDeviceOperation_0": {
            "op_name": "Reshard_0",
            "kernel_duration": 1258.0,
            "op_to_op": 750.0,
            "non-overlapped-dispatch-time": 9739.0,
            "kernel_duration_relative_margin": 0.2,
            "op_to_op_duration_relative_margin": 0.2,
            "dispatch_duration_relative_margin": 0.5
        },
        "ReshardDeviceOperation_1": {
            "op_name": "Reshard_1",
            "kernel_duration": 3032.0,
            "op_to_op":  565.0,
            "non-overlapped-dispatch-time": 4485.0,
            "kernel_duration_relative_margin": 0.2,
            "op_to_op_duration_relative_margin": 0.2,
            "dispatch_duration_relative_margin": 0.5
        },
        "Matmul_0": {
            "op_name": "Matmul_0",
            "kernel_duration": 144038.0,
            "op_to_op": 589.0,
            "non-overlapped-dispatch-time": 5380.0,
            "kernel_duration_relative_margin": 0.2,
            "op_to_op_duration_relative_margin": 0.2,
            "dispatch_duration_relative_margin": 0.5
        },
        "AllReduceAsync_0": {
            "op_name": "AllReduceAsync_0",
            "kernel_duration": 57651.9375,
            "op_to_op": 683.0,
            "non-overlapped-dispatch-time": 8644.0,
            "kernel_duration_relative_margin": 0.2,
            "op_to_op_duration_relative_margin": 0.2,
            "dispatch_duration_relative_margin": 0.5
        },
        "ShardedToInterleavedDeviceOperation_0": {
            "op_name": "ShardedToInterleavedDeviceOperation_0",
            "kernel_duration": 8637.0,
            "op_to_op": 749.0,
            "non-overlapped-dispatch-time": 4587.0,
            "kernel_duration_relative_margin": 0.2,
            "op_to_op_duration_relative_margin": 0.2,
            "dispatch_duration_relative_margin": 0.5
        },
        "ShardedToInterleavedDeviceOperation_1": {
            "op_name": "ShardedToInterleavedDeviceOperation_1",
            "kernel_duration": 1165.0,
            "op_to_op": 653.0,
            "non-overlapped-dispatch-time": 1944.0,
            "kernel_duration_relative_margin": 0.2,
            "op_to_op_duration_relative_margin": 0.2,
            "dispatch_duration_relative_margin": 0.5
        },
        "TopK_0": {
            "op_name": "TopK_0",
            "kernel_duration": 560574.0,
            "op_to_op": 668.0,
            "non-overlapped-dispatch-time": 4645.0,
            "kernel_duration_relative_margin": 0.2,
            "op_to_op_duration_relative_margin": 0.7,
            "dispatch_duration_relative_margin": 0.5
        },
        "AllGatherAsync_0": {
            "op_name": "AllGatherAsync_0",
            "kernel_duration": 9878.3125,
            "op_to_op": 623.0,
            "non-overlapped-dispatch-time": 2801.0,
            "kernel_duration_relative_margin": 0.2,
            "op_to_op_duration_relative_margin": 0.2,
            "dispatch_duration_relative_margin": 0.5
        },
        "AllGatherAsync_1": {
            "op_name": "AllGatherAsync_1",
            "kernel_duration": 11106.25,
            "op_to_op": 660.0,
            "non-overlapped-dispatch-time": 3166.0,
            "kernel_duration_relative_margin": 0.2,
            "op_to_op_duration_relative_margin": 0.2,
            "dispatch_duration_relative_margin": 0.5
        },
        "TypecastDeviceOperation_0": {
            "op_name": "TypecastDeviceOperation_0",
            "kernel_duration": 2058.0,
            "op_to_op": 639.0,
            "non-overlapped-dispatch-time": 3670.0,
            "kernel_duration_relative_margin": 0.2,
            "op_to_op_duration_relative_margin": 0.2,
            "dispatch_duration_relative_margin": 0.5
        },
        "TypecastDeviceOperation_1": {
            "op_name": "TypecastDeviceOperation_1",
            "kernel_duration": 2039.0,
            "op_to_op": 661.0,
            "non-overlapped-dispatch-time": 7500.0,
            "kernel_duration_relative_margin": 0.2,
            "op_to_op_duration_relative_margin": 0.2,
            "dispatch_duration_relative_margin": 1.5
        },
        "BinaryDeviceOperation_0": {
            "op_name": "BinaryDeviceOperation_Last_Residual",
            "kernel_duration": 871.0,
            "op_to_op": 651.0,
            "non-overlapped-dispatch-time": 5664.0,
            "kernel_duration_relative_margin": 0.2,
            "op_to_op_duration_relative_margin": 0.2,
            "dispatch_duration_relative_margin": 0.5
        },
        "BinaryDeviceOperation_1": {
            "op_name": "BinaryDeviceOperation_Indices_Correction",
            "kernel_duration": 3183.0,
            "op_to_op": 655.0,
            "non-overlapped-dispatch-time": 6577.0,
            "kernel_duration_relative_margin": 0.2,
            "op_to_op_duration_relative_margin": 0.2,
            "dispatch_duration_relative_margin": 0.5
        },
        "Untilize_0": {
            "op_name": "Untilize_0",
            "kernel_duration": 3342.0,
            "op_to_op": 536.0,
            "non-overlapped-dispatch-time": 3821.0,
            "kernel_duration_relative_margin": 0.2,
            "op_to_op_duration_relative_margin": 0.4,
            "dispatch_duration_relative_margin": 0.5
        },
        "Sampling_0": {
            "op_name": "Sampling_0",
            "kernel_duration": 68179.0,
            "op_to_op": 58097.0,
            "non-overlapped-dispatch-time": 82101.0,
            "kernel_duration_relative_margin": 0.2,
            "op_to_op_duration_relative_margin": 0.2,
            "dispatch_duration_relative_margin": 0.5
        },
        "PlusOne_0": {
            "op_name": "PlusOne_0",
            "kernel_duration": 943.0,
            "op_to_op": 1873.0,
            "non-overlapped-dispatch-time": 1811.0,
            "kernel_duration_relative_margin": 0.2,
            "op_to_op_duration_relative_margin": 0.4,
            "dispatch_duration_relative_margin": 0.5
        },
        "PlusOne_1": {
            "op_name": "PlusOne_1",
            "kernel_duration": 13015.0,
            "op_to_op": 1737.0,
            "non-overlapped-dispatch-time": 2224.0,
            "kernel_duration_relative_margin": 0.2,
            "op_to_op_duration_relative_margin": 0.4,
            "dispatch_duration_relative_margin": 0.5
        }
>>>>>>> 3ef22596
    }
}<|MERGE_RESOLUTION|>--- conflicted
+++ resolved
@@ -78,17 +78,6 @@
             "dispatch_duration_relative_margin": 0.1
         },
         "Matmul_3": {
-            "op_name": "FF3_MM",
-            "kernel_duration": 8510.037037037036,
-            "op_to_op": 581.1111111111111,
-            "first_to_last_start": 2132.3333333333335,
-            "non-overlapped-dispatch-time": 5732.1,
-            "kernel_duration_relative_margin": 0.05,
-            "op_to_op_duration_relative_margin": 0.2,
-            "first_to_last_start_relative_margin": 0.2,
-            "dispatch_duration_relative_margin": 0.15
-        },
-        "Matmul_4": {
             "op_name": "FF2_MM",
             "kernel_duration": 14030.0,
             "op_to_op": 623.1111111111112,
@@ -132,8 +121,8 @@
             "first_to_last_start_relative_margin": 0.2,
             "dispatch_duration_relative_margin": 0.2
         },
-        "LlamaReduceScatterDeviceOperation_0": {
-            "op_name": "ReduceScatter_FF1",
+        "Matmul_RS_0": {
+            "op_name": "Matmul_FF3_ReduceScatter_FF1",
             "kernel_duration": 9228.53125,
             "op_to_op": 673.8148148148148,
             "first_to_last_start": 1993.7777777777778,
@@ -143,7 +132,7 @@
             "first_to_last_start_relative_margin": 0.2,
             "dispatch_duration_relative_margin": 0.3
         },
-        "LlamaReduceScatterDeviceOperation_1": {
+        "LlamaReduceScatterDeviceOperation_0": {
             "op_name": "ReduceScatter_FF3",
             "kernel_duration": 9211.711805555557,
             "op_to_op": 756.3703703703704,
@@ -210,160 +199,6 @@
             "dispatch_duration_relative_margin": 0.5
         }
     },
-<<<<<<< HEAD
-    "RMSAllGather_1": {
-        "op_name": "RMS_1",
-        "kernel_duration": 17112.199074074077,
-        "op_to_op": 735.4074074074074,
-        "non-overlapped-dispatch-time": 7278.0,
-        "kernel_duration_relative_margin": 0.05,
-        "op_to_op_duration_relative_margin": 0.2,
-        "dispatch_duration_relative_margin": 0.2
-    },
-    "AllGatherConcat_0": {
-        "op_name": "AllGatherConcat",
-        "kernel_duration": 11501.984953703703,
-        "op_to_op": 577.7777777777778,
-        "non-overlapped-dispatch-time": 10806.3,
-        "kernel_duration_relative_margin": 0.05,
-        "op_to_op_duration_relative_margin": 0.2,
-        "dispatch_duration_relative_margin": 0.5
-    },
-    "AllGatherAsync_0": {
-        "op_name": "AllGatherAsync_Binary_Mult",
-        "kernel_duration": 10005.356481481482,
-        "op_to_op": 911.8148148148148,
-        "non-overlapped-dispatch-time": 3782.7,
-        "kernel_duration_relative_margin": 0.05,
-        "op_to_op_duration_relative_margin": 0.2,
-        "dispatch_duration_relative_margin": 0.2
-    },
-    "Matmul_0": {
-        "op_name": "QKV_MM",
-        "kernel_duration": 7845.11111111111,
-        "op_to_op": 632.8518518518518,
-        "non-overlapped-dispatch-time": 5055.1,
-        "kernel_duration_relative_margin": 0.05,
-        "op_to_op_duration_relative_margin": 0.2,
-        "dispatch_duration_relative_margin": 0.1
-    },
-    "Matmul_1": {
-        "op_name": "DO_MM",
-        "kernel_duration": 7829.814814814815,
-        "op_to_op": 569.4814814814815,
-        "non-overlapped-dispatch-time": 5390.1,
-        "kernel_duration_relative_margin": 0.05,
-        "op_to_op_duration_relative_margin": 0.2,
-        "dispatch_duration_relative_margin": 0.1
-    },
-    "Matmul_2": {
-        "op_name": "FF1_MM",
-        "kernel_duration": 8554.814814814816,
-        "op_to_op": 626.5555555555555,
-        "non-overlapped-dispatch-time": 4862.6,
-        "kernel_duration_relative_margin": 0.05,
-        "op_to_op_duration_relative_margin": 0.2,
-        "dispatch_duration_relative_margin": 0.1
-    },
-    "Matmul_3": {
-        "op_name": "FF2_MM",
-        "kernel_duration": 14030.0,
-        "op_to_op": 623.1111111111112,
-        "non-overlapped-dispatch-time": 5741.4,
-        "kernel_duration_relative_margin": 0.05,
-        "op_to_op_duration_relative_margin": 0.2,
-        "dispatch_duration_relative_margin": 0.1
-    },
-    "AllReduceCreateQkvHeads_0": {
-        "op_name": "AllReduce_Fuse_Createheads",
-        "kernel_duration": 13455.009259259261,
-        "op_to_op": 849.925925925926,
-        "non-overlapped-dispatch-time": 7122.7,
-        "kernel_duration_relative_margin": 0.05,
-        "op_to_op_duration_relative_margin": 0.4,
-        "dispatch_duration_relative_margin": 0.2
-    },
-    "AllReduceAsync_0": {
-        "op_name": "AllReduceAsync_DO",
-        "kernel_duration": 21349.306712962964,
-        "op_to_op": 687.1481481481482,
-        "non-overlapped-dispatch-time": 6197.5,
-        "kernel_duration_relative_margin": 0.05,
-        "op_to_op_duration_relative_margin": 0.2,
-        "dispatch_duration_relative_margin": 0.3
-    },
-    "AllReduceAsync_1": {
-        "op_name": "AllReduceAsync_FF2",
-        "kernel_duration": 21700.127314814814,
-        "op_to_op": 600.7037037037038,
-        "non-overlapped-dispatch-time": 6209.8,
-        "kernel_duration_relative_margin": 0.05,
-        "op_to_op_duration_relative_margin": 0.2,
-        "dispatch_duration_relative_margin": 0.2
-    },
-    "Matmul_RS_0": {
-        "op_name": "ReduceScatter_FF1_MM_FF3",
-        "kernel_duration": 9228.53125,
-        "op_to_op": 673.8148148148148,
-        "non-overlapped-dispatch-time": 5982.8,
-        "kernel_duration_relative_margin": 0.05,
-        "op_to_op_duration_relative_margin": 0.2,
-        "dispatch_duration_relative_margin": 0.3
-    },
-    "LlamaReduceScatterDeviceOperation_0": {
-        "op_name": "ReduceScatter_FF3",
-        "kernel_duration": 9211.711805555557,
-        "op_to_op": 756.3703703703704,
-        "non-overlapped-dispatch-time": 5989.0,
-        "kernel_duration_relative_margin": 0.05,
-        "op_to_op_duration_relative_margin": 0.2,
-        "dispatch_duration_relative_margin": 0.3
-    },
-    "RotaryEmbeddingLlamaFusedQK_0": {
-        "op_name": "RotaryEmbeddingLlamaFusedQK",
-        "kernel_duration": 3886.962962962963,
-        "op_to_op": 623.925925925926,
-        "non-overlapped-dispatch-time": 2749.7,
-        "kernel_duration_relative_margin": 0.1,
-        "op_to_op_duration_relative_margin": 0.2,
-        "dispatch_duration_relative_margin": 0.35
-    },
-    "PagedUpdateCacheDeviceOperation_0": {
-        "op_name": "PagedUpdateCache",
-        "kernel_duration": 5233.0,
-        "op_to_op": 882.4074074074074,
-        "non-overlapped-dispatch-time": 4295.2,
-        "kernel_duration_relative_margin": 0.2,
-        "op_to_op_duration_relative_margin": 0.2,
-        "dispatch_duration_relative_margin": 0.2
-    },
-    "ScaledDotProductAttentionDecode_0": {
-        "op_name": "SDPA",
-        "kernel_duration": 12013.62962962963,
-        "op_to_op": 553.7407407407408,
-        "non-overlapped-dispatch-time": 7344.9,
-        "kernel_duration_relative_margin": 0.07,
-        "op_to_op_duration_relative_margin": 0.2,
-        "dispatch_duration_relative_margin": 0.3
-    },
-    "BinaryDeviceOperation_0": {
-        "op_name": "Binary_Mult_Silu",
-        "kernel_duration": 2630.3333333333335,
-        "op_to_op": 566.1481481481482,
-        "non-overlapped-dispatch-time": 5502.7,
-        "kernel_duration_relative_margin": 0.1,
-        "op_to_op_duration_relative_margin": 0.2,
-        "dispatch_duration_relative_margin": 0.2
-    },
-    "Untilize_0": {
-        "op_name": "Untilize",
-        "kernel_duration": 1261.1851851851852,
-        "op_to_op": 930.6666666666666,
-        "non-overlapped-dispatch-time": 2726.0,
-        "kernel_duration_relative_margin": 0.2,
-        "op_to_op_duration_relative_margin": 0.2,
-        "dispatch_duration_relative_margin": 0.5
-=======
     "model_tail": {
         "InterleavedToShardedDeviceOperation_0": {
             "op_name": "InterleavedToSharded_0",
@@ -554,6 +389,5 @@
             "op_to_op_duration_relative_margin": 0.4,
             "dispatch_duration_relative_margin": 0.5
         }
->>>>>>> 3ef22596
     }
 }