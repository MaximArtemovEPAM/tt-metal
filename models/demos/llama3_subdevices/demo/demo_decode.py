--- conflicted
+++ resolved
@@ -32,11 +32,7 @@
 TSU_PERF_DROP_LIMIT_COUNT = 20
 
 # Constants for TSU thresholds based on the number of layers
-<<<<<<< HEAD
-TSU_THRESHOLDS = {1: {"min": 375, "max": 410}, 10: {"min": 195, "max": 215}, 80: {"min": 45.5, "max": 49.5}}
-=======
-TSU_THRESHOLDS = {1: {"min": 470, "max": 490}, 10: {"min": 195, "max": 215}, 80: {"min": 45, "max": 49}}
->>>>>>> 22a79e52
+TSU_THRESHOLDS = {1: {"min": 470, "max": 490}, 10: {"min": 195, "max": 215}, 80: {"min": 45.5, "max": 49.5}}
 
 
 def load_and_cache_context(context_url, cache_dir, max_length=None):
