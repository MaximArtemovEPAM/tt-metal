--- conflicted
+++ resolved
@@ -64,11 +64,7 @@
 
     def set_version(self):
         _version = subprocess.check_output("git describe --abbrev=0 --tags", shell=True).decode().strip()
-<<<<<<< HEAD
-        m = re.fullmatch(r"[vV]?(\d+\.\d+\.\d+)(?:-(?:rc|dev)(\d+))?", _version)
-=======
         m = re.fullmatch(r"[vV]?(\d+\.\d+\.\d+).*", _version)
->>>>>>> bb591a4a
         if not m:
             raise ValueError(f"error: unsupported version format: {m!r}")
 
